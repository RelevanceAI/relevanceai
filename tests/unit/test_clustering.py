<<<<<<< HEAD
import pytest


def test_kmeans(test_client, test_clustered_dataset):
    db_health = test_client.datasets.monitor.health(test_clustered_dataset)
    assert "_cluster_" in db_health
    assert "_cluster_.sample_1_vector_.kmeans_10" in db_health


def test_kmeans_dashboard(test_client, test_sample_vector_dataset):
    centroids = test_client.vector_tools.cluster.kmeans_cluster(
        dataset_id=test_sample_vector_dataset,
        vector_fields=["sample_1_vector_"],
        overwrite=True,
    )
    assert True


def test_cluster_plot(test_client, test_clustered_dataset):
    test_client.vector_tools.cluster.plot(
        test_clustered_dataset,
        "sample_1_vector_",
        "kmeans_10",
        ground_truth_field="sample_1_label",
    )
    assert True


def test_cluster_metrics(test_client, test_clustered_dataset):
    metrics = test_client.vector_tools.cluster.metrics(
        test_clustered_dataset,
        "sample_1_vector_",
        "kmeans_10",
        ground_truth_field="sample_1_label",
    )
    assert True


def test_cluster_distribution(test_client, test_clustered_dataset):
    distribution = test_client.vector_tools.cluster.distribution(
        test_clustered_dataset,
        "sample_1_vector_",
        "kmeans_10",
        ground_truth_field="sample_1_label",
    )
    assert True


def test_centroid_distances(test_client, test_clustered_dataset):
    centroid_distances = test_client.vector_tools.cluster.centroid_distances(
        test_clustered_dataset, "sample_1_vector_", "kmeans_10"
    )
    assert True


@pytest.fixture
def closest_to_centers(test_client, test_clustered_dataset):
    results = test_client.datasets.cluster.centroids.list_closest_to_center(
        test_clustered_dataset,
        ["sample_1_vector_"],
        "kmeans_10",
    )
    return results


@pytest.fixture
def furthest_from_centers(test_client, test_clustered_dataset):
    results = test_client.datasets.cluster.centroids.list_furthest_from_center(
        test_clustered_dataset,
        ["sample_1_vector_"],
        "kmeans_10",
    )
    return results


def test_furthest_different_from_closest(closest_to_centers, furthest_from_centers):
    """Ensure that the bug where they are closest and furthest are no longer there"""
    assert closest_to_centers != furthest_from_centers


@pytest.mark.skip(reason="Not fully implemented")
def test_hdbscan_cluster(test_client, test_sample_vector_dataset):
    test_client.vector_tools.cluster.hdbscan_cluster(
        dataset_id=test_sample_vector_dataset,
        vector_fields=["sample_1_vector_"],
        overwrite=True,
    )
    db_health = test_client.datasets.monitor.health(test_sample_vector_dataset)
    assert "_cluster_" in db_health
    assert "_cluster_.sample_1_vector_.hdbscan" in db_health
=======
import pytest
from ..utils import generate_random_string


def test_kmeans(test_client, test_clustered_dataset):
    db_health = test_client.datasets.monitor.health(test_clustered_dataset)
    assert "_cluster_" in db_health
    assert "_cluster_.sample_1_vector_.kmeans_10" in db_health


def test_kmeans_dashboard(test_client, test_sample_vector_dataset):
    centroids = test_client.vector_tools.cluster.kmeans_cluster(
        dataset_id=test_sample_vector_dataset,
        vector_fields=["sample_1_vector_"],
        alias="kmeans_10",
        overwrite=True,
    )
    assert True


def test_cluster_plot(test_client, test_clustered_dataset):
    test_client.vector_tools.cluster.plot(
        test_clustered_dataset,
        "sample_1_vector_",
        "kmeans_10",
        ground_truth_field="sample_1_label",
    )
    assert True


def test_cluster_metrics(test_client, test_clustered_dataset):
    metrics = test_client.vector_tools.cluster.metrics(
        test_clustered_dataset,
        "sample_1_vector_",
        "kmeans_10",
        ground_truth_field="sample_1_label",
    )
    assert True


def test_cluster_distribution(test_client, test_clustered_dataset):
    distribution = test_client.vector_tools.cluster.distribution(
        test_clustered_dataset,
        "sample_1_vector_",
        "kmeans_10",
        ground_truth_field="sample_1_label",
    )
    assert True


def test_centroid_distances(test_client, test_clustered_dataset):
    centroid_distances = test_client.vector_tools.cluster.centroid_distances(
        test_clustered_dataset, "sample_1_vector_", "kmeans_10"
    )
    assert True


@pytest.fixture
def closest_to_centers(test_client, test_clustered_dataset):
    results = test_client.datasets.cluster.centroids.list_closest_to_center(
        test_clustered_dataset,
        ["sample_1_vector_"],
        "kmeans_10",
    )
    return results


@pytest.fixture
def furthest_from_centers(test_client, test_clustered_dataset):
    results = test_client.datasets.cluster.centroids.list_furthest_from_center(
        test_clustered_dataset,
        ["sample_1_vector_"],
        "kmeans_10",
    )
    return results


def test_furthest_different_from_closest(closest_to_centers, furthest_from_centers):
    """Ensure that the bug where they are closest and furthest are no longer there"""
    assert closest_to_centers != furthest_from_centers


@pytest.mark.skip(reason="Not fully implemented")
def test_hdbscan_cluster(test_client, test_sample_vector_dataset):
    test_client.vector_tools.cluster.hdbscan_cluster(
        dataset_id=test_sample_vector_dataset,
        vector_fields=["sample_1_vector_"],
        overwrite=True,
    )
    db_health = test_client.datasets.monitor.health(test_sample_vector_dataset)
    assert "_cluster_" in db_health
    assert "_cluster_.sample_1_vector_.hdbscan" in db_health
>>>>>>> 65447f09
<|MERGE_RESOLUTION|>--- conflicted
+++ resolved
@@ -1,95 +1,3 @@
-<<<<<<< HEAD
-import pytest
-
-
-def test_kmeans(test_client, test_clustered_dataset):
-    db_health = test_client.datasets.monitor.health(test_clustered_dataset)
-    assert "_cluster_" in db_health
-    assert "_cluster_.sample_1_vector_.kmeans_10" in db_health
-
-
-def test_kmeans_dashboard(test_client, test_sample_vector_dataset):
-    centroids = test_client.vector_tools.cluster.kmeans_cluster(
-        dataset_id=test_sample_vector_dataset,
-        vector_fields=["sample_1_vector_"],
-        overwrite=True,
-    )
-    assert True
-
-
-def test_cluster_plot(test_client, test_clustered_dataset):
-    test_client.vector_tools.cluster.plot(
-        test_clustered_dataset,
-        "sample_1_vector_",
-        "kmeans_10",
-        ground_truth_field="sample_1_label",
-    )
-    assert True
-
-
-def test_cluster_metrics(test_client, test_clustered_dataset):
-    metrics = test_client.vector_tools.cluster.metrics(
-        test_clustered_dataset,
-        "sample_1_vector_",
-        "kmeans_10",
-        ground_truth_field="sample_1_label",
-    )
-    assert True
-
-
-def test_cluster_distribution(test_client, test_clustered_dataset):
-    distribution = test_client.vector_tools.cluster.distribution(
-        test_clustered_dataset,
-        "sample_1_vector_",
-        "kmeans_10",
-        ground_truth_field="sample_1_label",
-    )
-    assert True
-
-
-def test_centroid_distances(test_client, test_clustered_dataset):
-    centroid_distances = test_client.vector_tools.cluster.centroid_distances(
-        test_clustered_dataset, "sample_1_vector_", "kmeans_10"
-    )
-    assert True
-
-
-@pytest.fixture
-def closest_to_centers(test_client, test_clustered_dataset):
-    results = test_client.datasets.cluster.centroids.list_closest_to_center(
-        test_clustered_dataset,
-        ["sample_1_vector_"],
-        "kmeans_10",
-    )
-    return results
-
-
-@pytest.fixture
-def furthest_from_centers(test_client, test_clustered_dataset):
-    results = test_client.datasets.cluster.centroids.list_furthest_from_center(
-        test_clustered_dataset,
-        ["sample_1_vector_"],
-        "kmeans_10",
-    )
-    return results
-
-
-def test_furthest_different_from_closest(closest_to_centers, furthest_from_centers):
-    """Ensure that the bug where they are closest and furthest are no longer there"""
-    assert closest_to_centers != furthest_from_centers
-
-
-@pytest.mark.skip(reason="Not fully implemented")
-def test_hdbscan_cluster(test_client, test_sample_vector_dataset):
-    test_client.vector_tools.cluster.hdbscan_cluster(
-        dataset_id=test_sample_vector_dataset,
-        vector_fields=["sample_1_vector_"],
-        overwrite=True,
-    )
-    db_health = test_client.datasets.monitor.health(test_sample_vector_dataset)
-    assert "_cluster_" in db_health
-    assert "_cluster_.sample_1_vector_.hdbscan" in db_health
-=======
 import pytest
 from ..utils import generate_random_string
 
@@ -181,5 +89,4 @@
     )
     db_health = test_client.datasets.monitor.health(test_sample_vector_dataset)
     assert "_cluster_" in db_health
-    assert "_cluster_.sample_1_vector_.hdbscan" in db_health
->>>>>>> 65447f09
+    assert "_cluster_.sample_1_vector_.hdbscan" in db_health