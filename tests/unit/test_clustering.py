--- conflicted
+++ resolved
@@ -37,13 +37,13 @@
     assert True
 
 
-<<<<<<< HEAD
 def test_centroid_distances(test_client, test_clustered_dataset):
     centroid_distances = test_client.vector_tools.cluster.centroid_distances(
         test_clustered_dataset, "sample_1_vector_", "kmeans_10"
     )
     assert True
-=======
+
+
 @pytest.fixture
 def closest_to_centers(test_client, test_clustered_dataset):
     results = test_client.datasets.cluster.centroids.list_closest_to_center(
@@ -67,7 +67,6 @@
 def test_furthest_different_from_closest(closest_to_centers, furthest_from_centers):
     """Ensure that the bug where they are closest and furthest are no longer there"""
     assert closest_to_centers != furthest_from_centers
->>>>>>> 159d916b
 
 
 @pytest.mark.skip(reason="Not fully implemented")
