import pytest
import random


def test_kmeans(test_client, test_sample_vector_dataset):
    test_client.vector_tools.cluster.kmeans_cluster(
<<<<<<< HEAD
        dataset_id=test_sample_vector_dataset, vector_fields=["sample_1_vector_"]
    )
    db_health = test_client.datasets.monitor.health(test_sample_vector_dataset)
    assert "_cluster_" in db_health
    assert "_cluster_.sample_1_vector_.default" in db_health
=======
        dataset_id= test_sample_vector_dataset,
        vector_fields= ["sample_1_vector_"],
        overwrite = True
    )
    db_health = test_client.datasets.monitor.health(test_sample_vector_dataset)
    assert '_cluster_' in db_health
    assert '_cluster_.sample_1_vector_.kmeans_10' in db_health

def test_hdbscan_cluster(test_client, test_sample_vector_dataset):
    test_client.vector_tools.cluster.hdbscan_cluster(
        dataset_id= test_sample_vector_dataset,
        vector_fields= ["sample_1_vector_"],
        overwrite = True
    )
    db_health = test_client.datasets.monitor.health(test_sample_vector_dataset)
    assert '_cluster_' in db_health
    assert '_cluster_.sample_1_vector_.hdbscan' in db_health
>>>>>>> 64734fef
<|MERGE_RESOLUTION|>--- conflicted
+++ resolved
@@ -4,13 +4,6 @@
 
 def test_kmeans(test_client, test_sample_vector_dataset):
     test_client.vector_tools.cluster.kmeans_cluster(
-<<<<<<< HEAD
-        dataset_id=test_sample_vector_dataset, vector_fields=["sample_1_vector_"]
-    )
-    db_health = test_client.datasets.monitor.health(test_sample_vector_dataset)
-    assert "_cluster_" in db_health
-    assert "_cluster_.sample_1_vector_.default" in db_health
-=======
         dataset_id= test_sample_vector_dataset,
         vector_fields= ["sample_1_vector_"],
         overwrite = True
@@ -27,5 +20,4 @@
     )
     db_health = test_client.datasets.monitor.health(test_sample_vector_dataset)
     assert '_cluster_' in db_health
-    assert '_cluster_.sample_1_vector_.hdbscan' in db_health
->>>>>>> 64734fef
+    assert '_cluster_.sample_1_vector_.hdbscan' in db_health