--- conflicted
+++ resolved
@@ -139,10 +139,7 @@
         describe = test_dataset.describe()
         assert isinstance(describe, pd.DataFrame)
 
-<<<<<<< HEAD
-=======
     @pytest.mark.skip(reason="requires matplotlib not sure how to handle")
->>>>>>> f0854fc2
     def test_corr(self, test_dataset: Dataset):
         test_dataset.cluster(model="kmeans", vector_fields=["sample_1_vector_"])
         corr = test_dataset.corr(
@@ -161,20 +158,12 @@
         json_output = test_dataset.health(output_format="json")
         assert isinstance(json_output, dict)
 
-<<<<<<< HEAD
-    @pytest.mark.skip(msg="Not sure why its failing")
-=======
     @pytest.mark.skip(reason="Not sure why its failing")
->>>>>>> f0854fc2
     def test_aggregate(self, test_dataset: Dataset):
         agg = test_dataset.aggregate(groupby=["sample_1_label"])
         assert True
 
-<<<<<<< HEAD
-    @pytest.mark.skip(msg="Not sure why its failing")
-=======
     @pytest.mark.skip(reason="Not sure why its failing")
->>>>>>> f0854fc2
     def test_facets(self, test_dataset: Dataset):
         facets = test_dataset.facets()
         assert facets
