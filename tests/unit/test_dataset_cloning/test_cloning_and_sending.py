"""
Test cloning and sending a dataset. Simple tests to check functionality.
In truth, should be handled API side.
"""
import pytest
import time

from typing import Dict, List

from relevanceai import Client


<<<<<<< HEAD
@pytest.mark.skip(reason="Node not implemented yet.")
def test_sending_dataset(test_client: Client, test_sample_dataset):
    DATASET_ID = "_sample_dataset_"
    NEW_DATASET_ID = DATASET_ID + "-2"
=======
def test_sending_dataset(test_client: Client):

    DATASET_ID = "_sample_dataset_id_"
>>>>>>> 44771f52
    docs = [{"_id": "10", "value": 10}, {"_id": "1000", "value": 30}]
    test_client.insert_documents(DATASET_ID, docs)
    test_client.send_dataset(
        dataset_id=DATASET_ID,
        receiver_project=test_client.project,
        receiver_api_key=test_client.api_key,
    )
    test_client.delete_dataset(DATASET_ID)
    assert True


<<<<<<< HEAD
@pytest.mark.skip(reason="Node not implemented yet.")
def test_cloning_dataset(test_client: Client, test_sample_dataset):
    # Create a really samll dataset
    DATASET_ID = "_sample_dataset_"
=======
def test_cloning_dataset(test_client: Client):
    DATASET_ID = "_sample_dataset_id_"
>>>>>>> 44771f52
    NEW_DATASET_ID = DATASET_ID + "-2"
    docs = [{"_id": "10", "value": 10}, {"_id": "1000", "value": 30}]
    test_client.insert_documents(DATASET_ID, docs)
    test_client.clone_dataset(
        source_dataset_id=DATASET_ID, new_dataset_id=NEW_DATASET_ID
    )
    time.sleep(10)
    test_client.delete_dataset(NEW_DATASET_ID)
    assert True<|MERGE_RESOLUTION|>--- conflicted
+++ resolved
@@ -9,17 +9,10 @@
 
 from relevanceai import Client
 
-
-<<<<<<< HEAD
-@pytest.mark.skip(reason="Node not implemented yet.")
-def test_sending_dataset(test_client: Client, test_sample_dataset):
-    DATASET_ID = "_sample_dataset_"
-    NEW_DATASET_ID = DATASET_ID + "-2"
-=======
+@pytest.mark.skip(reason="Node has not implemented yet.")
 def test_sending_dataset(test_client: Client):
 
     DATASET_ID = "_sample_dataset_id_"
->>>>>>> 44771f52
     docs = [{"_id": "10", "value": 10}, {"_id": "1000", "value": 30}]
     test_client.insert_documents(DATASET_ID, docs)
     test_client.send_dataset(
@@ -30,16 +23,9 @@
     test_client.delete_dataset(DATASET_ID)
     assert True
 
-
-<<<<<<< HEAD
-@pytest.mark.skip(reason="Node not implemented yet.")
-def test_cloning_dataset(test_client: Client, test_sample_dataset):
-    # Create a really samll dataset
-    DATASET_ID = "_sample_dataset_"
-=======
+@pytest.mark.skip(reason="Node has not implemented yet.")
 def test_cloning_dataset(test_client: Client):
     DATASET_ID = "_sample_dataset_id_"
->>>>>>> 44771f52
     NEW_DATASET_ID = DATASET_ID + "-2"
     docs = [{"_id": "10", "value": 10}, {"_id": "1000", "value": 30}]
     test_client.insert_documents(DATASET_ID, docs)
