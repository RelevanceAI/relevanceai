--- conflicted
+++ resolved
@@ -20,8 +20,7 @@
     clusterer = test_df.cluster(
         model=model, alias=alias, vector_fields=[vector_field], overwrite=True
     )
-<<<<<<< HEAD
-    assert f"_cluster_.{vector_field}.{alias}" in df.schema
+    assert f"_cluster_.{vector_field}.{alias}" in test_df.schema
     assert len(clusterer.list_closest_to_center()) > 0
 
 
@@ -40,8 +39,4 @@
     clusterer = client.ClusterOps(alias=ALIAS, model=model)
     clusterer.fit_predict_update(df, ["sample_3_vector_"])
 
-    assert any([x for x in df.schema if ALIAS in x])
-=======
-    assert f"_cluster_.{vector_field}.{alias}" in test_df.schema
-    assert len(clusterer.list_closest_to_center()) > 0
->>>>>>> cbce09b7
+    assert any([x for x in df.schema if ALIAS in x])