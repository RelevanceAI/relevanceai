import pytest


class TestDatset:
    def test_Dataset(self, test_client, test_sample_vector_dataset):
        df = test_client.Dataset(test_sample_vector_dataset)
        assert True

    def test_info(self, test_client, test_sample_vector_dataset):
        df = test_client.Dataset(test_sample_vector_dataset)
        info = df.info()
        assert True

    def test_shape(self, test_client, test_sample_vector_dataset):
        df = test_client.Dataset(test_sample_vector_dataset)
        shape = df.shape
        assert True

    def test_head(self, test_client, test_sample_vector_dataset):
        df = test_client.Dataset(test_sample_vector_dataset)
        head = df.head()
        assert True

    def test_describe(self, test_client, test_sample_vector_dataset):
        df = test_client.Dataset(test_sample_vector_dataset)
        description = df.describe()
        assert True

    def test_cluster(self, test_client, test_sample_vector_dataset):
        df = test_client.Dataset(test_sample_vector_dataset)
        centroids = df.cluster(field="sample_1_vector_", overwrite=True)
        assert True

<<<<<<< HEAD
    def test_groupby_agg(self, test_client, test_sample_vector_dataset):
        df = test_client.Dataset(test_sample_vector_dataset)
        agg = df.agg({"sample_1_label": "avg"})
        groupby_agg = df.groupby(["sample_1_description"]).agg(
            {"sample_1_label": "avg"}
        )
        assert True

    def test_centroids(self, test_client, test_clustered_dataset):
        df = test_client.Dataset(test_clustered_dataset)
        closest = df.centroids(["sample_1_vector_"], "kmeans_10").closest()
        furthest = df.centroids(["sample_1_vector_"], "kmeans_10").furthest()
        agg = df.centroids(["sample_1_vector_"], "kmeans_10").agg(
            {"sample_2_label": "avg"}
        )
        groupby_agg = (
            df.centroids(["sample_1_vector_"], "kmeans_10")
            .groupby(["sample_3_description"])
            .agg({"sample_2_label": "avg"})
        )
        assert True
=======
    def test_sample(self, test_client, test_sample_vector_dataset):
        df = test_client.Dataset(test_sample_vector_dataset)
        sample_n = df.sample(n=10)
        assert len(sample_n) == 10
>>>>>>> e1879baf
<|MERGE_RESOLUTION|>--- conflicted
+++ resolved
@@ -31,7 +31,6 @@
         centroids = df.cluster(field="sample_1_vector_", overwrite=True)
         assert True
 
-<<<<<<< HEAD
     def test_groupby_agg(self, test_client, test_sample_vector_dataset):
         df = test_client.Dataset(test_sample_vector_dataset)
         agg = df.agg({"sample_1_label": "avg"})
@@ -53,9 +52,8 @@
             .agg({"sample_2_label": "avg"})
         )
         assert True
-=======
+        
     def test_sample(self, test_client, test_sample_vector_dataset):
         df = test_client.Dataset(test_sample_vector_dataset)
         sample_n = df.sample(n=10)
-        assert len(sample_n) == 10
->>>>>>> e1879baf
+        assert len(sample_n) == 10