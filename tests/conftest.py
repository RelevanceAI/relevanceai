--- conflicted
+++ resolved
@@ -94,9 +94,6 @@
 
 
 @pytest.fixture(scope="session")
-<<<<<<< HEAD
-def test_sample_vector_dataset(test_client, sample_vector_documents, test_dataset_id):
-=======
 def sample_datetime_docs():
     def _sample_datetime_doc(doc_id: str):
         return {
@@ -183,7 +180,6 @@
 
 @pytest.fixture(scope="session")
 def test_sample_vector_dataset(test_client, sample_vector_docs, test_dataset_id):
->>>>>>> 83af2bc1
     """Sample vector dataset"""
     response = test_client.insert_documents(test_dataset_id, sample_vector_documents)
     yield test_dataset_id
