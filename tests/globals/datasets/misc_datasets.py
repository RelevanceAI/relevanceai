--- conflicted
+++ resolved
@@ -28,17 +28,11 @@
     test_dataset_id = generate_dataset_id()
 
     test_client._insert_documents(test_dataset_id, vector_documents)
-<<<<<<< HEAD
-
-    ds = test_client.Dataset(test_dataset_id)
-    ds.auto_cluster("kmeans_10", ["sample_1_vector_"])
-=======
     dataset = test_client.Dataset(test_dataset_id)
     dataset.cluster(
         model=KMeans(n_clusters=10),
         vector_fields=["sample_1_vector_"],
     )
->>>>>>> 844a4e1c
     yield test_dataset_id
 
     test_client.datasets.delete(test_dataset_id)
