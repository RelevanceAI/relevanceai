--- conflicted
+++ resolved
@@ -10,16 +10,11 @@
 
 
 @pytest.fixture(scope="function")
-<<<<<<< HEAD
-def kmeans_clusterer(test_df: Dataset):
-    clusterer = test_df.auto_cluster("kmeans_2", vector_fields=VECTOR_FIELDS)
-=======
 def kmeans_clusterer(test_dataset: Dataset):
     clusterer: ClusterOps = test_dataset.cluster(
         model=KMeans(n_clusters=2),
         alias="kmeans-2",
         vector_fields=VECTOR_FIELDS,
     )
->>>>>>> 844a4e1c
     yield clusterer
     clusterer.delete_centroids(test_dataset.dataset_id, VECTOR_FIELDS)