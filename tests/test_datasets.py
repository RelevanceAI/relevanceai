--- conflicted
+++ resolved
@@ -32,25 +32,15 @@
     assert len(get_online_retail_dataset(number_of_documents=None)) == 406829
 
 
-<<<<<<< HEAD
-def test_get_news_dataset_subset():
-    from vecdb.datasets import get_news_dataset
-=======
 def test_get_get_news_dataset_subset():
     from relevanceai.datasets import get_news_dataset
->>>>>>> 4a6541e5
 
     assert len(get_news_dataset(number_of_documents=100)) == 100
 
 
 @pytest.mark.skip(reason="Min time to insight")
-<<<<<<< HEAD
-def test_get_news_dataset_full():
-    from vecdb.datasets import get_news_dataset
-=======
 def test_get_get_news_dataset_full():
     from relevanceai.datasets import get_news_dataset
->>>>>>> 4a6541e5
 
     assert len(get_news_dataset(number_of_documents=None)) == 250
 
