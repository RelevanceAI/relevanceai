<<<<<<< HEAD
"""Test the clustering workflow from getting the documents, clustering and then inserting the relevant centroids
"""
from relevanceai.vector_tools.cluster import KMeans
import pytest


def test_cluster_integration(test_client, test_sample_vector_dataset):
    """Test for the entire clustering workflow."""
    # Retrieve a previous dataset
    VECTOR_FIELD = "sample_1_vector_"
    ALIAS = "kmeans_10"
    docs = test_client.datasets.documents.list(test_sample_vector_dataset)

    # check if docs are inserted
    if len(docs["documents"]) == 0:
        raise ValueError("Missing docs")
    cluster = KMeans(k=10)
    # Now when we want to fit the documents
    docs["documents"] = cluster.fit_documents([VECTOR_FIELD], docs["documents"])

    # Centroids
    cluster_centers = cluster.get_centroid_docs()
    test_client.services.cluster.centroids.insert(
        test_sample_vector_dataset,
        vector_fields=[VECTOR_FIELD],
        alias=ALIAS,
        cluster_centers=cluster_centers,
    )
    cluster_metadata = cluster.to_metadata()
    # Insert the centroids
    # test_client.services.cluster.centroids.metadata(
    #     test_sample_vector_dataset,
    #     vector_field=VECTOR_FIELD,
    #     cluster_centers=cluster_centers,
    #     alias=ALIAS)
    assert True


@pytest.mark.parametrize(
    "vector_fields", [["sample_1_vector_"], ["sample_2_vector_", "sample_1_vector_"]]
)
def test_cluster_integration_one_liner(
    test_client, test_sample_vector_dataset, vector_fields
):
    """Smoke Test for the entire clustering workflow."""
    # Retrieve a previous dataset
    VECTOR_FIELDS = vector_fields
    test_client.vector_tools.cluster.kmeans_cluster(
        dataset_id=test_sample_vector_dataset,
        vector_fields=VECTOR_FIELDS,
        overwrite=True,
    )
    assert True
=======
"""Test the clustering workflow from getting the documents, clustering and then inserting the relevant centroids
"""
from relevanceai.vector_tools.cluster import KMeans
import pytest


def test_cluster_integration(test_client, test_sample_vector_dataset):
    """Test for the entire clustering workflow."""
    # Retrieve a previous dataset
    VECTOR_FIELD = "sample_1_vector_"
    ALIAS = "kmeans_10"
    docs = test_client.datasets.documents.list(test_sample_vector_dataset)

    # check if docs are inserted
    if len(docs["documents"]) == 0:
        raise ValueError("Missing docs")
    cluster = KMeans(k=10)
    # Now when we want to fit the documents
    docs["documents"] = cluster.fit_documents([VECTOR_FIELD], docs["documents"])

    # Centroids
    cluster_centers = cluster.get_centroid_documents()
    test_client.services.cluster.centroids.insert(
        test_sample_vector_dataset,
        vector_fields=[VECTOR_FIELD],
        alias=ALIAS,
        cluster_centers=cluster_centers,
    )
    cluster_metadata = cluster.to_metadata()
    # Insert the centroids
    # test_client.services.cluster.centroids.metadata(
    #     test_sample_vector_dataset,
    #     vector_field=VECTOR_FIELD,
    #     cluster_centers=cluster_centers,
    #     alias=ALIAS)
    assert True


@pytest.mark.parametrize(
    "vector_fields", [["sample_1_vector_"], ["sample_2_vector_", "sample_1_vector_"]]
)
def test_cluster_integration_one_liner(
    test_client, test_sample_vector_dataset, vector_fields
):
    """Smoke Test for the entire clustering workflow."""
    # Retrieve a previous dataset
    VECTOR_FIELDS = vector_fields
    test_client.vector_tools.cluster.kmeans_cluster(
        dataset_id=test_sample_vector_dataset,
        vector_fields=VECTOR_FIELDS,
        overwrite=True,
        alias="sample_cluster",
    )
    assert True
>>>>>>> 65447f09
<|MERGE_RESOLUTION|>--- conflicted
+++ resolved
@@ -1,58 +1,3 @@
-<<<<<<< HEAD
-"""Test the clustering workflow from getting the documents, clustering and then inserting the relevant centroids
-"""
-from relevanceai.vector_tools.cluster import KMeans
-import pytest
-
-
-def test_cluster_integration(test_client, test_sample_vector_dataset):
-    """Test for the entire clustering workflow."""
-    # Retrieve a previous dataset
-    VECTOR_FIELD = "sample_1_vector_"
-    ALIAS = "kmeans_10"
-    docs = test_client.datasets.documents.list(test_sample_vector_dataset)
-
-    # check if docs are inserted
-    if len(docs["documents"]) == 0:
-        raise ValueError("Missing docs")
-    cluster = KMeans(k=10)
-    # Now when we want to fit the documents
-    docs["documents"] = cluster.fit_documents([VECTOR_FIELD], docs["documents"])
-
-    # Centroids
-    cluster_centers = cluster.get_centroid_docs()
-    test_client.services.cluster.centroids.insert(
-        test_sample_vector_dataset,
-        vector_fields=[VECTOR_FIELD],
-        alias=ALIAS,
-        cluster_centers=cluster_centers,
-    )
-    cluster_metadata = cluster.to_metadata()
-    # Insert the centroids
-    # test_client.services.cluster.centroids.metadata(
-    #     test_sample_vector_dataset,
-    #     vector_field=VECTOR_FIELD,
-    #     cluster_centers=cluster_centers,
-    #     alias=ALIAS)
-    assert True
-
-
-@pytest.mark.parametrize(
-    "vector_fields", [["sample_1_vector_"], ["sample_2_vector_", "sample_1_vector_"]]
-)
-def test_cluster_integration_one_liner(
-    test_client, test_sample_vector_dataset, vector_fields
-):
-    """Smoke Test for the entire clustering workflow."""
-    # Retrieve a previous dataset
-    VECTOR_FIELDS = vector_fields
-    test_client.vector_tools.cluster.kmeans_cluster(
-        dataset_id=test_sample_vector_dataset,
-        vector_fields=VECTOR_FIELDS,
-        overwrite=True,
-    )
-    assert True
-=======
 """Test the clustering workflow from getting the documents, clustering and then inserting the relevant centroids
 """
 from relevanceai.vector_tools.cluster import KMeans
@@ -106,5 +51,4 @@
         overwrite=True,
         alias="sample_cluster",
     )
-    assert True
->>>>>>> 65447f09
+    assert True