"""
Test the clustering workflow from getting the documents, clustering and then inserting the relevant centroids
"""

import pytest

from relevanceai import Client
from relevanceai.dataset_api import Dataset

from relevanceai.clusterer import ClusterOps
from relevanceai.clusterer import CentroidClusterBase


<<<<<<< HEAD
@pytest.mark.skip
def test_old_cluster_integration(test_client: Client, test_sample_vector_dataset):
=======
def test_old_cluster_integration(test_client: Client, vector_dataset_id):
>>>>>>> 44771f52
    """Test for the entire clustering workflow."""
    # Retrieve a previous dataset
    VECTOR_FIELD = "sample_1_vector_"
    ALIAS = "kmeans_10"
    documents = test_client.datasets.documents.list(vector_dataset_id)

    from relevanceai.vector_tools.cluster import KMeans

    # check if documents are inserted
    if len(documents["documents"]) == 0:
        raise ValueError("Missing documents")
    cluster = KMeans(k=10)
    # Now when we want to fit the documents
    documents["documents"] = cluster.fit_documents(
        [VECTOR_FIELD], documents["documents"]
    )

    # Centroids
    cluster_centers = cluster.get_centroid_documents()
    test_client.services.cluster.centroids.insert(
        vector_dataset_id,
        vector_fields=[VECTOR_FIELD],
        alias=ALIAS,
        cluster_centers=cluster_centers,
    )
    cluster_metadata = cluster.to_metadata()
    # Insert the centroids
    # test_client.services.cluster.centroids.metadata(
    #     vector_dataset_id,
    #     vector_field=VECTOR_FIELD,
    #     cluster_centers=cluster_centers,
    #     alias=ALIAS)
    assert True<|MERGE_RESOLUTION|>--- conflicted
+++ resolved
@@ -11,12 +11,7 @@
 from relevanceai.clusterer import CentroidClusterBase
 
 
-<<<<<<< HEAD
-@pytest.mark.skip
-def test_old_cluster_integration(test_client: Client, test_sample_vector_dataset):
-=======
 def test_old_cluster_integration(test_client: Client, vector_dataset_id):
->>>>>>> 44771f52
     """Test for the entire clustering workflow."""
     # Retrieve a previous dataset
     VECTOR_FIELD = "sample_1_vector_"
