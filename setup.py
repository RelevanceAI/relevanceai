# -*- coding: utf-8 -*-
import os

from setuptools import setup, find_packages

def read(rel_path):
    """Read lines from given file"""
    here = os.path.abspath(os.path.dirname(__file__))
    with open(os.path.join(here, rel_path), 'r') as fp:
        return fp.read()


def get_version(rel_path):
    """Read __version__ from given file"""
    for line in read(rel_path).splitlines():
        if line.startswith('__version__'):
            delim = '"' if '"' in line else "'"
            return line.split(delim)[1]
    raise RuntimeError(f'Unable to find a valid __version__ string in {rel_path}.')


requirements = [
<<<<<<< HEAD
    'tqdm==4.49.0',
    'pandas==1.3.4',
    'numpy==1.21.3',
    'loguru==0.5.3',
    'document-utils==1.3.0',
    'ipython==7.29.0',
    'requests==2.26.0',
    'fsspec==2021.10.1',
    'openpyxl==3.0.9',
    'doc_utils==0.0.2',
=======
    "tqdm>=4.49.0",
    "pandas>=1.0.0",
    "loguru>=0.5.3",
    "document-utils>=1.3.0",
    "requests>=2.0.0",
>>>>>>> fbf72b8b
]

dev_requirements = [
    'autopep8',
    'flake8',
    'pylint',
    'pytest',
    'pytest-dotenv',
    'pytest-cov',
    'pytest-mock',
    'pre-commit'
]

<<<<<<< HEAD
setuptools.setup(
    name='VecDB',
    version=get_version('vecdb/__init__.py'),
    url='',
    author='Relevance AI',
    author_email='dev@vctr.ai',
    long_description='',
    package_dir={'': 'vecdb'},
    packages=setuptools.find_packages(where='vecdb'),

    setup_requires=['wheel'],
    install_requires=requirements,
    extras_require={
        'dev': dev_requirements,
        'tests': ['pytest'],
    },
    python_requires='>=3.7',
=======
setup(
    name="VecDB",
    version=get_version("vecdb/__init__.py"),
    url="",
    author="Relevance AI",
    author_email="dev@vctr.ai",
    long_description="",
    packages=find_packages(),
    install_requires=requirements,
    extras_require={
        "dev": dev_requirements,
        "tests": [
            "pytest", 
            "fsspec==2021.10.1",
            "openpyxl==3.0.9"
        ],
        "excel": [
            "fsspec==2021.10.1",
            "openpyxl==3.0.9"
        ]
    },
    # python_requires=">=3.7",
>>>>>>> fbf72b8b
    classifiers=[],
)<|MERGE_RESOLUTION|>--- conflicted
+++ resolved
@@ -20,24 +20,11 @@
 
 
 requirements = [
-<<<<<<< HEAD
-    'tqdm==4.49.0',
-    'pandas==1.3.4',
-    'numpy==1.21.3',
-    'loguru==0.5.3',
-    'document-utils==1.3.0',
-    'ipython==7.29.0',
-    'requests==2.26.0',
-    'fsspec==2021.10.1',
-    'openpyxl==3.0.9',
-    'doc_utils==0.0.2',
-=======
     "tqdm>=4.49.0",
     "pandas>=1.0.0",
     "loguru>=0.5.3",
     "document-utils>=1.3.0",
     "requests>=2.0.0",
->>>>>>> fbf72b8b
 ]
 
 dev_requirements = [
@@ -51,25 +38,7 @@
     'pre-commit'
 ]
 
-<<<<<<< HEAD
-setuptools.setup(
-    name='VecDB',
-    version=get_version('vecdb/__init__.py'),
-    url='',
-    author='Relevance AI',
-    author_email='dev@vctr.ai',
-    long_description='',
-    package_dir={'': 'vecdb'},
-    packages=setuptools.find_packages(where='vecdb'),
 
-    setup_requires=['wheel'],
-    install_requires=requirements,
-    extras_require={
-        'dev': dev_requirements,
-        'tests': ['pytest'],
-    },
-    python_requires='>=3.7',
-=======
 setup(
     name="VecDB",
     version=get_version("vecdb/__init__.py"),
@@ -91,7 +60,6 @@
             "openpyxl==3.0.9"
         ]
     },
-    # python_requires=">=3.7",
->>>>>>> fbf72b8b
+    python_requires=">=3.7",
     classifiers=[],
 )