import os
from datetime import datetime
from setuptools import find_packages, setup


def read(rel_path):
    """Read lines from given file"""
    here = os.path.abspath(os.path.dirname(__file__))
    with open(os.path.join(here, rel_path), "r") as fp:
        return fp.read()


def get_version(rel_path):
    """Read __version__ from given file"""
    for line in read(rel_path).splitlines():
        if line.startswith("__version__"):
            delim = '"' if '"' in line else "'"
            return line.split(delim)[1]
    raise RuntimeError(f"Unable to find a valid __version__ string in {rel_path}.")


requirements = [
    "tqdm>=4.49.0",
    "pandas>=1.0.0",
    "loguru>=0.5.3",
    "document-utils>=1.6.1",
    "requests>=2.0.0",
    "numpy>=1.19.0",
    "joblib>=1.0.0",
]

excel_requirements = requirements + ["openpyxl>=3.0.9", "fsspec>=2021.10.1"]

vis_requirements = requirements + [
    "scikit-learn",
    "plotly>=5.3.1",
    "typing-extensions",
    "typeguard",
    "dash",
    "pillow",
    "opencv-python",
    "jupyter_dash",
    "scikit-image",
    "dash_bootstrap_components",
]

umap = ["umap-learn>=0.5.2"]
<<<<<<< HEAD
ivis_cpu = ["ivis[cpu]>=2.0.6"]
ivis_gpu = ["ivis[gpu]>=2.0.6"]
kmeans = ["scikit-learn>=1.0.1"]
hierarchical = ["scikit-learn>=1.0.1"]
=======
# ivis_cpu = ["ivis[cpu]>=2.0.6"]
# ivis_gpu = ["ivis[gpu]>=2.0.6"]
>>>>>>> 367c94eb
kmedoids = ["scikit-learn-extra>=0.2.0"]
hdbscan = ["hdbscan>=0.8.27"]

# vis_extras = umap + ivis_cpu + ivis_gpu + kmedoids + hdbscan

test_requirements = (
    ["pytest", "pytest-dotenv", "pytest-cov", "pytest-mock", "mypy", "types-requests"]
    + excel_requirements
    + vis_requirements
    # + vis_extras
)


dev_requirements = [
    "autopep8",
    "pylint",
    "jupyter",
    "sphinx-rtd-theme>=0.5.0",
    "sphinx-autoapi==1.8.4",
    "sphinx-autodoc-typehints==1.12.0"
] + test_requirements


dev_vis_requirements = (
    ["autopep8", "pylint", "jupyter", "sphinx-rtd-theme>=0.5.0"]
    + test_requirements
    + vis_requirements
    # + vis_extras
)

from pathlib import Path

this_directory = Path(__file__).parent
long_description = (this_directory / "README.md").read_text()

name = "RelevanceAI"
version = get_version("relevanceai/__init__.py")

if os.getenv("_IS_DEV"):
    name = "RelevanceAI-dev"
    version = (
        version
        + "."
        + datetime.now().__str__().replace("-", ".").replace(" ", ".").replace(":", ".")
    )

setup(
    name=name,
    version=version,
    url="https://relevance.ai/",
    author="Relevance AI",
    author_email="dev@relevance.ai",
    long_description=long_description,
    long_description_content_type="text/markdown",
    packages=find_packages(),
    setup_requires=["wheel"],
    install_requires=requirements,
    package_data={
        "": [
            "*.ini",
        ]
    },
    extras_require={
        "dev": dev_requirements,
        "dev-vis": dev_vis_requirements,
        "excel": excel_requirements,
        "vis": vis_requirements,
        # "vis-all": vis_requirements + vis_extras,
        "tests": test_requirements,
        "notebook": ["jsonshower"] + vis_requirements,
        "umap": umap,
        # "ivis-cpu": ivis_cpu,
        # "ivis-gpu": ivis_gpu,
        "kmedoids": kmedoids,
        "hdbscan": hdbscan,
    },
    python_requires=">=3.6",
    classifiers=[
        "Development Status :: 5 - Production/Stable",
        "Intended Audience :: Developers",
        "Intended Audience :: Education",
        "Intended Audience :: Science/Research",
        "Intended Audience :: Information Technology",
        "Intended Audience :: Financial and Insurance Industry",
        "Intended Audience :: Healthcare Industry",
        "Intended Audience :: Manufacturing",
        "License :: OSI Approved :: Apache Software License",
        "Operating System :: OS Independent",
        "Programming Language :: Python",
        "Programming Language :: Python :: 3",
        "Programming Language :: Python :: 3.4",
        "Programming Language :: Python :: 3.5",
        "Programming Language :: Python :: 3.6",
        "Programming Language :: Python :: 3.7",
        "Programming Language :: Python :: Implementation :: PyPy",
        "Topic :: Database",
        "Topic :: Internet :: WWW/HTTP :: Indexing/Search",
        "Topic :: Multimedia :: Sound/Audio :: Conversion",
        "Topic :: Multimedia :: Video :: Conversion",
        "Topic :: Scientific/Engineering :: Artificial Intelligence",
        "Topic :: Scientific/Engineering :: Image Recognition",
        "Topic :: Scientific/Engineering :: Information Analysis",
        "Topic :: Scientific/Engineering :: Visualization",
        "Topic :: Software Development :: Libraries :: Application Frameworks",
    ],
)<|MERGE_RESOLUTION|>--- conflicted
+++ resolved
@@ -45,15 +45,8 @@
 ]
 
 umap = ["umap-learn>=0.5.2"]
-<<<<<<< HEAD
-ivis_cpu = ["ivis[cpu]>=2.0.6"]
-ivis_gpu = ["ivis[gpu]>=2.0.6"]
-kmeans = ["scikit-learn>=1.0.1"]
-hierarchical = ["scikit-learn>=1.0.1"]
-=======
 # ivis_cpu = ["ivis[cpu]>=2.0.6"]
 # ivis_gpu = ["ivis[gpu]>=2.0.6"]
->>>>>>> 367c94eb
 kmedoids = ["scikit-learn-extra>=0.2.0"]
 hdbscan = ["hdbscan>=0.8.27"]
 
@@ -73,7 +66,7 @@
     "jupyter",
     "sphinx-rtd-theme>=0.5.0",
     "sphinx-autoapi==1.8.4",
-    "sphinx-autodoc-typehints==1.12.0"
+    "sphinx-autodoc-typehints==1.12.0",
 ] + test_requirements
 
 
@@ -127,8 +120,8 @@
         "umap": umap,
         # "ivis-cpu": ivis_cpu,
         # "ivis-gpu": ivis_gpu,
-        "kmedoids": kmedoids,
-        "hdbscan": hdbscan,
+        # "kmedoids": kmedoids,
+        # "hdbscan": hdbscan,
     },
     python_requires=">=3.6",
     classifiers=[
