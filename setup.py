import os
from datetime import datetime
from setuptools import find_packages, setup


def read(rel_path):
    """Read lines from given file"""
    here = os.path.abspath(os.path.dirname(__file__))
    with open(os.path.join(here, rel_path), "r") as fp:
        return fp.read()


def get_version(rel_path):
    """Read __version__ from given file"""
    for line in read(rel_path).splitlines():
        if line.startswith("__version__"):
            delim = '"' if '"' in line else "'"
            return line.split(delim)[1]
    raise RuntimeError(f"Unable to find a valid __version__ string in {rel_path}.")


requirements = [
    "tqdm>=4.49.0",
    "pandas>=1.0.0",
    "loguru>=0.5.3",
    "document-utils>=1.6.1",
    "requests>=2.0.0",
    "numpy>=1.19.0",
    "joblib>=1.0.0",
    "scikit-learn",
]

excel_requirements = requirements + ["openpyxl>=3.0.9", "fsspec>=2021.10.1"]

vis_requirements = requirements + [
    "plotly>=5.3.1",
    "typing-extensions",
    "typeguard",
    "dash",
    "pillow",
    "opencv-python",
    "scikit-image",
    "dash_bootstrap_components",
]

dataset_requirements = ["tabulate>=0.8.9"]

umap = ["umap-learn>=0.5.2"]
# ivis_cpu = ["ivis[cpu]>=2.0.6"]
# ivis_gpu = ["ivis[gpu]>=2.0.6"]
kmedoids = ["scikit-learn-extra>=0.2.0"]
hdbscan = ["hdbscan>=0.8.27"]

# vis_extras = umap + ivis_cpu + ivis_gpu + kmedoids + hdbscan

test_requirements = (
    ["pytest", "pytest-dotenv", "pytest-cov", "pytest-mock", "mypy", "types-requests"]
    + excel_requirements
    + vis_requirements
<<<<<<< HEAD
    + dataset_requirements
=======
    + requirements
>>>>>>> 90b2752f
    # + vis_extras
)

doc_requirements = [
    "sphinx-rtd-theme>=0.5.0",
    "sphinx-autoapi==1.8.4",
    "sphinx-autodoc-typehints==1.12.0",
]

dev_requirements = (
    [
        "autopep8",
        "pylint",
        "jupyter",
    ]
    + test_requirements
    + doc_requirements
)


dev_vis_requirements = (
    ["autopep8", "pylint", "jupyter"]
    + test_requirements
    + vis_requirements
    + doc_requirements
    # + vis_extras
)

from pathlib import Path

this_directory = Path(__file__).parent
long_description = (this_directory / "README.md").read_text()

name = "RelevanceAI"
version = get_version("relevanceai/__init__.py")

if os.getenv("_IS_DEV"):
    name = "RelevanceAI-dev"
    version = (
        version
        + "."
        + datetime.now().__str__().replace("-", ".").replace(" ", ".").replace(":", ".")
    )

setup(
    name=name,
    version=version,
    url="https://relevance.ai/",
    author="Relevance AI",
    author_email="dev@relevance.ai",
    long_description=long_description,
    long_description_content_type="text/markdown",
    packages=find_packages(),
    setup_requires=["wheel"],
    install_requires=requirements,
    package_data={
        "": [
            "*.ini",
        ]
    },
    extras_require={
        "dev": dev_requirements,
        "dev-vis": dev_vis_requirements,
        "dev-viz": dev_vis_requirements,
        "excel": excel_requirements,
        "vis": vis_requirements,
        "viz": vis_requirements,
        # "vis-all": vis_requirements + vis_extras,
        "tests": test_requirements,
        "notebook": ["jsonshower"] + vis_requirements,
        "umap": umap,
        # "ivis-cpu": ivis_cpu,
        # "ivis-gpu": ivis_gpu,
        "kmedoids": kmedoids,
        "hdbscan": hdbscan,
        "dataset": dataset_requirements,
    },
    python_requires=">=3.6",
    classifiers=[
        "Development Status :: 5 - Production/Stable",
        "Intended Audience :: Developers",
        "Intended Audience :: Education",
        "Intended Audience :: Science/Research",
        "Intended Audience :: Information Technology",
        "Intended Audience :: Financial and Insurance Industry",
        "Intended Audience :: Healthcare Industry",
        "Intended Audience :: Manufacturing",
        "License :: OSI Approved :: Apache Software License",
        "Operating System :: OS Independent",
        "Programming Language :: Python",
        "Programming Language :: Python :: 3",
        "Programming Language :: Python :: 3.4",
        "Programming Language :: Python :: 3.5",
        "Programming Language :: Python :: 3.6",
        "Programming Language :: Python :: 3.7",
        "Programming Language :: Python :: Implementation :: PyPy",
        "Topic :: Database",
        "Topic :: Internet :: WWW/HTTP :: Indexing/Search",
        "Topic :: Multimedia :: Sound/Audio :: Conversion",
        "Topic :: Multimedia :: Video :: Conversion",
        "Topic :: Scientific/Engineering :: Artificial Intelligence",
        "Topic :: Scientific/Engineering :: Image Recognition",
        "Topic :: Scientific/Engineering :: Information Analysis",
        "Topic :: Scientific/Engineering :: Visualization",
        "Topic :: Software Development :: Libraries :: Application Frameworks",
    ],
)<|MERGE_RESOLUTION|>--- conflicted
+++ resolved
@@ -57,11 +57,7 @@
     ["pytest", "pytest-dotenv", "pytest-cov", "pytest-mock", "mypy", "types-requests"]
     + excel_requirements
     + vis_requirements
-<<<<<<< HEAD
     + dataset_requirements
-=======
-    + requirements
->>>>>>> 90b2752f
     # + vis_extras
 )
 
