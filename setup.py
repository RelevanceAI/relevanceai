# -*- coding: utf-8 -*-
import os

from setuptools import setup, find_packages


def read(rel_path):
    """Read lines from given file"""
    here = os.path.abspath(os.path.dirname(__file__))
    with open(os.path.join(here, rel_path), "r") as fp:
        return fp.read()


def get_version(rel_path):
    """Read __version__ from given file"""
    for line in read(rel_path).splitlines():
        if line.startswith("__version__"):
            delim = '"' if '"' in line else "'"
            return line.split(delim)[1]
    raise RuntimeError(f"Unable to find a valid __version__ string in {rel_path}.")


requirements = [
    "tqdm>=4.49.0",
    "pandas>=1.0.0",
<<<<<<< HEAD
    "numpy>=1.21.3",
=======
>>>>>>> 93611c4f
    "loguru>=0.5.3",
    "document-utils>=1.3.0",
    "requests>=2.0.0",
]

test_requirements = [
    "pytest",
    "pytest-dotenv",
    "pytest-cov",
    "openpyxl==3.0.9",
    "fsspec==2021.10.1",
]

dev_requirements = [
    "autopep8",
    "flake8",
    "pylint",
    "pre-commit",
] + test_requirements


setup(
    name="VecDB",
    version=get_version("vecdb/__init__.py"),
    url="",
    author="Relevance AI",
    author_email="dev@vctr.ai",
    long_description="",
    package_dir={"": "vecdb"},
    packages=find_packages(where="vecdb"),
    setup_requires=["wheel"],
    install_requires=requirements,
    extras_require={
        "dev": dev_requirements,
        "tests": test_requirements,
<<<<<<< HEAD
        "excel": ["fsspec==2021.10.1", "openpyxl==3.0.9"],
=======
>>>>>>> 93611c4f
    },
    python_requires=">=3.6",
    classifiers=[],
)<|MERGE_RESOLUTION|>--- conflicted
+++ resolved
@@ -23,22 +23,18 @@
 requirements = [
     "tqdm>=4.49.0",
     "pandas>=1.0.0",
-<<<<<<< HEAD
-    "numpy>=1.21.3",
-=======
->>>>>>> 93611c4f
     "loguru>=0.5.3",
     "document-utils>=1.3.0",
     "requests>=2.0.0",
 ]
 
+excel_requirements = ["openpyxl==3.0.9", "fsspec==2021.10.1"]
+
 test_requirements = [
     "pytest",
     "pytest-dotenv",
     "pytest-cov",
-    "openpyxl==3.0.9",
-    "fsspec==2021.10.1",
-]
+] + excel_requirements
 
 dev_requirements = [
     "autopep8",
@@ -62,10 +58,7 @@
     extras_require={
         "dev": dev_requirements,
         "tests": test_requirements,
-<<<<<<< HEAD
-        "excel": ["fsspec==2021.10.1", "openpyxl==3.0.9"],
-=======
->>>>>>> 93611c4f
+        "excel": excel_requirements,
     },
     python_requires=">=3.6",
     classifiers=[],
