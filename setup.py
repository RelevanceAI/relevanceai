import os

from setuptools import setup, find_packages


def read(rel_path):
    """Read lines from given file"""
    here = os.path.abspath(os.path.dirname(__file__))
    with open(os.path.join(here, rel_path), "r") as fp:
        return fp.read()


def get_version(rel_path):
    """Read __version__ from given file"""
    for line in read(rel_path).splitlines():
        if line.startswith("__version__"):
            delim = '"' if '"' in line else "'"
            return line.split(delim)[1]
    raise RuntimeError(f"Unable to find a valid __version__ string in {rel_path}.")


requirements = [
    "tqdm>=4.49.0",
    "pandas>=1.0.0",
    "loguru>=0.5.3",
    "document-utils>=1.3.0",
    "requests>=2.0.0",
    "typing-extensions"
]

excel_requirements = [
    "openpyxl>=3.0.9", 
    "fsspec>=2021.10.1"
]

vis_requirements = [
    "scikit-learn", 
    # "umap-learn>=0.5.2",
    "ivis[cpu]>=2.0.6",
    "plotly>=5.3.1",
    "kmodes>=0.11.1"
]

test_requirements =[
    "pytest",
    "pytest-dotenv",
    "pytest-cov",
] + excel_requirements \
  + vis_requirements

dev_requirements = [
    "autopep8",
    "pylint",
] + test_requirements

setup(
    name="VecDB",
    version=get_version("vecdb/__init__.py"),
    url="",
    
    author="Relevance AI",
    author_email="dev@vctr.ai",
    long_description="",

    package_dir={"": "vecdb"},
    packages=find_packages(where="vecdb"),

    setup_requires=["wheel"],
    install_requires=requirements,
    package_data={'': ['*.ini',]},
    extras_require={
        "dev": dev_requirements,
<<<<<<< HEAD
        "excel": excel_requirements,
        "vis": vis_requirements,
        "tests": test_requirements,
=======
        "excel": ["fsspec==2021.10.1", "openpyxl==3.0.9"],
        "tests": ["pytest", "fsspec==2021.10.1", "openpyxl==3.0.9"],
        "notebook": ["jsonshower"],
>>>>>>> 7974704a
    },
    python_requires=">=3.6",
    classifiers=[],
)<|MERGE_RESOLUTION|>--- conflicted
+++ resolved
@@ -70,15 +70,10 @@
     package_data={'': ['*.ini',]},
     extras_require={
         "dev": dev_requirements,
-<<<<<<< HEAD
         "excel": excel_requirements,
         "vis": vis_requirements,
         "tests": test_requirements,
-=======
-        "excel": ["fsspec==2021.10.1", "openpyxl==3.0.9"],
-        "tests": ["pytest", "fsspec==2021.10.1", "openpyxl==3.0.9"],
         "notebook": ["jsonshower"],
->>>>>>> 7974704a
     },
     python_requires=">=3.6",
     classifiers=[],
