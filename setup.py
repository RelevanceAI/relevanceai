import os

from setuptools import find_packages, setup


def read(rel_path):
    """Read lines from given file"""
    here = os.path.abspath(os.path.dirname(__file__))
    with open(os.path.join(here, rel_path), "r") as fp:
        return fp.read()


def get_version(rel_path):
    """Read __version__ from given file"""
    for line in read(rel_path).splitlines():
        if line.startswith("__version__"):
            delim = '"' if '"' in line else "'"
            return line.split(delim)[1]
    raise RuntimeError(f"Unable to find a valid __version__ string in {rel_path}.")


requirements = [
    "tqdm>=4.49.0",
    "pandas>=1.0.0",
    "loguru>=0.5.3",
    "document-utils>=1.3.0",
    "requests>=2.0.0",
<<<<<<< HEAD
    "typing-extensions"
=======
    "numpy>=1.19.0",
>>>>>>> 12162166
]

excel_requirements = [
    "openpyxl>=3.0.9", 
    "fsspec>=2021.10.1"
]

vis_requirements = [
    "scikit-learn", 
    # "umap-learn>=0.5.2",
    "ivis[cpu]>=2.0.6",
    "plotly>=5.3.1",
    "kmodes>=0.11.1"
]

test_requirements =[
    "pytest",
    "pytest-dotenv",
    "pytest-cov",
] + excel_requirements \
  + vis_requirements

dev_requirements = [
    "autopep8",
    "pylint",
] + test_requirements

setup(
    name="VecDB",
    version=get_version("vecdb/__init__.py"),
    url="",
    
    author="Relevance AI",
    author_email="dev@vctr.ai",
    long_description="",

    package_dir={"": "vecdb"},
    packages=find_packages(where="vecdb"),

    setup_requires=["wheel"],
    install_requires=requirements,
    package_data={
        "": [
            "*.ini",
        ]
    },
    extras_require={
        "dev": dev_requirements,
        "excel": excel_requirements,
        "vis": vis_requirements,
        "tests": test_requirements,
        "notebook": ["jsonshower"],
    },
    python_requires=">=3.6",
    classifiers=[],
)<|MERGE_RESOLUTION|>--- conflicted
+++ resolved
@@ -25,11 +25,8 @@
     "loguru>=0.5.3",
     "document-utils>=1.3.0",
     "requests>=2.0.0",
-<<<<<<< HEAD
+    "numpy>=1.19.0",
     "typing-extensions"
-=======
-    "numpy>=1.19.0",
->>>>>>> 12162166
 ]
 
 excel_requirements = [
