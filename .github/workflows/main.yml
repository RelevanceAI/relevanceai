
name: CI

on:
  # Triggers the workflow on push or pull request events but only for the main branch
  # push:
  #   branches: [ main, feature/add_login]
  pull_request:
    branches: [ main, feature/add_login]

  workflow_dispatch:

jobs:
  build:
    runs-on: ${{ matrix.os }}
    strategy:
      matrix:
        os: [ ubuntu-latest] 
        python-version: [ '3.7' ]
        # os: [ ubuntu-latest, macos-latest, windows-latest ] 
        # python-version: [ '3.6', '3.7', '3.8', '3.9' ]
        include:
          - os: ubuntu-latest
            path: ~/.cache/pip
        #   - os: macos-latest
        #     path: ~/Library/Caches/pip
          # - os: windows-latest
          #   path: ~\AppData\Local\pip\Cache
    steps:
      - uses: actions/checkout@v2

      - name: Set up Python
        uses: actions/setup-python@v2
        with:
          python-version: ${{ matrix.python-version }}
      - name: Cache pip
        uses: actions/cache@v2
        with:
          path: ${{ matrix.path }}
          key: ${{ runner.os }}-${{ env.pythonLocation }}-pip-${{ hashFiles('setup.py') }}-${{ hashFiles('requirements-dev.txt') }}
          restore-keys: |
            ${{ runner.os }}-${{ env.pythonLocation }}-pip-
            ${{ runner.os }}-${{ env.pythonLocation }}-
      - name: Run tests
        env:
          TEST_PROJECT: ${{ secrets.TEST_PROJECT }}
          TEST_API_KEY: ${{ secrets.TEST_API_KEY }}
        run: |
          python -c "import sys; print(sys.version)"
          python -m pip install -e .[tests]
<<<<<<< HEAD
          python -m pytest --cov=relevanceai -vv -rs
          
=======
          python -m pytest --cov=relevanceai -vv
>>>>>>> 47a2a0f5
<|MERGE_RESOLUTION|>--- conflicted
+++ resolved
@@ -48,9 +48,4 @@
         run: |
           python -c "import sys; print(sys.version)"
           python -m pip install -e .[tests]
-<<<<<<< HEAD
-          python -m pytest --cov=relevanceai -vv -rs
-          
-=======
-          python -m pytest --cov=relevanceai -vv
->>>>>>> 47a2a0f5
+          python -m pytest --cov=relevanceai -vv -rs