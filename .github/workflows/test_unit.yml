
name: Unit Tests

on:
  push:
    branches: [ main, development ]
  pull_request:
    branches: [ main, development]

  workflow_dispatch:

jobs:
  build:
    runs-on: ${{ matrix.os }}
    strategy:
      matrix:
        os: [ ubuntu-latest]
        python-version: [ '3.7' ]
        # python-version: [ '3.6', '3.7', '3.8', '3.9' ]
        include:
          - os: ubuntu-latest
            # path: ~/.cache/pip
          # - os: macos-latest
          #   path: ~/Library/Caches/pip
          # - os: windows-latest
          #   path: ~\AppData\Local\pip\Cache
    steps:
      - uses: actions/checkout@v2

      - name: Set up Python
        uses: actions/setup-python@v2
        with:
          python-version: ${{ matrix.python-version }}
      # - name: Cache pip
      #   uses: actions/cache@v2
      #   with:
      #     path: ${{ matrix.path }}
      #     key: ${{ runner.os }}-${{ env.pythonLocation }}-pip-${{ hashFiles('setup.py') }}-${{ hashFiles('requirements-dev.txt') }}
      #     restore-keys: |
      #       ${{ runner.os }}-${{ env.pythonLocation }}-pip-
      #       ${{ runner.os }}-${{ env.pythonLocation }}-
      - name: Unit Tests
        env:
          # TEST_PROJECT: ${{ secrets.TEST_PROJECT }}
          # TEST_API_KEY: ${{ secrets.TEST_API_KEY }}
          TEST_PROJECT: ${{ secrets.TEST_US_PROJECT }}
          TEST_API_KEY: ${{ secrets.TEST_US_API_KEY }}
          DEBUG_REQUESTS: "FALSE"
          # TEST_PROJECT: ${{ secrets.TEST_PROJECT }}
          # TEST_API_KEY: ${{ secrets.TEST_API_KEY }}
        run: |
          python -c "import sys; print(sys.version)"
          python -m pip install --upgrade pip
          python -m pip install -e .[tests]
<<<<<<< HEAD
          python -m pip install git+https://github.com/RelevanceAI/python-doc-utils
          python -m pip install pytest-sugar pytest-rerunfailures pytest-xdist
=======
          python -m pip install pytest-sugar pytest-rerunfailures pytest-xdist sentence-splitter
>>>>>>> 6b8387a3
          python -m pytest tests/unit --cov-config=coverage/coverage.cfg --cov=relevanceai -vv -rs -x --reruns 5 --reruns-delay 2 -n auto tests --cov-fail-under=45<|MERGE_RESOLUTION|>--- conflicted
+++ resolved
@@ -52,10 +52,6 @@
           python -c "import sys; print(sys.version)"
           python -m pip install --upgrade pip
           python -m pip install -e .[tests]
-<<<<<<< HEAD
           python -m pip install git+https://github.com/RelevanceAI/python-doc-utils
           python -m pip install pytest-sugar pytest-rerunfailures pytest-xdist
-=======
-          python -m pip install pytest-sugar pytest-rerunfailures pytest-xdist sentence-splitter
->>>>>>> 6b8387a3
           python -m pytest tests/unit --cov-config=coverage/coverage.cfg --cov=relevanceai -vv -rs -x --reruns 5 --reruns-delay 2 -n auto tests --cov-fail-under=45