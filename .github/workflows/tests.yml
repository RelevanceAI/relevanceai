--- conflicted
+++ resolved
@@ -1,63 +1,57 @@
-
-name: CI
-
-on:
-  push:
-    branches: [ main, development ]
-  pull_request:
-    branches: [ main, development]
-
-  workflow_dispatch:
-
-jobs:
-  build:
-    runs-on: ${{ matrix.os }}
-    strategy:
-      matrix:
-        os: [ ubuntu-latest]
-        python-version: [ '3.7' ]
-        # python-version: [ '3.6', '3.7', '3.8', '3.9' ]
-        include:
-          - os: ubuntu-latest
-            path: ~/.cache/pip
-          # - os: macos-latest
-          #   path: ~/Library/Caches/pip
-          # - os: windows-latest
-          #   path: ~\AppData\Local\pip\Cache
-    steps:
-      - uses: actions/checkout@v2
-
-      - name: Set up Python
-        uses: actions/setup-python@v2
-        with:
-          python-version: ${{ matrix.python-version }}
-      # - name: Cache pip
-      #   uses: actions/cache@v2
-      #   with:
-      #     path: ${{ matrix.path }}
-      #     key: ${{ runner.os }}-${{ env.pythonLocation }}-pip-${{ hashFiles('setup.py') }}-${{ hashFiles('requirements-dev.txt') }}
-      #     restore-keys: |
-      #       ${{ runner.os }}-${{ env.pythonLocation }}-pip-
-      #       ${{ runner.os }}-${{ env.pythonLocation }}-
-      - name: Run tests
-        env:
-
-          # TEST_PROJECT: ${{ secrets.TEST_PROJECT }}
-          # TEST_API_KEY: ${{ secrets.TEST_API_KEY }}
-          TEST_PROJECT: ${{ secrets.TEST_US_PROJECT}}
-          TEST_API_KEY: ${{ secrets.TEST_US_API_KEY}}
-          # TEST_PROJECT: ${{ secrets.TEST_PROJECT }}
-          # TEST_API_KEY: ${{ secrets.TEST_API_KEY }}
-        run: |
-          python -c "import sys; print(sys.version)"
-          python -m pip install -e .[tests]
-          python -m pip install pytest-sugar
-          python -m pip install pytest-rerunfailures
-<<<<<<< HEAD
-          python -m pytest --cov=relevanceai -vv -rs -x --reruns 5 --reruns-delay 2 tests --cov-fail-under=60
-
-=======
-          python -m pip install pytest-xdist
-          python -m pytest --cov-config=coverage.cfg --cov=relevanceai -vv -rs -x --reruns 5 --reruns-delay 2 -n auto tests --cov-fail-under=60
-
->>>>>>> 44771f52
+
+name: CI
+
+on:
+  push:
+    branches: [ main, development ]
+  pull_request:
+    branches: [ main, development]
+
+  workflow_dispatch:
+
+jobs:
+  build:
+    runs-on: ${{ matrix.os }}
+    strategy:
+      matrix:
+        os: [ ubuntu-latest]
+        python-version: [ '3.7' ]
+        # python-version: [ '3.6', '3.7', '3.8', '3.9' ]
+        include:
+          - os: ubuntu-latest
+            path: ~/.cache/pip
+          # - os: macos-latest
+          #   path: ~/Library/Caches/pip
+          # - os: windows-latest
+          #   path: ~\AppData\Local\pip\Cache
+    steps:
+      - uses: actions/checkout@v2
+
+      - name: Set up Python
+        uses: actions/setup-python@v2
+        with:
+          python-version: ${{ matrix.python-version }}
+      # - name: Cache pip
+      #   uses: actions/cache@v2
+      #   with:
+      #     path: ${{ matrix.path }}
+      #     key: ${{ runner.os }}-${{ env.pythonLocation }}-pip-${{ hashFiles('setup.py') }}-${{ hashFiles('requirements-dev.txt') }}
+      #     restore-keys: |
+      #       ${{ runner.os }}-${{ env.pythonLocation }}-pip-
+      #       ${{ runner.os }}-${{ env.pythonLocation }}-
+      - name: Run tests
+        env:
+
+          # TEST_PROJECT: ${{ secrets.TEST_PROJECT }}
+          # TEST_API_KEY: ${{ secrets.TEST_API_KEY }}
+          TEST_PROJECT: ${{ secrets.TEST_US_PROJECT}}
+          TEST_API_KEY: ${{ secrets.TEST_US_API_KEY}}
+          # TEST_PROJECT: ${{ secrets.TEST_PROJECT }}
+          # TEST_API_KEY: ${{ secrets.TEST_API_KEY }}
+        run: |
+          python -c "import sys; print(sys.version)"
+          python -m pip install -e .[tests]
+          python -m pip install pytest-sugar
+          python -m pip install pytest-rerunfailures
+          python -m pip install pytest-xdist
+          python -m pytest --cov-config=coverage.cfg --cov=relevanceai -vv -rs -x --reruns 5 --reruns-delay 2 -n auto tests --cov-fail-under=60