from relevanceai.http_client import Dataset


def test_dataset_vectorize(test_dataset: Dataset):
    results = test_dataset.vectorize(image_fields=["image_url"], text_fields=["data"])
    # This means the results are good yay!
    assert "image_url_clip_vector_" in test_dataset.schema
    assert "data_use_vector_" in test_dataset.schema

<<<<<<< HEAD

def test_dataset_auto_text_cluster_dashboard(test_dataset: Dataset):
    alias = "kmeans-3"
    test_dataset.auto_text_cluster_dashboard(text_fields=["data"], alias=alias)

    vector = "data_use_vector_"
    assert vector in test_dataset.schema
    assert ".".join(["_cluster_", vector, alias]) in test_dataset.schema
=======
    results = test_dataset.vectorize(image_fields=["image_url"])
    assert "image_url_clip_vector_" in results["skipped_vectors"]
>>>>>>> 67931e7f
<|MERGE_RESOLUTION|>--- conflicted
+++ resolved
@@ -7,7 +7,9 @@
     assert "image_url_clip_vector_" in test_dataset.schema
     assert "data_use_vector_" in test_dataset.schema
 
-<<<<<<< HEAD
+    results = test_dataset.vectorize(image_fields=["image_url"])
+    assert "image_url_clip_vector_" in results["skipped_vectors"]
+
 
 def test_dataset_auto_text_cluster_dashboard(test_dataset: Dataset):
     alias = "kmeans-3"
@@ -15,8 +17,4 @@
 
     vector = "data_use_vector_"
     assert vector in test_dataset.schema
-    assert ".".join(["_cluster_", vector, alias]) in test_dataset.schema
-=======
-    results = test_dataset.vectorize(image_fields=["image_url"])
-    assert "image_url_clip_vector_" in results["skipped_vectors"]
->>>>>>> 67931e7f
+    assert ".".join(["_cluster_", vector, alias]) in test_dataset.schema