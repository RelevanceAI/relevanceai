--- conflicted
+++ resolved
@@ -1,12 +1,8 @@
 This library contains all the endpoints for the RelevanceAI API and gives you access to the latest vector-based technology on the market. 
 
-<<<<<<< HEAD
-Get your free API key: https://development.qualitative-cloud.pages.dev/login
-=======
 [![Documentation Status](https://readthedocs.org/projects/relevanceai/badge/?version=latest)](https://relevanceai.readthedocs.io/en/latest/?badge=latest)
 
 For guides, tutorials on how to use this package, visit https://docs.relevance.ai/docs.
->>>>>>> 7c482bd4
 
 # Main Features
 The most in-demand features of the library include:
@@ -29,13 +25,11 @@
 !pip install -c relevanceai
 ```
 
-<<<<<<< HEAD
+You can also install on conda (only available on Linux environments at the moment): `conda install -c relevance relevanceai`.
+
 # Quickstart
-=======
-You can also install on conda (only available on Linux environments at the moment): `conda install -c relevance relevanceai`.
->>>>>>> 7c482bd4
 
-## login into your project space
+## Login into your project space
 
 ```
 from relevanceai import Client 
@@ -58,14 +52,14 @@
 ]
 ```
 
-## upload data into a new dataset
+## Upload data into a new dataset
 The documents will be uploaded into a new dataset that you can name in whichever way you want. If the dataset name does not exist yet, it will be created automatically. If the dataset already exist, the uploaded _id will be replacing the old data.
 
 ```
 client.insert_documents(dataset_id="quickstart", docs=docs)
 ```
 
-## perform a vector search
+## Perform a vector search
 
 ```
 client.services.search.vector(
@@ -84,7 +78,7 @@
 | API type      | Link |
 | ------------- | ----------- |
 | Rest API      | [Documentation](https://docs.relevance.ai/docs/quickstart) | 
-| SDK     | [Documentation](https://relevanceai.github.io/RelevanceAI/docs/html/index.html)        |
+| SDK     | [Documentation](https://relevanceai.readthedocs.io/)        |
 
 # Development
 
@@ -126,8 +120,6 @@
 To restore all options to their default, run the following:
 
 ```
-client.config.reset_to_default()
-```
 
 ## Changing Base URL 
 
