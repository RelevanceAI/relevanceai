# VecDB Python SDK 

This is the Python SDK of VecDB. This is the main Pythonic interface for the VecDB client.
Built mainly for users looking to experiment with vectors/embeddings without having to consistently
rely on the API.

## Installation 

The easiest way is to clone this package to your local directory, navigate to the directory and then run `pip install vecdb`.

This will automatically let you unlock the power of VecDB without having to rely on re-constructing API requests.

## How to use this package 

Instantiating the client.

```python
from vecdb import VecDBClient
vdb_client = VecDBClient(project, api_key)
```

Get multi-threading and multi-processing out of the box. The VecDB Python package automatically gives you multi-threading and multi-processing out of the box!

```python

def bulk_fn(docs):
    # bulk_fn receives a list of documents
    for d in docs:
        d["value_update"] = d["value"] + 2
    return docs

vdb_client.insert_documents(
    dataset_id="match-example",
    docs=participant_frames[0:50],
    update_schema=True,
    overwrite=True,
    bulk_fn=bulk_fn
)
```

<<<<<<< HEAD
Under the hood, our engineering team uses multiprocessing for processing the `bulk_fn` and then automatically uses multi-threading to send data via network requests. However, if there is no `bulk_fn` supplied, it automatically multi-threads network requests.


## Pull Update Push

Update documents within your collection based on a rule customised by you. The Pull-Update-Push Function loops through every document in your collection, brings it to your local computer where a function is applied (specified by you) and reuploaded to either an new collection or updated in the same collection. There is a logging functionality to keep track of which documents have been updated.

For example, consider a scenario where you have uploaded a dataset called 'test_dataset' containing integers up to 200. 

```python
original_collection = 'test_dataset'
data = [{'_id': i} for i in range(200)]
vec_client.datasets.bulk_insert(original_collection, data)
```

```json
Data: [{'_id': 0}, {'_id': 1}, ... {'_id': 199}]
```


Now, you want to create a new field in this dataset to flag whether the number is even or not. This function must input a list of documents (the original collection) and output another list of documents (to be updated).

```python
def even_function(data):
    for i in data:
        if int(i['_id']) % 2 == 0:
            i['even'] = True
        else:
            i['even'] = False
    return data
```
This function is then included in the Pull-Update-Push Function to update every document in the uploaded collection.
 
```python
vec_client.pull_update_push(original_collection, even_function)
```

```json
Updated Data: [{'_id': 0, 'even': True}, {'_id': 1, 'even': False}, ... {'_id': 199, 'even': True}]
```

Alternatively, a new collection could be specified to direct where updated documents are uploaded into.

```python
new_collection = 'updated_test_dataset'
vec_client.pull_update_push(original_collection, even_function, new_collection)
```
```json
New Data: [{'_id': 0, 'even': True}, {'_id': 1, 'even': False}, ... {'_id': 199, 'even': True}]
```
=======
Under the hood, our engineering team uses multiprocessing for processing the `bulk_fn` and then automatically uses multi-threading to send data via network requests. However, if there is no `bulk_fn` supplied, it automatically multi-threads network requests. Furthermore, we use separate endpoints for ingestion.

In order to loop through your documents and update accordingly, you will want to use 

```
def function(docs):
    for d in docs:
        d['fied_2'] = d['field']

vdb_client.pull_update_push(
    dataset_id="sample-dataset",
    update_func=function
)

```

>>>>>>> 681452d8
<|MERGE_RESOLUTION|>--- conflicted
+++ resolved
@@ -38,7 +38,6 @@
 )
 ```
 
-<<<<<<< HEAD
 Under the hood, our engineering team uses multiprocessing for processing the `bulk_fn` and then automatically uses multi-threading to send data via network requests. However, if there is no `bulk_fn` supplied, it automatically multi-threads network requests.
 
 
@@ -89,21 +88,3 @@
 ```json
 New Data: [{'_id': 0, 'even': True}, {'_id': 1, 'even': False}, ... {'_id': 199, 'even': True}]
 ```
-=======
-Under the hood, our engineering team uses multiprocessing for processing the `bulk_fn` and then automatically uses multi-threading to send data via network requests. However, if there is no `bulk_fn` supplied, it automatically multi-threads network requests. Furthermore, we use separate endpoints for ingestion.
-
-In order to loop through your documents and update accordingly, you will want to use 
-
-```
-def function(docs):
-    for d in docs:
-        d['fied_2'] = d['field']
-
-vdb_client.pull_update_push(
-    dataset_id="sample-dataset",
-    update_func=function
-)
-
-```
-
->>>>>>> 681452d8
