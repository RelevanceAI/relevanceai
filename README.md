--- conflicted
+++ resolved
@@ -1,296 +1,125 @@
-<<<<<<< HEAD
-![Github Banner](assets/github_banner.png)
-
-[![Documentation Status](https://readthedocs.org/projects/relevanceai/badge/?version=latest)](https://relevanceai.readthedocs.io/en/latest/?badge=latest)
-[![License](https://img.shields.io/pypi/l/relevanceai)](https://img.shields.io/pypi/l/relevanceai)
-
-[Join our slack channel!](https://join.slack.com/t/relevance-ai/shared_invite/zt-11fo8oush-dHPd57wamhoQ7J5arNv1mg)
-
-**Run Our Colab Notebook And Get Started In Less Than 10 Lines Of Code!**
-
-[![Open In Colab](https://colab.research.google.com/assets/colab-badge.svg)](https://github.com/RelevanceAI/workflows/blob/main/workflows/quickstart_workflow/%E2%98%98%EF%B8%8F_Relevance_AI_Quickstart.ipynb)
-
-For guides and tutorials on how to use this package, visit https://docs.relevance.ai/docs.
-
-## 🔥 Features
-
-- Fast vector search with free dashboard to preview and visualise results
-- Vector clustering with support for libraries like scikit-learn and easy built-in customisation
-- Store nested documents with support for multiple vectors and metadata in one object
-- Multi-vector search with filtering, facets, weighting
-- Hybrid search with support for weighting keyword matching and vector search
-... and more!
-
-
-## 🧠 Documentation
-
-| API type      | Link |
-| ------------- | ----------- |
-| Guides | [Documentation](https://docs.relevance.ai/) |
-| Python Reference | [Documentation](https://relevanceai.readthedocs.io/en/latest/)        |
-
-You can easily access our documentation while using the SDK using:
-
-```{python}
-from relevanceai import Client
-client = Client()
-
-# Easy one line of code to access our docs
-client.docs
-
-```
-
-
-## 🛠️ Installation
-
-Using pip:
-
-```{bash}
-pip install -U relevanceai
-```
-Using conda:
-
-```{bash}
-conda install -c relevance relevanceai
-```
-
-## ⏩ Quickstart
-
-### Login into your project space
-
-```{python}
-from relevanceai import Client
-
-client = Client(<project_name>, <api_key>)
-```
-
-Prepare your documents for insertion by following the below format:
-- Each document should be a dictionary
-- Include a field `_id` as a primary key, otherwise it's automatically generated
-- Suffix vector fields with `_vector_`
-
-```{python}
-docs = [
-    {"_id": "1", "example_vector_": [0.1, 0.1, 0.1], "data": "Documentation"},
-    {"_id": "2", "example_vector_": [0.2, 0.2, 0.2], "data": "Best document!"},
-    {"_id": "3", "example_vector_": [0.3, 0.3, 0.3], "data": "document example"},
-    {"_id": "4", "example_vector_": [0.4, 0.4, 0.4], "data": "this is another doc"},
-    {"_id": "5", "example_vector_": [0.5, 0.5, 0.5], "data": "this is a doc"},
-]
-```
-
-### Insert data into a dataset
-
-Create a dataset object with the name of the dataset you'd like to use. If it doesn't exist, it'll be created for you.
-> Quick tip! Our Dataset object is compatible with common dataframes methods like `.head()`, `.shape()` and `.info()`.
-
-```{python}
-ds = client.Dataset("quickstart")
-ds.insert_documents(docs)
-```
-
-### Perform vector search
-
-```{python}
-results = ds.vector_search(
-    multivector_query=[{"vector": [0.2, 0.2, 0.2], "fields": ["example_vector_"]}],
-    page_size=3,
-    query="sample search" # optional, name to display in dashboard
-)
-```
-
-### Cluster dataset with Auto Cluster
-
-Generate 12 clusters using kmeans
-```{python}
-clusterop = ds.cluster("kmeans-12", vector_fields=["example_vector_"])
-clusterop.list_closest()
-```
-> Quick tip! After each of these steps, the output will provide a URL to the Relevance AI dashboard where you can see a visualisation of your results
-
-## 🚧 Development
-
-### Getting Started
-To get started with development, ensure you have pytest and mypy installed. These will help ensure typechecking and testing.
-
-```{bash}
-python -m pip install pytest mypy
-```
-
-Then run testing using:
-
-> Don't forget to set your test credentials!
-
-```{bash}
-export TEST_PROJECT = xxx
-export TEST_API_KEY = xxx
-
-python -m pytest
-mypy relevanceai
-```
-
-Set up precommit
-
-```{bash}
-pip install precommit
-pre-commit install
-```
-
-## 🧰 Config
-
-The config object contains the adjustable global settings for the SDK. For a description of all the settings, see here.
-
-To view setting options, run the following:
-
-```{python}
-client.config.options
-```
-
-The syntax for selecting an option is section.key. For example, to disable logging, run the following to modify logging.enable_logging:
-
-```{python}
-client.config.set_option('logging.enable_logging', False)
-```
-
-To restore all options to their default, run the following:
-
-### Changing the base URL
-
-You can change the base URL as such:
-
-```{python}
-client.base_url = "https://.../latest"
-```
-
-You can also update the ingest base URL:
-
-```{python}
-client.ingest_base_url = "https://.../latest
-```
-=======
----
-pipeline_tag: sentence-similarity
-tags:
-- sentence-transformers
-- feature-extraction
-- sentence-similarity
-- transformers
----
-
-# {MODEL_NAME}
-
-This is a [sentence-transformers](https://www.SBERT.net) model: It maps sentences & paragraphs to a 768 dimensional dense vector space and can be used for tasks like clustering or semantic search.
-
-<!--- Describe your model here -->
-
-## Usage (Sentence-Transformers)
-
-Using this model becomes easy when you have [sentence-transformers](https://www.SBERT.net) installed:
-
-```
-pip install -U sentence-transformers
-```
-
-Then you can use the model like this:
-
-```python
-from sentence_transformers import SentenceTransformer
-sentences = ["This is an example sentence", "Each sentence is converted"]
-
-model = SentenceTransformer('{MODEL_NAME}')
-embeddings = model.encode(sentences)
-print(embeddings)
-```
-
-
-
-## Usage (HuggingFace Transformers)
-Without [sentence-transformers](https://www.SBERT.net), you can use the model like this: First, you pass your input through the transformer model, then you have to apply the right pooling-operation on-top of the contextualized word embeddings.
-
-```python
-from transformers import AutoTokenizer, AutoModel
-import torch
-
-
-#Mean Pooling - Take attention mask into account for correct averaging
-def mean_pooling(model_output, attention_mask):
-    token_embeddings = model_output[0] #First element of model_output contains all token embeddings
-    input_mask_expanded = attention_mask.unsqueeze(-1).expand(token_embeddings.size()).float()
-    return torch.sum(token_embeddings * input_mask_expanded, 1) / torch.clamp(input_mask_expanded.sum(1), min=1e-9)
-
-
-# Sentences we want sentence embeddings for
-sentences = ['This is an example sentence', 'Each sentence is converted']
-
-# Load model from HuggingFace Hub
-tokenizer = AutoTokenizer.from_pretrained('{MODEL_NAME}')
-model = AutoModel.from_pretrained('{MODEL_NAME}')
-
-# Tokenize sentences
-encoded_input = tokenizer(sentences, padding=True, truncation=True, return_tensors='pt')
-
-# Compute token embeddings
-with torch.no_grad():
-    model_output = model(**encoded_input)
-
-# Perform pooling. In this case, mean pooling.
-sentence_embeddings = mean_pooling(model_output, encoded_input['attention_mask'])
-
-print("Sentence embeddings:")
-print(sentence_embeddings)
-```
-
-
-
-## Evaluation Results
-
-<!--- Describe how your model was evaluated -->
-
-For an automated evaluation of this model, see the *Sentence Embeddings Benchmark*: [https://seb.sbert.net](https://seb.sbert.net?model_name={MODEL_NAME})
-
-
-## Training
-The model was trained with the parameters:
-
-**DataLoader**:
-
-`torch.utils.data.dataloader.DataLoader` of length 500 with parameters:
-```
-{'batch_size': 16, 'sampler': 'torch.utils.data.sampler.SequentialSampler', 'batch_sampler': 'torch.utils.data.sampler.BatchSampler'}
-```
-
-**Loss**:
-
-`gpl.toolkit.loss.MarginDistillationLoss` 
-
-Parameters of the fit()-Method:
-```
-{
-    "epochs": 1,
-    "evaluation_steps": 0,
-    "evaluator": "NoneType",
-    "max_grad_norm": 1,
-    "optimizer_class": "<class 'transformers.optimization.AdamW'>",
-    "optimizer_params": {
-        "lr": 2e-05
-    },
-    "scheduler": "WarmupLinear",
-    "steps_per_epoch": 500,
-    "warmup_steps": 1000,
-    "weight_decay": 0.01
-}
-```
-
-
-## Full Model Architecture
-```
-SentenceTransformer(
-  (0): Transformer({'max_seq_length': 350, 'do_lower_case': False}) with Transformer model: DistilBertModel 
-  (1): Pooling({'word_embedding_dimension': 768, 'pooling_mode_cls_token': False, 'pooling_mode_mean_tokens': True, 'pooling_mode_max_tokens': False, 'pooling_mode_mean_sqrt_len_tokens': False})
-)
-```
-
-## Citing & Authors
-
-<!--- Describe where people can find more information -->
->>>>>>> 4387cb80
+---
+pipeline_tag: sentence-similarity
+tags:
+- sentence-transformers
+- feature-extraction
+- sentence-similarity
+- transformers
+---
+
+# {MODEL_NAME}
+
+This is a [sentence-transformers](https://www.SBERT.net) model: It maps sentences & paragraphs to a 768 dimensional dense vector space and can be used for tasks like clustering or semantic search.
+
+<!--- Describe your model here -->
+
+## Usage (Sentence-Transformers)
+
+Using this model becomes easy when you have [sentence-transformers](https://www.SBERT.net) installed:
+
+```
+pip install -U sentence-transformers
+```
+
+Then you can use the model like this:
+
+```python
+from sentence_transformers import SentenceTransformer
+sentences = ["This is an example sentence", "Each sentence is converted"]
+
+model = SentenceTransformer('{MODEL_NAME}')
+embeddings = model.encode(sentences)
+print(embeddings)
+```
+
+
+
+## Usage (HuggingFace Transformers)
+Without [sentence-transformers](https://www.SBERT.net), you can use the model like this: First, you pass your input through the transformer model, then you have to apply the right pooling-operation on-top of the contextualized word embeddings.
+
+```python
+from transformers import AutoTokenizer, AutoModel
+import torch
+
+
+#Mean Pooling - Take attention mask into account for correct averaging
+def mean_pooling(model_output, attention_mask):
+    token_embeddings = model_output[0] #First element of model_output contains all token embeddings
+    input_mask_expanded = attention_mask.unsqueeze(-1).expand(token_embeddings.size()).float()
+    return torch.sum(token_embeddings * input_mask_expanded, 1) / torch.clamp(input_mask_expanded.sum(1), min=1e-9)
+
+
+# Sentences we want sentence embeddings for
+sentences = ['This is an example sentence', 'Each sentence is converted']
+
+# Load model from HuggingFace Hub
+tokenizer = AutoTokenizer.from_pretrained('{MODEL_NAME}')
+model = AutoModel.from_pretrained('{MODEL_NAME}')
+
+# Tokenize sentences
+encoded_input = tokenizer(sentences, padding=True, truncation=True, return_tensors='pt')
+
+# Compute token embeddings
+with torch.no_grad():
+    model_output = model(**encoded_input)
+
+# Perform pooling. In this case, mean pooling.
+sentence_embeddings = mean_pooling(model_output, encoded_input['attention_mask'])
+
+print("Sentence embeddings:")
+print(sentence_embeddings)
+```
+
+
+
+## Evaluation Results
+
+<!--- Describe how your model was evaluated -->
+
+For an automated evaluation of this model, see the *Sentence Embeddings Benchmark*: [https://seb.sbert.net](https://seb.sbert.net?model_name={MODEL_NAME})
+
+
+## Training
+The model was trained with the parameters:
+
+**DataLoader**:
+
+`torch.utils.data.dataloader.DataLoader` of length 500 with parameters:
+```
+{'batch_size': 16, 'sampler': 'torch.utils.data.sampler.SequentialSampler', 'batch_sampler': 'torch.utils.data.sampler.BatchSampler'}
+```
+
+**Loss**:
+
+`gpl.toolkit.loss.MarginDistillationLoss`
+
+Parameters of the fit()-Method:
+```
+{
+    "epochs": 1,
+    "evaluation_steps": 0,
+    "evaluator": "NoneType",
+    "max_grad_norm": 1,
+    "optimizer_class": "<class 'transformers.optimization.AdamW'>",
+    "optimizer_params": {
+        "lr": 2e-05
+    },
+    "scheduler": "WarmupLinear",
+    "steps_per_epoch": 500,
+    "warmup_steps": 1000,
+    "weight_decay": 0.01
+}
+```
+
+
+## Full Model Architecture
+```
+SentenceTransformer(
+  (0): Transformer({'max_seq_length': 350, 'do_lower_case': False}) with Transformer model: DistilBertModel
+  (1): Pooling({'word_embedding_dimension': 768, 'pooling_mode_cls_token': False, 'pooling_mode_mean_tokens': True, 'pooling_mode_max_tokens': False, 'pooling_mode_mean_sqrt_len_tokens': False})
+)
+```
+
+## Citing & Authors
+
+<!--- Describe where people can find more information -->