--- conflicted
+++ resolved
@@ -1,308 +1,168 @@
-<<<<<<< HEAD
-![Github Banner](assets/github_banner.png)
-
-[![Documentation Status](https://readthedocs.org/projects/relevanceai/badge/?version=latest)](https://relevanceai.readthedocs.io/en/latest/?badge=latest)
-[![License](https://img.shields.io/pypi/l/relevanceai)](https://img.shields.io/pypi/l/relevanceai)
-
-[Join our slack channel!](https://join.slack.com/t/relevance-ai/shared_invite/zt-11fo8oush-dHPd57wamhoQ7J5arNv1mg)
-
-**Run Our Colab Notebook And Get Started In Less Than 10 Lines Of Code!**
-
-[![Open In Colab](https://colab.research.google.com/assets/colab-badge.svg)](https://colab.research.google.com/drive/12GiCo9r0JpFqcg5Tmae28Wz0VPMpHul_?usp=sharing)
-
-For guides and tutorials on how to use this package, visit https://docs.relevance.ai/docs.
-
-## 🔥 Features
-
-- Fast vector search with free dashboard to preview and visualise results
-- Vector clustering with support for libraries like scikit-learn and easy built-in customisation
-- Store nested documents with support for multiple vectors and metadata in one object
-- Multi-vector search with filtering, facets, weighting
-- Hybrid search with support for weighting keyword matching and vector search
-... and more!
-
-
-## 🧠 Documentation
-
-| API type      | Link |
-| ------------- | ----------- |
-| Guides | [Documentation](https://docs.relevance.ai/) |
-| Python Reference | [Documentation](https://relevanceai.readthedocs.io/en/latest/)        |
-
-You can easily access our documentation while using the SDK using:
-
-```{python}
-from relevanceai import Client
-client = Client()
-
-# Easy one line of code to access our docs
-client.docs
-
-```
-
-
-## 🛠️ Installation
-
-Using pip:
-
-```{bash}
-pip install -U relevanceai
-```
-Using conda:
-
-```{bash}
-conda install -c relevance relevanceai
-```
-
-## ⏩ Quickstart
-
-### Login into your project space
-
-```{python}
-from relevanceai import Client
-
-client = Client(<project_name>, <api_key>)
-```
-
-Prepare your documents for insertion by following the below format:
-- Each document should be a dictionary
-- Include a field `_id` as a primary key, otherwise it's automatically generated 
-- Suffix vector fields with `_vector_`
-
-```{python}
-docs = [
-    {"_id": "1", "example_vector_": [0.1, 0.1, 0.1], "data": "Documentation"},
-    {"_id": "2", "example_vector_": [0.2, 0.2, 0.2], "data": "Best document!"},
-    {"_id": "3", "example_vector_": [0.3, 0.3, 0.3], "data": "document example"},
-    {"_id": "4", "example_vector_": [0.4, 0.4, 0.4], "data": "this is another doc"},
-    {"_id": "5", "example_vector_": [0.5, 0.5, 0.5], "data": "this is a doc"},
-]
-```
-
-### Insert data into a dataset
-
-Create a dataset object with the name of the dataset you'd like to use. If it doesn't exist, it'll be created for you.
-> Quick tip! Our Dataset object is compatible with common dataframes methods like `.head()`, `.shape()` and `.info()`.
-
-```{python}
-ds = client.Dataset("quickstart")
-ds.insert_documents(docs)
-```
-
-### Perform vector search
-
-```{python}
-results = ds.vector_search(
-    multivector_query=[{"vector": [0.2, 0.2, 0.2], "fields": ["example_vector_"]}],
-    page_size=3,
-    query="sample search" # optional, name to display in dashboard
-)
-```
-
-### Cluster dataset with Auto Cluster
-
-Generate 12 clusters using kmeans
-```{python}
-clusterop = ds.auto_cluster("kmeans-12", vector_fields=["example_vector_"])
-clusterop.list_closest_to_center()
-```
-> Quick tip! After each of these steps, the output will provide a URL to the Relevance AI dashboard where you can see a visualisation of your results
-
-## 🚧 Development
-
-### Getting Started
-To get started with development, ensure you have pytest and mypy installed. These will help ensure typechecking and testing.
-
-```{bash}
-python -m pip install pytest mypy
-```
-
-Then run testing using:
-
-> Don't forget to set your test credentials!
-
-```{bash}
-export TEST_PROJECT = xxx
-export TEST_API_KEY = xxx
-
-python -m pytest
-mypy relevanceai
-```
-
-Set up precommit
-
-```{bash}
-pip install precommit
-pre-commit install
-```
-
-## 🧰 Config
-
-The config object contains the adjustable global settings for the SDK. For a description of all the settings, see here.
-
-To view setting options, run the following:
-
-```{python}
-client.config.options
-```
-
-The syntax for selecting an option is section.key. For example, to disable logging, run the following to modify logging.enable_logging:
-
-```{python}
-client.config.set_option('logging.enable_logging', False)
-```
-
-To restore all options to their default, run the following:
-
-### Changing the base URL
-
-You can change the base URL as such:
-
-```{python}
-client.base_url = "https://.../latest"
-```
-
-You can also update the ingest base URL:
-
-```{python}
-client.ingest_base_url = "https://.../latest
-```
-=======
-![Github Banner](assets/github_banner.png)
-
-[![Documentation Status](https://readthedocs.org/projects/relevanceai/badge/?version=latest)](https://relevanceai.readthedocs.io/en/latest/?badge=latest)
-[![License](https://img.shields.io/pypi/l/relevanceai)](https://img.shields.io/pypi/l/relevanceai)
-
-For guides, tutorials on how to use this package, visit https://docs.relevance.ai/docs.
-
-## 🔥 Features
-
-Features of the library include:
-- Quick vector search with free dashboard to preview results
-- Vector clustering with support with built-in easy customisation
-- Multi-vector search with filtering, facets, weighting
-- Hybrid search (weighting exact text matching and vector search together)
-... and more!
-
-
-## 🧠 Documentation
-
-There are two main ways of documentations to take a look at:
-
-| API type      | Link |
-| ------------- | ----------- |
-| Guides | [Documentation](https://docs.relevance.ai/) | 
-| Python Reference | [Documentation](https://relevanceai.readthedocs.io/)        |
-
-
-## 🛠️ Installation
-
-```{bash}
-pip install -U relevanceai
-```
-Or you can install it via conda to:
-
-```{bash}
-conda install pip 
-pip install -c relevanceai
-```
-
-You can also install on conda (only available on Linux environments at the moment): `conda install -c relevance relevanceai`.
-
-## ⏩ Quickstart
-
-### Login into your project space
-
-```{python}
-from relevanceai import Client 
-
-client = Client(<project_name>, <api_key>)
-```
-
-This is a data example in the right format to be uploaded to relevanceai. Every document you upload should:
-- Be a list of dictionaries
-- Every dictionary has a field called _id
-- Vector fields end in _vector_
-
-```{python}
-docs = [
-    {"_id": "1", "example_vector_": [0.1, 0.1, 0.1], "data": "Documentation"},
-    {"_id": "2", "example_vector_": [0.2, 0.2, 0.2], "data": "Best document!"},
-    {"_id": "3", "example_vector_": [0.3, 0.3, 0.3], "data": "document example"},
-    {"_id": "4", "example_vector_": [0.4, 0.4, 0.4], "data": "this is another doc"},
-    {"_id": "5", "example_vector_": [0.5, 0.5, 0.5], "data": "this is a doc"},
-]
-```
-
-### Upload data into a new dataset
-The documents will be uploaded into a new dataset that you can name in whichever way you want. If the dataset name does not exist yet, it will be created automatically. If the dataset already exist, the uploaded _id will be replacing the old data.
-
-```{python}
-client.insert_documents(dataset_id="quickstart", docs=docs)
-```
-
-### Perform a vector search
-
-```{python}
-client.services.search.vector(
-    dataset_id="quickstart", 
-    multivector_query=[
-        {"vector": [0.2, 0.2, 0.2], "fields": ["example_vector_"]},
-    ],
-    page_size=3,
-    query="sample search" # Stored on the dashboard but not required
-```
-
-## 🚧 Development
-
-### Getting Started
-To get started with development, ensure you have pytest and mypy installed. These will help ensure typechecking and testing.
-
-```{bash}
-python -m pip install pytest mypy
-```
-
-Then run testing using:
-
-Make sure to set your test credentials!
-
-```{bash}
-export TEST_PROJECT = xxx 
-export TEST_API_KEY = xxx 
-
-python -m pytest
-mypy relevanceai
-```
-
-## 🧰 Config
-
-The config contains the adjustable global settings for the SDK. For a description of all the settings, see here.
-
-To view setting options, run the following:
-
-```{python}
-client.config.options
-```
-
-The syntax for selecting an option is section.key. For example, to disable logging, run the following to modify logging.enable_logging:
-
-```{python}
-client.config.set_option('logging.enable_logging', False)
-```
-
-To restore all options to their default, run the following:
-
-### Changing the base URL
-
-You can change the base URL as such: 
-
-```{python}
-client.base_url = "https://.../latest"
-```
-
-You can also update the ingest base URL: 
-
-```{python}
-client.ingest_base_url = "https://.../latest
-```
->>>>>>> bb0ccd1f
+![Github Banner](assets/github_banner.png)
+
+[![Documentation Status](https://readthedocs.org/projects/relevanceai/badge/?version=latest)](https://relevanceai.readthedocs.io/en/latest/?badge=latest)
+[![License](https://img.shields.io/pypi/l/relevanceai)](https://img.shields.io/pypi/l/relevanceai)
+
+[Join our slack channel!](https://join.slack.com/t/relevance-ai/shared_invite/zt-11fo8oush-dHPd57wamhoQ7J5arNv1mg)
+
+**Run Our Colab Notebook And Get Started In Less Than 10 Lines Of Code!**
+
+[![Open In Colab](https://colab.research.google.com/assets/colab-badge.svg)](https://colab.research.google.com/drive/12GiCo9r0JpFqcg5Tmae28Wz0VPMpHul_?usp=sharing)
+
+For guides and tutorials on how to use this package, visit https://docs.relevance.ai/docs.
+
+## 🔥 Features
+
+- Fast vector search with free dashboard to preview and visualise results
+- Vector clustering with support for libraries like scikit-learn and easy built-in customisation
+- Store nested documents with support for multiple vectors and metadata in one object
+- Multi-vector search with filtering, facets, weighting
+- Hybrid search with support for weighting keyword matching and vector search
+... and more!
+
+
+## 🧠 Documentation
+
+| API type      | Link |
+| ------------- | ----------- |
+| Guides | [Documentation](https://docs.relevance.ai/) |
+| Python Reference | [Documentation](https://relevanceai.readthedocs.io/en/latest/)        |
+
+You can easily access our documentation while using the SDK using:
+
+```{python}
+from relevanceai import Client
+client = Client()
+
+# Easy one line of code to access our docs
+client.docs
+
+```
+
+
+## 🛠️ Installation
+
+Using pip:
+
+```{bash}
+pip install -U relevanceai
+```
+Using conda:
+
+```{bash}
+conda install -c relevance relevanceai
+```
+
+## ⏩ Quickstart
+
+### Login into your project space
+
+```{python}
+from relevanceai import Client
+
+client = Client(<project_name>, <api_key>)
+```
+
+Prepare your documents for insertion by following the below format:
+- Each document should be a dictionary
+- Include a field `_id` as a primary key, otherwise it's automatically generated
+- Suffix vector fields with `_vector_`
+
+```{python}
+docs = [
+    {"_id": "1", "example_vector_": [0.1, 0.1, 0.1], "data": "Documentation"},
+    {"_id": "2", "example_vector_": [0.2, 0.2, 0.2], "data": "Best document!"},
+    {"_id": "3", "example_vector_": [0.3, 0.3, 0.3], "data": "document example"},
+    {"_id": "4", "example_vector_": [0.4, 0.4, 0.4], "data": "this is another doc"},
+    {"_id": "5", "example_vector_": [0.5, 0.5, 0.5], "data": "this is a doc"},
+]
+```
+
+### Insert data into a dataset
+
+Create a dataset object with the name of the dataset you'd like to use. If it doesn't exist, it'll be created for you.
+> Quick tip! Our Dataset object is compatible with common dataframes methods like `.head()`, `.shape()` and `.info()`.
+
+```{python}
+ds = client.Dataset("quickstart")
+ds.insert_documents(docs)
+```
+
+### Perform vector search
+
+```{python}
+results = ds.vector_search(
+    multivector_query=[{"vector": [0.2, 0.2, 0.2], "fields": ["example_vector_"]}],
+    page_size=3,
+    query="sample search" # optional, name to display in dashboard
+)
+```
+
+### Cluster dataset with Auto Cluster
+
+Generate 12 clusters using kmeans
+```{python}
+clusterop = ds.auto_cluster("kmeans-12", vector_fields=["example_vector_"])
+clusterop.list_closest_to_center()
+```
+> Quick tip! After each of these steps, the output will provide a URL to the Relevance AI dashboard where you can see a visualisation of your results
+
+## 🚧 Development
+
+### Getting Started
+To get started with development, ensure you have pytest and mypy installed. These will help ensure typechecking and testing.
+
+```{bash}
+python -m pip install pytest mypy
+```
+
+Then run testing using:
+
+> Don't forget to set your test credentials!
+
+```{bash}
+export TEST_PROJECT = xxx
+export TEST_API_KEY = xxx
+
+python -m pytest
+mypy relevanceai
+```
+
+Set up precommit
+
+```{bash}
+pip install precommit
+pre-commit install
+```
+
+## 🧰 Config
+
+The config object contains the adjustable global settings for the SDK. For a description of all the settings, see here.
+
+To view setting options, run the following:
+
+```{python}
+client.config.options
+```
+
+The syntax for selecting an option is section.key. For example, to disable logging, run the following to modify logging.enable_logging:
+
+```{python}
+client.config.set_option('logging.enable_logging', False)
+```
+
+To restore all options to their default, run the following:
+
+### Changing the base URL
+
+You can change the base URL as such:
+
+```{python}
+client.base_url = "https://.../latest"
+```
+
+You can also update the ingest base URL:
+
+```{python}
+client.ingest_base_url = "https://.../latest
+```