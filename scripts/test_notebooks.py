--- conflicted
+++ resolved
@@ -168,33 +168,20 @@
         )
         return
     except Exception as e:
-<<<<<<< HEAD
-=======
 
         import traceback
 
         exception_reason = traceback.format_exc()
->>>>>>> f1433a2e
         print(
             f"{notebook}\n{exception_reason}\n\n",
             file=open(README_NOTEBOOK_ERROR_FPATH, "a"),
         )
-        import traceback
 
-        exception_reason = traceback.format_exc()
         return {"notebook": notebook.__str__(), "Exception reason": exception_reason}
 
 
 from relevanceai.concurrency import multiprocess
 
-<<<<<<< HEAD
-=======
-        return {"notebook": notebook.__str__(), "Exception reason": exception_reason}
-
-
-from relevanceai.concurrency import multiprocess
-
->>>>>>> f1433a2e
 results = multiprocess(execute_notebook, ALL_NOTEBOOKS, chunksize=1)
 # results = [execute_notebook(n) for n in ALL_NOTEBOOKS]
 results = [r for r in results if r is not None]
@@ -202,8 +189,4 @@
     for r in results:
         print(r.get("notebook"))
         print(r.get("Exception reason"))
-<<<<<<< HEAD
-    raise ValueError(f"You have errored notebooks {results}")
-=======
-    # raise ValueError(f"You have errored notebooks {results}")
->>>>>>> f1433a2e
+    # raise ValueError(f"You have errored notebooks {results}")