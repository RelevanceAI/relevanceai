--- conflicted
+++ resolved
@@ -1,148 +1,3 @@
-<<<<<<< HEAD
-#!/usr/bin/env python3
-
-import os
-from pathlib import Path
-import re
-import subprocess
-import sys
-import nbformat
-from nbconvert.preprocessors import ExecutePreprocessor
-
-import argparse
-
-parser = argparse.ArgumentParser()
-parser.add_argument("path")
-args = parser.parse_args()
-
-###############################################################################
-# Helper Functions
-###############################################################################
-
-
-def get_latest_version(name):
-    latest_version = str(
-        subprocess.run(
-            [sys.executable, "-m", "pip", "install", "{}==random".format(name)],
-            capture_output=True,
-            text=True,
-        )
-    )
-    latest_version = latest_version[latest_version.find("(from versions:") + 15 :]
-    latest_version = latest_version[: latest_version.find(")")]
-    latest_version = latest_version.replace(" ", "").split(",")[-1]
-    return latest_version
-
-
-def check_latest_version(name):
-    latest_version = get_latest_version(name)
-
-    current_version = str(
-        subprocess.run(
-            [sys.executable, "-m", "pip", "show", "{}".format(name)],
-            capture_output=True,
-            text=True,
-        )
-    )
-    current_version = current_version[current_version.find("Version:") + 8 :]
-    current_version = current_version[: current_version.find("\\n")].replace(" ", "")
-
-    if latest_version == current_version:
-        return True
-    else:
-        return False
-
-
-###############################################################################
-# Update SDK version and test
-###############################################################################
-
-DOCS_PATH = Path(args.path) / "docs"
-RELEVANCEAI_SDK_VERSION_LATEST = get_latest_version("RelevanceAI")
-# RELEVANCEAI_SDK_VERSION_LATEST = 'latest'
-PIP_INSTALL_SENT_REGEX = f'".*pip install .* RelevanceAI.*==.*"'
-PIP_INSTALL_STR_REGEX = f"==.*[0-9]"
-PIP_INSTALL_STR_REPLACE = f"=={RELEVANCEAI_SDK_VERSION_LATEST}"
-
-
-def notebook_find_replace(notebook, find_sent_regex, find_str_regex, replace_str):
-
-    with open(notebook, "r") as f:
-        lines = f.readlines()
-
-    with open(notebook, "w") as f:
-        for i, line in enumerate(lines):
-            if bool(re.search(find_sent_regex, line)):
-                find_sent = re.search(find_sent_regex, line)
-                if find_sent:
-                    find_sent = find_sent.group()
-                    print(f"Found: {find_sent}\n")
-
-                    # if find_str == replace_str: continue
-                    print(f"Find string: {find_str_regex}")
-                    find_replace_str = re.search(find_str_regex, find_sent)
-                    if find_replace_str:
-                        find_replace_str = find_replace_str.group()
-                        print(f"Found: {find_replace_str}\n")
-
-                        print(f"Replace: \n{find_replace_str}\n{replace_str}\n")
-                        line = line.replace(find_replace_str, replace_str)
-
-                        print(f"Updated:")
-                        print(line.strip())
-                    else:
-                        print(f"Not found: {find_replace_str}\n")
-                else:
-                    print(f"Not found: {find_sent_regex}\n")
-
-            f.write(line)
-
-
-## Env vars
-CLIENT_INSTANTIATION_SENT_REGEX = '"client.*Client(.*)"'
-TEST_PROJECT = os.getenv("TEST_PROJECT")
-TEST_API_KEY = os.getenv("TEST_API_KEY")
-CLIENT_INSTANTIATION_STR_REGEX = "\((.*?)\)"
-CLIENT_INSTANTIATION_STR_REPLACE = (
-    f'(project=\\"{TEST_PROJECT}\\", api_key=\\"{TEST_API_KEY}\\")'
-)
-
-CLIENT_INSTANTIATION_BASE = f'"client = Client()"'
-
-
-for notebook in Path(DOCS_PATH).glob("**/*.ipynb"):
-    print(notebook)
-
-    ## Update to latest version
-    notebook_find_replace(
-        notebook, PIP_INSTALL_SENT_REGEX, PIP_INSTALL_STR_REGEX, PIP_INSTALL_STR_REPLACE
-    )
-
-    ## Temporarily updating notebook with test creds
-    notebook_find_replace(
-        notebook,
-        CLIENT_INSTANTIATION_SENT_REGEX,
-        CLIENT_INSTANTIATION_STR_REGEX,
-        CLIENT_INSTANTIATION_STR_REPLACE,
-    )
-
-    ## Execute notebook with test creds
-    with open(notebook, "r") as f:
-        print(
-            f"Executing notebook: \n{notebook} with SDK version {RELEVANCEAI_SDK_VERSION_LATEST}"
-        )
-        nb_in = nbformat.read(f, nbformat.NO_CONVERT)
-        ep = ExecutePreprocessor(timeout=600, kernel_name="python3")
-        nb_out = ep.preprocess(nb_in)
-
-    ## Replace creds with previous
-    notebook_find_replace(
-        notebook,
-        CLIENT_INSTANTIATION_SENT_REGEX,
-        CLIENT_INSTANTIATION_STR_REGEX,
-        CLIENT_INSTANTIATION_BASE,
-    )
-=======
 #!/usr/bin/env python3
 
 import os
@@ -293,5 +148,4 @@
         CLIENT_INSTANTIATION_SENT_REGEX,
         CLIENT_INSTANTIATION_STR_REGEX,
         CLIENT_INSTANTIATION_BASE,
-    )
->>>>>>> 65447f09
+    )