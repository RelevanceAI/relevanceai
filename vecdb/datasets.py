# -*- coding: utf-8 -*-
"""
Datasets to mock
"""
from typing import List, Union, Dict, Any, Literal, Callable

import pandas as pd
import requests

JSONDict = Dict[str, Any]



def get_games_dataset(
    number_of_documents: Union[None, int] = 365
) -> List[JSONDict]:
    """Function to download a sample games dataset.
    Dataset from https://www.freetogame.com/
    Total Len: 365
    Sample document:
    {'id': 1,
    'title': 'Dauntless',
    'thumbnail': 'https://www.freetogame.com/g/1/thumbnail.jpg',
    'short_description': 'A free-to-play, co-op action RPG with gameplay similar to Monster Hunter.',
    'game_url': 'https://www.freetogame.com/open/dauntless',
    'genre': 'MMORPG',
    'platform': 'PC (Windows)',
    'publisher': 'Phoenix Labs',
    'developer': 'Phoenix Labs, Iron Galaxy',
    'release_date': '2019-05-21',
    'freetogame_profile_url': 'https://www.freetogame.com/dauntless'
    }
    """
    data = requests.get('https://www.freetogame.com/api/games').json()
    if number_of_documents:
        data = data[:number_of_documents]
    return data



def get_online_retail_dataset(
    number_of_documents: Union[None, int] = 100
) -> List[JSONDict]:
    """Online retail dataset from UCI machine learning
    Total Len: 541909 Total Non-null: 406829
    Sample document:
    {'Country': 'United Kingdom',
     'CustomerID': 17850.0,
     'Description': 'WHITE HANGING HEART T-LIGHT HOLDER',
     'InvoiceDate': Timestamp('2010-12-01 08:26:00'),
     'InvoiceNo': 536365,
     'Quantity': 6,
     'StockCode': '85123A',
     'UnitPrice': 2.55}

    """
    def _load_workbook_from_url(url):
        from openpyxl import load_workbook
        from io import BytesIO
        return load_workbook(
                filename = BytesIO(requests.get(url).content),
                read_only=True,     # Parameter `read_only=True` leads to excel rows only being loaded as-needed
                data_only=True
        )

    def _read_excel(filename: str, nrows: Union[int, None] = None) -> pd.DataFrame:
        """Read out a subset of rows from the first worksheet of an excel workbook.

        This function will not load more excel rows than necessary into memory, and is
        therefore well suited for very large excel files.
        """
        book = _load_workbook_from_url(filename)
        first_sheet = book.worksheets[0]
        rows_generator = first_sheet.values
        if nrows is None: nrows = first_sheet.max_row
        header_row = next(rows_generator)
        data_rows = [row for (_, row) in zip(range(nrows), rows_generator)]
        return pd.DataFrame(data_rows, columns=header_row)

    return (
        _read_excel(
            'https://archive.ics.uci.edu/ml/machine-learning-databases/00352/Online%20Retail.xlsx',
            nrows=number_of_documents
        )
        .to_dict(orient='records')
    )


def get_news_dataset(
    number_of_documents: Union[None, int] = 250
) -> List[JSONDict]:
    """News dataset
    Total Len: 250
    Sample document:
    {'authors': 'Ruth Harris',
     'content': 'Sometimes the power of Christmas will make you do wild and wonderful things. You do not need to believe in the Holy Trinity to believe in the positive power of doing good for others. The simple act of giving without receiving is lost on many of us these days, as worries about money and success hold us back from giving to others who are in need. One congregation in Ohio was moved to action by the power of a sermon given at their church on Christmas Eve. The pastor at Grand Lake United Methodist Church in Celina, Ohio gave an emotional sermon about the importance of understanding the message of Jesus.\n\nFor many religious people the message of Jesus is to help others before yourself, to make sure the people who are suffering get the help they need to enjoy life a little bit. The sermon was really about generosity and what that can look like in our lives. Jesus lived a long time ago and he acted generously in the fashion of his time – but what would a generous act look like in our times? That was the focus of the sermon.\n\nThe potency of the sermon was not lost on the congregation, who were so moved they had to take action! After the sermon ended, the congregation decided to take an offering. A bowl was passed around the room and everyone pitched in what they could on this Christmas Eve with the words of the sermon still ringing in their ears.\n\nWhat did they do with this offering? Members of the congregation drove down to the local Waffle House to visit the ladies working the night shift. What a great choice on this most holy of days when everyone should be with their families!\n\nThe ladies working at Waffle House clearly were not with their families. They had no choice but to work on this holy day because it paid the bills. The congregation understood the sacrifice being made by these ladies, and wanted to help them out. They donated the entire offering to be split amongst the ladies at Waffle House.\n\nIn total that amounted to $3,500 being split amongst the staff. What a beautiful moment! What a perfect example of what the preacher was talking about in his sermon! Doing a good deed like this on Christmas really helped ease the burden felt by the ladies working at Waffle House. Sure, they could not see their families, but at least they got a little gift from the good people of their community.\n\nPerhaps the best part about this whole event was that the congregation did not ask anything in return. It was a simple act of generosity from people who understood the pain being felt by another group and sought to alleviate some of that pain. It speaks volumes about the merits of the Church in our daily lives. This simple act brought the entire community together because it showed empathy and compassion on the most special day of the year.',
     'domain': 'awm.com',
     'id': 141,
     'inserted_at': '2018-02-02 01:19:41.756632',
     'keywords': nan,
     'meta_description': nan,
     'meta_keywords': "['']",
     'scraped_at': '2018-01-25 16:17:44.789555',
     'summary': nan,
     'tags': nan,
     'title': 'Church Congregation Brings Gift to Waitresses Working on Christmas Eve, Has Them Crying (video)',
     'type': 'unreliable',
     'updated_at': '2018-02-02 01:19:41.756664',
     'url': 'http://awm.com/church-congregation-brings-gift-to-waitresses-working-on-christmas-eve-has-them-crying-video/'}
    """
    return (
        pd.read_csv(
            'https://raw.githubusercontent.com/several27/FakeNewsCorpus/master/news_sample.csv',
            index_col=0,
            nrows=number_of_documents
        )
        .to_dict(orient='records')
    )


def get_ecommerce_dataset(
    number_of_documents: Union[None, int] = 1000
) -> List[JSONDict]:
    """Function to download a sample ecommerce dataset
    Dataset from https://data.world/crowdflower/ecommerce-search-relevance
    Total Len: 32671; Tota Non-null: 15528;
    Sample document:
    {'_unit_id': 711158459,
    'product_description': 'The PlayStation 4 system opens the door to an '
                        'incredible journey through immersive new gaming '
                        'worlds and a deeply connected gaming community. Step '
                        'into living, breathing worlds where you are hero of '
                        '...',
    'product_image': 'http://thumbs2.ebaystatic.com/d/l225/m/mzvzEUIknaQclZ801YCY1ew.jpg',
    'product_link': 'http://www.ebay.com/itm/Sony-PlayStation-4-PS4-Latest-Model-500-GB-Jet-Black-Console-/321459436277?pt=LH_DefaultDomain_0&hash=item4ad879baf5',
    'product_price': '$329.98 ',
    'product_title': 'Sony PlayStation 4 (PS4) (Latest Model)- 500 GB Jet Black '
                    'Console',
    'query': 'playstation 4',
    'rank': 1,
    'relevance': 3.67,
    'relevance:variance': 0.471,
    'source': 'eBay',
    'url': 'http://www.ebay.com/sch/i.html?_from=R40&_trksid=p2050601.m570.l1313.TR11.TRC1.A0.H0.Xplant.TRS0&_nkw=playstation%204'}
    """
    def _http_to_https(x):
        return x.replace('http://', 'https://')
    df = pd.read_csv(
            'https://query.data.world/s/glc7oe2ssd252scha53mu7dy2e7cft',
            encoding='ISO-8859-1',
            nrows=number_of_documents
        )
    df['product_image'] = df['product_image'].apply(_http_to_https)
    df['product_link'] = df['product_link'].apply(_http_to_https)
    df['url'] = df['url'].apply(_http_to_https)
    return df.to_dict('records')




def get_dummy_ecommerce_dataset(
    number_of_documents: Union[None, int] = 100,
    db_name: Literal['ecommerce-5', 'ecommerce-6'] = 'ecommerce-5',
    base_url='https://api-aueast.relevance.ai/v1/',
) -> List[JSONDict]:
    """Function to a dummy ecommerce dataset from VecDB dummy collections
    Dataset from ecommerce-5
    Total Len: 14058
    Sample document:
    ### Real vector values are vectors of 512 length - min, mean, max is shown below for brevity
    {
        "_id": "b7fc9acbc9ddd18855f96863d37a4fe9",
        "uniq_id": "b7fc9acbc9ddd18855f96863d37a4fe9",
        "crawl_timestamp": "2016-04-24 18:34:50 +0000",
        "product_url": "http://www.flipkart.com/babeezworld-baby-boy-s-romper/p/itmehyhguebbzb6h?pid=DRPEHYHGNAF5UYUQ",
        "product_name": "Babeezworld Baby Boy's Romper",
        "product_category_tree": "[\"Baby Care >> Infant Wear >> Baby Boys' Clothes >> Dungarees & Jumpsuits >> Dungarees >> Babeezworld Dungarees >> Babeezworld Baby Boy's Romper\"]",
        "pid": "DRPEHYHGNAF5UYUQ",
        "retail_price": 999,
        "discounted_price": 499,
        "image": "[\"http://img5a.flixcart.com/image/dungaree-romper/x/f/r/1012blue-yellow-3-6-babeezworld-3-6-months-original-imaehydgqkkadjud.jpeg\", \"http://img5a.flixcart.com/image/dungaree-romper/x/f/r/1012blue-yellow-3-6-babeezworld-3-6-months-original-imaehbf3h3jsmzhb.jpeg\", \"http://img5a.flixcart.com/image/dungaree-romper/x/f/r/1012blue-yellow-3-6-babeezworld-3-6-months-original-imaehbf4nupsmhzt.jpeg\", \"http://img5a.flixcart.com/image/dungaree-romper/z/n/u/1012blue-yellow-6-9-babeezworld-6-9-months-original-imaehbfbkynega2z.jpeg\", \"http://img6a.flixcart.com/image/dungaree-romper/z/n/u/1012blue-yellow-6-9-babeezworld-6-9-months-original-imaehbfbjjffht4e.jpeg\"]",
        "is_FK_Advantage_product": false,
        "description": "Key Features of Babeezworld Baby Boy's Romper Fabric: Cotton Brand Color: Blue:Yellow,Babeezworld Baby Boy's Romper Price: Rs. 499 Babeezworld presents a cute baby dungaree set for your little one.This dungaree set comes with a trendy round neck cotton t-shirt with shoulder loops for ease and comfort fit. Set is made of soft cotton material and has adjustable straps with two button closures. The front has a special character which gives it a stylish look. This dungaree set is an ideal pick for this summer and is available in multiple colors.,Specifications of Babeezworld Baby Boy's Romper Top Details Sleeve Half Sleeve Number of Contents in Sales Package Pack of 2 Fabric Cotton Type Romper Neck Round Neck General Details Pattern Printed Ideal For Baby Boy's Fabric Care Wash with Similar Colors, Use Detergent for Colors",
        "product_rating": "No rating available",
        "overall_rating": "No rating available",
        "brand": "Babeezworld",
        "product_specifications": "{\"product_specification\"=>[{\"key\"=>\"Sleeve\", \"value\"=>\"Half Sleeve\"}, {\"key\"=>\"Number of Contents in Sales Package\", \"value\"=>\"Pack of 2\"}, {\"key\"=>\"Fabric\", \"value\"=>\"Cotton\"}, {\"key\"=>\"Type\", \"value\"=>\"Romper\"}, {\"key\"=>\"Neck\", \"value\"=>\"Round Neck\"}, {\"key\"=>\"Pattern\", \"value\"=>\"Printed\"}, {\"key\"=>\"Ideal For\", \"value\"=>\"Baby Boy's\"}, {\"value\"=>\"Wash with Similar Colors, Use Detergent for Colors\"}]}",
        "image_first": "http://img5a.flixcart.com/image/dungaree-romper/x/f/r/1012blue-yellow-3-6-babeezworld-3-6-months-original-imaehydgqkkadjud.jpeg",
        "category": "Baby Care ",
        "insert_date_": "2021-08-13T11:38:52.110Z",
        "product_name_default_vector_": [
            -0.09005960822105408,
            -0.00011151187237601334,
            0.09022483229637146
        ],
        "product_category_tree_default_vector_": [
            -0.06799716502428055,
            6.681176930101174e-05,
            0.06799962371587753
        ],
        "description_default_vector_": [
            -0.0638396292924881,
            0.002004953355722705,
            0.06384047120809555
        ],
        "product_specifications_default_vector_": [
            -0.0928298607468605,
            0.0010741057754444228,
            0.0936967059969902
        ],
        "image_first_default_vector_": [
            -5.581348419189453,
            -0.004497126452065459,
            1.9208835363388062
        ],
        "product_nametextmulti_vector_": [
            -0.12710408866405487,
            0.00036892396830268126,
            0.1368495225906372
        ],
        "descriptiontextmulti_vector_": [
            -0.12531952559947968,
            0.000991348989572316,
            0.12568922340869904
        ],
        "product_name_imagetext_vector_": [
            -0.8955078125,
            0.008709213696420193,
            3.013671875
        ],
        "description_imagetext_vector_": [
            1e-07,
            9.999999999999997e-08,
            1e-07
        ],
        "description_chinese": "巴贝兹世界男婴的隆珀面料的主要特点：棉花品牌颜色：蓝色：黄色，巴贝兹世界男婴的隆珀价格：Rs. 499巴贝兹世界为您的小家伙呈现一个可爱的婴儿粪便集。这套dungaree配备了一个时尚的圆脖子棉T恤与肩环的轻松和舒适适合。套装由柔软的棉质材料制成，带可调节带，有两个按钮关闭。前面有一个特殊的性格，给它一个时尚的外观。这套 dungaree 套装是今年夏天的理想选择，有多种颜色可供选择。",
        "product_name_chinese": "巴贝兹世界男婴的隆珀",
        "product_name_chinese_textmulti_vector_": [
            -0.11721953004598618,
            4.798636290104241e-05,
            0.1346004456281662
        ],
        "description_chinese_textmulti_vector_": [
            -0.11921291798353195,
            0.0002485030701109281,
            0.11918215453624725
        ]
    },
    """
    def _apply_fn_dict_value(
        doc: JSONDict,
        func: Callable,
        keys: Union[None, List[str]] = None
    ) -> JSONDict:
        if keys is None: keys = doc.keys()
        for k, v in doc.items():
            if k in keys:
                doc[k] = func(v)
        return doc

    def _http_to_https(data: List[JSONDict]) -> List[JSONDict]:
       return  [_apply_fn_dict_value(doc=doc,
                                func=lambda x: x.replace('http://', 'https://'),
                                keys=['product_url', 'image', 'image_first'])
                for doc in data]

    from vecdb.http_client import VecDBClient

    project = 'dummy-collections'
    api_key = (
        'UzdYRktIY0JxNmlvb1NpOFNsenU6VGdTU0s4UjhUR0NsaDdnQTVwUkpKZw'    # Read access
    )
<<<<<<< HEAD
    vi = VecDBClient(project, api_key, base_url=base_url)
    if (number_of_documents and number_of_documents <=1000):
        data = vi.datasets.documents.list(db_name, page_size=number_of_documents)['documents']
        return _http_to_https(data)
    else:
        '''
        Paginating the dataset
        '''
        page_size = 1000
        resp = vi.datasets.documents.list(db_name, page_size=page_size)         # Initial call
        data = _http_to_https(resp['documents'])
        _cursor = resp['cursor']
        while _cursor:
            resp = vi.datasets.documents.list(db_name, page_size=page_size, cursor=_cursor)
            if 'message' in resp:
                import warnings
                warnings.warn(resp['message'])
            _data = resp['documents']
            _cursor = resp['cursor']
            if (_data == []) or (_cursor is []): break
            _data = _http_to_https(_data)
            data += _data
            if (number_of_documents and (len(data) >= int(number_of_documents))): break
    return data
=======
    df["product_image"] = df["product_image"].str.replace("http://", "https://")
    df["product_link"] = df["product_link"].str.replace("http://", "https://")
    df["url"] = df["url"].str.replace("http://", "https://")
    df["_id"] = df["_unit_id"].astype(str)
    return df.to_dict("records")
>>>>>>> 88d7236b
<|MERGE_RESOLUTION|>--- conflicted
+++ resolved
@@ -270,7 +270,7 @@
     api_key = (
         'UzdYRktIY0JxNmlvb1NpOFNsenU6VGdTU0s4UjhUR0NsaDdnQTVwUkpKZw'    # Read access
     )
-<<<<<<< HEAD
+
     vi = VecDBClient(project, api_key, base_url=base_url)
     if (number_of_documents and number_of_documents <=1000):
         data = vi.datasets.documents.list(db_name, page_size=number_of_documents)['documents']
@@ -295,10 +295,3 @@
             data += _data
             if (number_of_documents and (len(data) >= int(number_of_documents))): break
     return data
-=======
-    df["product_image"] = df["product_image"].str.replace("http://", "https://")
-    df["product_link"] = df["product_link"].str.replace("http://", "https://")
-    df["url"] = df["url"].str.replace("http://", "https://")
-    df["_id"] = df["_unit_id"].astype(str)
-    return df.to_dict("records")
->>>>>>> 88d7236b
