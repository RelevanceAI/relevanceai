"""
Datasets to mock
"""
import requests
import pandas as pd


def get_games_dataset() -> list:
    """Function to download a sample games dataset.

    Dataset from https://www.freetogame.com/
    """
    return requests.get(
        "https://www.freetogame.com/api/games"
    ).json()

<<<<<<< HEAD

def get_ecommerce_dataset() -> list:
    """Function to download a sample ecommerce dataset
    
    Dataset from https://data.world/crowdflower/ecommerce-search-relevance
=======
def get_online_retail_dataset(number_of_documents: int=1000) -> list:
    """Online retail dataset from UCI machine learning
    Sample document: 
    {'Country': 'United Kingdom',
     'CustomerID': 17850.0,
     'Description': 'WHITE HANGING HEART T-LIGHT HOLDER',
     'InvoiceDate': Timestamp('2010-12-01 08:26:00'),
     'InvoiceNo': 536365,
     'Quantity': 6,
     'StockCode': '85123A',
     'UnitPrice': 2.55}
    
    """
    df = pd.read_excel("https://archive.ics.uci.edu/ml/machine-learning-databases/00352/Online%20Retail.xlsx")
    if number_of_documents is None:
        return df.to_dict(orient='records')
    return df.to_dict(orient='records')[:number_of_documents]

def get_news_dataset(sample=True) -> list:
    """News dataset
    Sample document:
    {'Unnamed: 0': 0,
     'authors': 'Ruth Harris',
     'content': 'Sometimes the power of Christmas will make you do wild and wonderful things. You do not need to believe in the Holy Trinity to believe in the positive power of doing good for others. The simple act of giving without receiving is lost on many of us these days, as worries about money and success hold us back from giving to others who are in need. One congregation in Ohio was moved to action by the power of a sermon given at their church on Christmas Eve. The pastor at Grand Lake United Methodist Church in Celina, Ohio gave an emotional sermon about the importance of understanding the message of Jesus.\n\nFor many religious people the message of Jesus is to help others before yourself, to make sure the people who are suffering get the help they need to enjoy life a little bit. The sermon was really about generosity and what that can look like in our lives. Jesus lived a long time ago and he acted generously in the fashion of his time – but what would a generous act look like in our times? That was the focus of the sermon.\n\nThe potency of the sermon was not lost on the congregation, who were so moved they had to take action! After the sermon ended, the congregation decided to take an offering. A bowl was passed around the room and everyone pitched in what they could on this Christmas Eve with the words of the sermon still ringing in their ears.\n\nWhat did they do with this offering? Members of the congregation drove down to the local Waffle House to visit the ladies working the night shift. What a great choice on this most holy of days when everyone should be with their families!\n\nThe ladies working at Waffle House clearly were not with their families. They had no choice but to work on this holy day because it paid the bills. The congregation understood the sacrifice being made by these ladies, and wanted to help them out. They donated the entire offering to be split amongst the ladies at Waffle House.\n\nIn total that amounted to $3,500 being split amongst the staff. What a beautiful moment! What a perfect example of what the preacher was talking about in his sermon! Doing a good deed like this on Christmas really helped ease the burden felt by the ladies working at Waffle House. Sure, they could not see their families, but at least they got a little gift from the good people of their community.\n\nPerhaps the best part about this whole event was that the congregation did not ask anything in return. It was a simple act of generosity from people who understood the pain being felt by another group and sought to alleviate some of that pain. It speaks volumes about the merits of the Church in our daily lives. This simple act brought the entire community together because it showed empathy and compassion on the most special day of the year.',
     'domain': 'awm.com',
     'id': 141,
     'inserted_at': '2018-02-02 01:19:41.756632',
     'keywords': nan,
     'meta_description': nan,
     'meta_keywords': "['']",
     'scraped_at': '2018-01-25 16:17:44.789555',
     'summary': nan,
     'tags': nan,
     'title': 'Church Congregation Brings Gift to Waitresses Working on Christmas Eve, Has Them Crying (video)',
     'type': 'unreliable',
     'updated_at': '2018-02-02 01:19:41.756664',
     'url': 'http://awm.com/church-congregation-brings-gift-to-waitresses-working-on-christmas-eve-has-them-crying-video/'}
    """
    return pd.read_csv(
        "https://raw.githubusercontent.com/several27/FakeNewsCorpus/master/news_sample.csv"
    ).to_dict(orient='records')

    
def get_ecommerce_dataset():
    """Ecommerce dataset
>>>>>>> 5db09b95
    """
    df = pd.read_csv('https://query.data.world/s/glc7oe2ssd252scha53mu7dy2e7cft', encoding='ISO-8859-1').dropna()
    return df.to_dict('records')
<|MERGE_RESOLUTION|>--- conflicted
+++ resolved
@@ -3,6 +3,7 @@
 """
 import requests
 import pandas as pd
+from typing import Union
 
 
 def get_games_dataset() -> list:
@@ -14,14 +15,9 @@
         "https://www.freetogame.com/api/games"
     ).json()
 
-<<<<<<< HEAD
 
-def get_ecommerce_dataset() -> list:
-    """Function to download a sample ecommerce dataset
-    
-    Dataset from https://data.world/crowdflower/ecommerce-search-relevance
-=======
-def get_online_retail_dataset(number_of_documents: int=1000) -> list:
+
+def get_online_retail_dataset(number_of_documents: Union[None, int] = 1000) -> list:
     """Online retail dataset from UCI machine learning
     Sample document: 
     {'Country': 'United Kingdom',
@@ -38,6 +34,9 @@
     if number_of_documents is None:
         return df.to_dict(orient='records')
     return df.to_dict(orient='records')[:number_of_documents]
+
+
+
 
 def get_news_dataset(sample=True) -> list:
     """News dataset
@@ -63,10 +62,31 @@
         "https://raw.githubusercontent.com/several27/FakeNewsCorpus/master/news_sample.csv"
     ).to_dict(orient='records')
 
+
+
     
-def get_ecommerce_dataset():
-    """Ecommerce dataset
->>>>>>> 5db09b95
+def get_ecommerce_dataset(number_of_documents: Union[None, int] = 1000) -> list:
+    """Function to download a sample ecommerce dataset
+    Dataset from https://data.world/crowdflower/ecommerce-search-relevance
+    Sample document:
+    {'_unit_id': 711158459,
+    'product_description': 'The PlayStation 4 system opens the door to an '
+                        'incredible journey through immersive new gaming '
+                        'worlds and a deeply connected gaming community. Step '
+                        'into living, breathing worlds where you are hero of '
+                        '...',
+    'product_image': 'http://thumbs2.ebaystatic.com/d/l225/m/mzvzEUIknaQclZ801YCY1ew.jpg',
+    'product_link': 'http://www.ebay.com/itm/Sony-PlayStation-4-PS4-Latest-Model-500-GB-Jet-Black-Console-/321459436277?pt=LH_DefaultDomain_0&hash=item4ad879baf5',
+    'product_price': '$329.98 ',
+    'product_title': 'Sony PlayStation 4 (PS4) (Latest Model)- 500 GB Jet Black '
+                    'Console',
+    'query': 'playstation 4',
+    'rank': 1,
+    'relevance': 3.67,
+    'relevance:variance': 0.471,
+    'source': 'eBay',
+    'url': 'http://www.ebay.com/sch/i.html?_from=R40&_trksid=p2050601.m570.l1313.TR11.TRC1.A0.H0.Xplant.TRS0&_nkw=playstation%204'}
     """
-    df = pd.read_csv('https://query.data.world/s/glc7oe2ssd252scha53mu7dy2e7cft', encoding='ISO-8859-1').dropna()
-    return df.to_dict('records')
+    return pd.read_csv(
+        'https://query.data.world/s/glc7oe2ssd252scha53mu7dy2e7cft', encoding='ISO-8859-1'
+    ).dropna().iloc[number_of_documents, :].to_dict('records')