"""All Dataset related functions
"""
from .base import Base
<<<<<<< HEAD
from tqdm import tqdm
=======
from .tasks import Tasks
from .documents import Documents
>>>>>>> ecc81e89

class Datasets(Base):
    """All dataset-related functions
    """
    def __init__(self, project: str, api_key: str, base_url: str):
        self.base_url = base_url
        self.project = project
        self.api_key = api_key
        self.tasks = Tasks(project=project, api_key=api_key, 
            base_url=base_url)
        self.documents = Documents(project=project, api_key=api_key,
            base_url=base_url)

    def get_where(self, dataset_id: str, filters: list=[], cursor: str=None, 
        page_size: int=20, sort: list=[], select_fields: list=[], 
        include_vector: bool=True):
        return self.make_http_request(
            endpoint=f"datasets/{dataset_id}/documents/get_where", 
            method="POST", 
            parameters={
                "select_fields": select_fields,
                "cursor": cursor,
                "page_size": page_size,
                "sort": sort,
                "include_vector": include_vector,
                "filters": filters})
    
    def schema(self, dataset_id: str):
        return self.make_http_request(endpoint=f"datasets/{dataset_id}/schema", method="GET")

    def list(self):
        return self.make_http_request(endpoint=f"datasets/list", method="GET")
    
    def facets(self, dataset_id, fields: list, date_interval: str="monthly", 
        page_size: int=5, page: int=1, asc: bool=False):
        return self.make_http_request(endpoint=f"datasets/{dataset_id}/facets",
            method="POST",
            parameters={
                "fields": fields,
                "date_interval": date_interval,
                "page_size": page_size,
                "page": page,
                "asc": asc
            })

<<<<<<< HEAD

    def bulk_insert(self, dataset_id: str, documents: list, insert_date: bool = True, overwrite: bool = True, update_schema: bool = True, include_inserted_ids: bool = False, output_json: bool = True):
=======
    def bulk_insert(self, dataset_id: str, documents: list, insert_date: bool = True, overwrite: bool = True, update_schema: bool = True, include_inserted_ids: bool = False):
>>>>>>> ecc81e89
        return self.make_http_request(endpoint=f"datasets/{dataset_id}/documents/bulk_insert",
            method="POST",
            parameters={
                "documents": documents,
                "insert_date": insert_date,
                "overwrite": overwrite,
                "update_schema": update_schema,
                "include_inserted_ids": include_inserted_ids
            }, output_json = output_json)

    def delete(self, dataset_id: str, confirm = True):

        if confirm == True:
            # confirm with the user
            print(f'You are about to delete {dataset_id}')
            user_input = input('Confirm? [Y/N] ')

        else: 
            user_input = 'y'

        # input validation  
        if user_input.lower() in ('y', 'yes'):
            return self.make_http_request(
            endpoint=f"datasets/delete",
            method='POST',
            parameters={
                "dataset_id": dataset_id
            }
        )
        
        elif user_input.lower() in ('n', 'no'): 
            print(f'{dataset_id} not deleted')
            return 

        else:
           # ... error handling ...
           print(f'Error: Input {user_input} unrecognised.')
           return
        
        
    def get_where_all(self, dataset_id: str, filters: list=[], sort: list=[], select_fields: list=[], include_vector: bool=True):

        #Initialise values
        length = 1
        cursor = None
        full_data = []

        #While there is still data to fetch, fetch it at the latest cursor
        while length > 0 :
            x = self.get_where(dataset_id, filters=filters, cursor=cursor, page_size= 10000, sort = sort, select_fields = select_fields, include_vector = include_vector)
            length = len(x['documents'])
            cursor = x['cursor']

            #Append fetched data to the full data
            if length > 0:
                [full_data.append(i) for i in x['documents']]
        
        return full_data


    def chunk(self, docs: list, chunksize: int=15):
        for i in range(int(len(docs) / chunksize) + 1):
            yield docs[i*chunksize: chunksize*(i+1)]


    def bulk_insert_all(self, dataset_id: str, documents: list, chunksize: int = 15, insert_date: bool = True, overwrite: bool = True, update_schema: bool = True, include_inserted_ids: bool = False, output_json: bool = True):
        for i in tqdm(self.chunk(docs = documents, chunksize = chunksize)):
            self.bulk_insert(dataset_id = dataset_id, 
                            documents = i, 
                            insert_date = insert_date, 
                            overwrite = overwrite, 
                            update_schema = update_schema, 
                            include_inserted_ids = include_inserted_ids, 
                            output_json = output_json)

        return
<|MERGE_RESOLUTION|>--- conflicted
+++ resolved
@@ -1,136 +1,129 @@
-"""All Dataset related functions
-"""
-from .base import Base
-<<<<<<< HEAD
-from tqdm import tqdm
-=======
-from .tasks import Tasks
-from .documents import Documents
->>>>>>> ecc81e89
-
-class Datasets(Base):
-    """All dataset-related functions
-    """
-    def __init__(self, project: str, api_key: str, base_url: str):
-        self.base_url = base_url
-        self.project = project
-        self.api_key = api_key
-        self.tasks = Tasks(project=project, api_key=api_key, 
-            base_url=base_url)
-        self.documents = Documents(project=project, api_key=api_key,
-            base_url=base_url)
-
-    def get_where(self, dataset_id: str, filters: list=[], cursor: str=None, 
-        page_size: int=20, sort: list=[], select_fields: list=[], 
-        include_vector: bool=True):
-        return self.make_http_request(
-            endpoint=f"datasets/{dataset_id}/documents/get_where", 
-            method="POST", 
-            parameters={
-                "select_fields": select_fields,
-                "cursor": cursor,
-                "page_size": page_size,
-                "sort": sort,
-                "include_vector": include_vector,
-                "filters": filters})
-    
-    def schema(self, dataset_id: str):
-        return self.make_http_request(endpoint=f"datasets/{dataset_id}/schema", method="GET")
-
-    def list(self):
-        return self.make_http_request(endpoint=f"datasets/list", method="GET")
-    
-    def facets(self, dataset_id, fields: list, date_interval: str="monthly", 
-        page_size: int=5, page: int=1, asc: bool=False):
-        return self.make_http_request(endpoint=f"datasets/{dataset_id}/facets",
-            method="POST",
-            parameters={
-                "fields": fields,
-                "date_interval": date_interval,
-                "page_size": page_size,
-                "page": page,
-                "asc": asc
-            })
-
-<<<<<<< HEAD
-
-    def bulk_insert(self, dataset_id: str, documents: list, insert_date: bool = True, overwrite: bool = True, update_schema: bool = True, include_inserted_ids: bool = False, output_json: bool = True):
-=======
-    def bulk_insert(self, dataset_id: str, documents: list, insert_date: bool = True, overwrite: bool = True, update_schema: bool = True, include_inserted_ids: bool = False):
->>>>>>> ecc81e89
-        return self.make_http_request(endpoint=f"datasets/{dataset_id}/documents/bulk_insert",
-            method="POST",
-            parameters={
-                "documents": documents,
-                "insert_date": insert_date,
-                "overwrite": overwrite,
-                "update_schema": update_schema,
-                "include_inserted_ids": include_inserted_ids
-            }, output_json = output_json)
-
-    def delete(self, dataset_id: str, confirm = True):
-
-        if confirm == True:
-            # confirm with the user
-            print(f'You are about to delete {dataset_id}')
-            user_input = input('Confirm? [Y/N] ')
-
-        else: 
-            user_input = 'y'
-
-        # input validation  
-        if user_input.lower() in ('y', 'yes'):
-            return self.make_http_request(
-            endpoint=f"datasets/delete",
-            method='POST',
-            parameters={
-                "dataset_id": dataset_id
-            }
-        )
-        
-        elif user_input.lower() in ('n', 'no'): 
-            print(f'{dataset_id} not deleted')
-            return 
-
-        else:
-           # ... error handling ...
-           print(f'Error: Input {user_input} unrecognised.')
-           return
-        
-        
-    def get_where_all(self, dataset_id: str, filters: list=[], sort: list=[], select_fields: list=[], include_vector: bool=True):
-
-        #Initialise values
-        length = 1
-        cursor = None
-        full_data = []
-
-        #While there is still data to fetch, fetch it at the latest cursor
-        while length > 0 :
-            x = self.get_where(dataset_id, filters=filters, cursor=cursor, page_size= 10000, sort = sort, select_fields = select_fields, include_vector = include_vector)
-            length = len(x['documents'])
-            cursor = x['cursor']
-
-            #Append fetched data to the full data
-            if length > 0:
-                [full_data.append(i) for i in x['documents']]
-        
-        return full_data
-
-
-    def chunk(self, docs: list, chunksize: int=15):
-        for i in range(int(len(docs) / chunksize) + 1):
-            yield docs[i*chunksize: chunksize*(i+1)]
-
-
-    def bulk_insert_all(self, dataset_id: str, documents: list, chunksize: int = 15, insert_date: bool = True, overwrite: bool = True, update_schema: bool = True, include_inserted_ids: bool = False, output_json: bool = True):
-        for i in tqdm(self.chunk(docs = documents, chunksize = chunksize)):
-            self.bulk_insert(dataset_id = dataset_id, 
-                            documents = i, 
-                            insert_date = insert_date, 
-                            overwrite = overwrite, 
-                            update_schema = update_schema, 
-                            include_inserted_ids = include_inserted_ids, 
-                            output_json = output_json)
-
-        return
+"""All Dataset related functions
+"""
+from .base import Base
+from tqdm import tqdm
+from .tasks import Tasks
+from .documents import Documents
+
+class Datasets(Base):
+    """All dataset-related functions
+    """
+    def __init__(self, project: str, api_key: str, base_url: str):
+        self.base_url = base_url
+        self.project = project
+        self.api_key = api_key
+        self.tasks = Tasks(project=project, api_key=api_key, 
+            base_url=base_url)
+        self.documents = Documents(project=project, api_key=api_key,
+            base_url=base_url)
+
+    def get_where(self, dataset_id: str, filters: list=[], cursor: str=None, 
+        page_size: int=20, sort: list=[], select_fields: list=[], 
+        include_vector: bool=True):
+        return self.make_http_request(
+            endpoint=f"datasets/{dataset_id}/documents/get_where", 
+            method="POST", 
+            parameters={
+                "select_fields": select_fields,
+                "cursor": cursor,
+                "page_size": page_size,
+                "sort": sort,
+                "include_vector": include_vector,
+                "filters": filters})
+    
+    def schema(self, dataset_id: str):
+        return self.make_http_request(endpoint=f"datasets/{dataset_id}/schema", method="GET")
+
+    def list(self):
+        return self.make_http_request(endpoint=f"datasets/list", method="GET")
+    
+    def facets(self, dataset_id, fields: list, date_interval: str="monthly", 
+        page_size: int=5, page: int=1, asc: bool=False):
+        return self.make_http_request(endpoint=f"datasets/{dataset_id}/facets",
+            method="POST",
+            parameters={
+                "fields": fields,
+                "date_interval": date_interval,
+                "page_size": page_size,
+                "page": page,
+                "asc": asc
+            })
+
+
+    def bulk_insert(self, dataset_id: str, documents: list, insert_date: bool = True, overwrite: bool = True, update_schema: bool = True, include_inserted_ids: bool = False, output_json: bool = True):
+        return self.make_http_request(endpoint=f"datasets/{dataset_id}/documents/bulk_insert",
+            method="POST",
+            parameters={
+                "documents": documents,
+                "insert_date": insert_date,
+                "overwrite": overwrite,
+                "update_schema": update_schema,
+                "include_inserted_ids": include_inserted_ids
+            }, output_json = output_json)
+
+    def delete(self, dataset_id: str, confirm = True):
+
+        if confirm == True:
+            # confirm with the user
+            print(f'You are about to delete {dataset_id}')
+            user_input = input('Confirm? [Y/N] ')
+
+        else: 
+            user_input = 'y'
+
+        # input validation  
+        if user_input.lower() in ('y', 'yes'):
+            return self.make_http_request(
+            endpoint=f"datasets/delete",
+            method='POST',
+            parameters={
+                "dataset_id": dataset_id
+            }
+        )
+        
+        elif user_input.lower() in ('n', 'no'): 
+            print(f'{dataset_id} not deleted')
+            return 
+
+        else:
+           # ... error handling ...
+           print(f'Error: Input {user_input} unrecognised.')
+           return
+        
+        
+    def get_where_all(self, dataset_id: str, filters: list=[], sort: list=[], select_fields: list=[], include_vector: bool=True):
+
+        #Initialise values
+        length = 1
+        cursor = None
+        full_data = []
+
+        #While there is still data to fetch, fetch it at the latest cursor
+        while length > 0 :
+            x = self.get_where(dataset_id, filters=filters, cursor=cursor, page_size= 10000, sort = sort, select_fields = select_fields, include_vector = include_vector)
+            length = len(x['documents'])
+            cursor = x['cursor']
+
+            #Append fetched data to the full data
+            if length > 0:
+                [full_data.append(i) for i in x['documents']]
+        
+        return full_data
+
+
+    def chunk(self, docs: list, chunksize: int=15):
+        for i in range(int(len(docs) / chunksize) + 1):
+            yield docs[i*chunksize: chunksize*(i+1)]
+
+
+    def bulk_insert_all(self, dataset_id: str, documents: list, chunksize: int = 15, insert_date: bool = True, overwrite: bool = True, update_schema: bool = True, include_inserted_ids: bool = False, output_json: bool = True):
+        for i in tqdm(self.chunk(docs = documents, chunksize = chunksize)):
+            self.bulk_insert(dataset_id = dataset_id, 
+                            documents = i, 
+                            insert_date = insert_date, 
+                            overwrite = overwrite, 
+                            update_schema = update_schema, 
+                            include_inserted_ids = include_inserted_ids, 
+                            output_json = output_json)
+
+        return