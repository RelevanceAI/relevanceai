--- conflicted
+++ resolved
@@ -1,54 +1,48 @@
-"""access the client via this class
-"""
-import os
-from doc_utils import DocUtils
-<<<<<<< HEAD
-from loguru import logger
-
-from vecdb.batch.client import BatchAPIClient
-from vecdb.config import CONFIG
-from vecdb.errors import APIError
-=======
-from .batch.client import BatchAPIClient
-from .errors import APIError
->>>>>>> 7974704a
-
-
-def str2bool(v):
-    return v.lower() in ("yes", "true", "t", "1")
-
-
-class VecDBClient(BatchAPIClient, DocUtils):
-    """Python Client for Relevance AI's VecDB"""
-
-    WELCOME_MESSAGE = """Welcome to the development version of the VecDB Python SDK. Please do not use this SDK to build core systems yet until we have a stable version."""
-    FAIL_MESSAGE = """Your Api-Key is invalid. Please login again"""
-
-    def __init__(
-        self,
-        project: str = os.getenv("VDB_PROJECT"),
-        api_key: str = os.getenv("VDB_API_KEY"),
-        base_url: str = "https://gateway-api-aueast.relevance.ai/v1/",
-    ):
-        super().__init__(project, api_key, base_url)
-
-        if project is None or api_key is None:
-            print(
-                "It seems you are missing an API key, "
-                + "you can sign up for an API key following the instructions here: "
-                + "https://discovery.relevance.ai/reference/usage"
-            )
-
-        if (
-            self.datasets.list(
-                verbose=False, output_format=False, retries=1
-            ).status_code
-            == 200
-        ):
-            self.logger.success(self.WELCOME_MESSAGE)
-        else:
-            raise APIError(self.FAIL_MESSAGE)
-
-    @property
-    def auth_header(self):
-        return {"Authorization": self.project + ":" + self.api_key}
+"""access the client via this class
+"""
+import os
+from doc_utils import DocUtils
+
+from vecdb.batch.client import BatchAPIClient
+from vecdb.config import CONFIG
+from vecdb.errors import APIError
+
+
+def str2bool(v):
+    return v.lower() in ("yes", "true", "t", "1")
+
+
+class VecDBClient(BatchAPIClient, DocUtils):
+    """Python Client for Relevance AI's VecDB"""
+
+    WELCOME_MESSAGE = """Welcome to the development version of the VecDB Python SDK. Please do not use this SDK to build core systems yet until we have a stable version."""
+    FAIL_MESSAGE = """Your Api-Key is invalid. Please login again"""
+
+    def __init__(
+        self,
+        project: str = os.getenv("VDB_PROJECT"),
+        api_key: str = os.getenv("VDB_API_KEY"),
+        base_url: str = "https://gateway-api-aueast.relevance.ai/v1/",
+    ):
+        super().__init__(project, api_key, base_url)
+
+        if project is None or api_key is None:
+            print(
+                "It seems you are missing an API key, "
+                + "you can sign up for an API key following the instructions here: "
+                + "https://discovery.relevance.ai/reference/usage"
+            )
+
+        if (
+            self.datasets.list(
+                verbose=False, output_format=False, retries=1
+            ).status_code
+            == 200
+        ):
+            self.logger.success(self.WELCOME_MESSAGE)
+        else:
+            raise APIError(self.FAIL_MESSAGE)
+
+    @property
+    def auth_header(self):
+        return {"Authorization": self.project + ":" + self.api_key}