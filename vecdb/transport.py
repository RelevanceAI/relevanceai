"""The Transport Class defines a transport as used by the Channel class to communicate with the network.
"""
import time
import traceback
from json.decoder import JSONDecodeError

import requests
from requests import Request

from .errors import APIError


class Transport:
    """Base class for all VecDB objects"""

    project: str
    api_key: str

    @property
    def auth_header(self):
        return {"Authorization": self.project + ":" + self.api_key}

    def make_http_request(
        self,
        endpoint: str,
        method: str = "GET",
        parameters: dict = {},
        output_format: str = "json",
        base_url: str = None,
        verbose: bool = True,
        retries: bool = None,
    ):
        """Make the HTTP request
        Args:
            endpoint: The endpoint from the documentation to use
            method_type: POST or GET request
        """

        t1 = time.time()
        if base_url is None:
            base_url = self.base_url

        if retries is None:
            retries = int(self.config.get_option('retries.number_of_retries'))

        for _ in range(retries):
            if verbose:
                self.logger.info("URL you are trying to access:" + base_url + endpoint)
            try:
                req = Request(
                    method=method.upper(),
                    url=base_url + endpoint,
                    headers=self.auth_header,
                    json=parameters if method.upper() == "POST" else {},
                    params=parameters if method.upper() == "GET" else {},
                ).prepare()

                with requests.Session() as s:
                    response = s.send(req)

                if response.status_code == 200:
                    if verbose:
                        self.logger.success(
                            f"Response success! ({base_url + endpoint})"
                        )
                    time_diff = time.time() - t1
                    self.logger.debug(
                        f"Request ran in {time_diff} seconds ({base_url + endpoint})"
                    )

                    if output_format == "json":
                        return response.json()
                    else:
                        return response

                elif response.status_code == 404:
                    if verbose:
                        self.logger.error(response.content.decode())
                    if verbose:
                        self.logger.error(
                            f"Response failed ({base_url + endpoint}) (status: {response.status_code} Content: {response.content.decode()})"
                        )
                    raise APIError(response.content.decode())

                else:
                    if verbose:
                        self.logger.error(response.content.decode())
                    if verbose:
                        self.logger.error(
                            f"Response failed ({base_url + endpoint}) (status: {response.status_code} Content: {response.content.decode()})"
                        )
                    continue

            except (ConnectionError) as error:
                # Print the error
                traceback.print_exc()
                if verbose:
<<<<<<< HEAD
                    self.logger.error(f"Connection error but re-trying. ({base_url + endpoint})")
                time.sleep(int(self.config.get_option('retries.seconds_between_retries')))
=======
                    self.logger.error(
                        f"Connection error but re-trying. ({base_url + endpoint})"
                    )
                time.sleep(self.config.seconds_between_retries)
>>>>>>> 88d7236b
                continue

            except JSONDecodeError as error:
                if verbose:
                    self.logger.error(f"No Json available ({base_url + endpoint})")
                self.logger.error(response)

            if verbose:
                self.logger.error(
                    f"Response failed, stopped trying ({base_url + endpoint})"
                )
            raise APIError(response.content.decode())

        return response<|MERGE_RESOLUTION|>--- conflicted
+++ resolved
@@ -95,15 +95,8 @@
                 # Print the error
                 traceback.print_exc()
                 if verbose:
-<<<<<<< HEAD
                     self.logger.error(f"Connection error but re-trying. ({base_url + endpoint})")
                 time.sleep(int(self.config.get_option('retries.seconds_between_retries')))
-=======
-                    self.logger.error(
-                        f"Connection error but re-trying. ({base_url + endpoint})"
-                    )
-                time.sleep(self.config.seconds_between_retries)
->>>>>>> 88d7236b
                 continue
 
             except JSONDecodeError as error:
