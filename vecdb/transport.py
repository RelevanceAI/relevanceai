--- conflicted
+++ resolved
@@ -77,15 +77,6 @@
                         return response
 
                 elif response.status_code == 404:
-<<<<<<< HEAD
-                    if verbose: self.logger.error(response.content.decode()) 
-                    if verbose: self.logger.error(f'Response failed ({base_url + endpoint}) (status: {response.status_code} Content: {response.content.decode()})') 
-                    raise APIError(response.content.decode())
-
-                else:
-                    if verbose: self.logger.error(response.content.decode()) 
-                    if verbose: self.logger.error(f'Response failed ({base_url + endpoint}) (status: {response.status_code} Content: {response.content.decode()})') 
-=======
                     if verbose:
                         self.logger.error(response.content.decode())
                     if verbose:
@@ -101,7 +92,6 @@
                         self.logger.error(
                             f"Response failed (status: {response.status_code} Content: {response.content.decode()})"
                         )
->>>>>>> 701615e6
                     continue
 
             except (ConnectionError) as error:
