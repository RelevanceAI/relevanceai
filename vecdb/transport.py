"""The Transport Class defines a transport as used by the Channel class to communicate with the network.
"""
from json.decoder import JSONDecodeError
import requests
import time
import traceback

class Transport:
    """Base class for all VecDB objects
    """
    project: str 
    api_key: str
    @property
    def auth_header(self):
        return {"Authorization": self.project + ":" + self.api_key}
<<<<<<< HEAD

    def make_http_request(self, endpoint: str, method: str='GET', parameters: dict={}):
=======
    
    def make_http_request(self, endpoint: str, method: str='GET', parameters: dict={}, output_format: str = "json"):
>>>>>>> 1766372f
        """Make the HTTP request
        Args:
            endpoint: The endpoint from the documentation to use
            method_type: POST or GET request
        """
        for i in range(self.config.number_of_retries):
            try:
                if method == 'POST':
                    response = requests.post(
                        url=self.base_url + endpoint,
                        headers=self.auth_header,
                        json=parameters
                    )
                elif method == "GET":
                    response = requests.get(
                        url=self.base_url + endpoint,
                        headers=self.auth_header,
                        params=parameters
                    )
                else:
                    raise ValueError(f"You require a GET or a POST method, not {method}.")

                if response.status_code == 200:
                    if output_format == "json":
                        return response.json()
                    else:
                        return response

                else:
                    print("URL you are trying to access:" + self.base_url + endpoint)
                    print(response)
                    print(response.content.decode())     
                    print('Response failed, but re-trying')
                    continue
            
            except ConnectionError as error:
                # Print the error
                traceback.print_exc()
                print("Connection error but re-trying.")
                time.sleep(self.config.seconds_between_retries)
<<<<<<< HEAD
                continue

=======
                continue

            except JSONDecodeError as error:
                print('No Json available')
                print(response)



>>>>>>> 1766372f
<|MERGE_RESOLUTION|>--- conflicted
+++ resolved
@@ -1,75 +1,65 @@
-"""The Transport Class defines a transport as used by the Channel class to communicate with the network.
-"""
-from json.decoder import JSONDecodeError
-import requests
-import time
-import traceback
-
-class Transport:
-    """Base class for all VecDB objects
-    """
-    project: str 
-    api_key: str
-    @property
-    def auth_header(self):
-        return {"Authorization": self.project + ":" + self.api_key}
-<<<<<<< HEAD
-
-    def make_http_request(self, endpoint: str, method: str='GET', parameters: dict={}):
-=======
-    
-    def make_http_request(self, endpoint: str, method: str='GET', parameters: dict={}, output_format: str = "json"):
->>>>>>> 1766372f
-        """Make the HTTP request
-        Args:
-            endpoint: The endpoint from the documentation to use
-            method_type: POST or GET request
-        """
-        for i in range(self.config.number_of_retries):
-            try:
-                if method == 'POST':
-                    response = requests.post(
-                        url=self.base_url + endpoint,
-                        headers=self.auth_header,
-                        json=parameters
-                    )
-                elif method == "GET":
-                    response = requests.get(
-                        url=self.base_url + endpoint,
-                        headers=self.auth_header,
-                        params=parameters
-                    )
-                else:
-                    raise ValueError(f"You require a GET or a POST method, not {method}.")
-
-                if response.status_code == 200:
-                    if output_format == "json":
-                        return response.json()
-                    else:
-                        return response
-
-                else:
-                    print("URL you are trying to access:" + self.base_url + endpoint)
-                    print(response)
-                    print(response.content.decode())     
-                    print('Response failed, but re-trying')
-                    continue
-            
-            except ConnectionError as error:
-                # Print the error
-                traceback.print_exc()
-                print("Connection error but re-trying.")
-                time.sleep(self.config.seconds_between_retries)
-<<<<<<< HEAD
-                continue
-
-=======
-                continue
-
-            except JSONDecodeError as error:
-                print('No Json available')
-                print(response)
-
-
-
->>>>>>> 1766372f
+"""The Transport Class defines a transport as used by the Channel class to communicate with the network.
+"""
+from json.decoder import JSONDecodeError
+import requests
+import time
+import traceback
+
+class Transport:
+    """Base class for all VecDB objects
+    """
+    project: str 
+    api_key: str
+    
+    @property
+    def auth_header(self):
+        return {"Authorization": self.project + ":" + self.api_key}
+    
+    def make_http_request(self, endpoint: str, method: str='GET', parameters: dict={}, output_format: str = "json"):
+        """Make the HTTP request
+        Args:
+            endpoint: The endpoint from the documentation to use
+            method_type: POST or GET request
+        """
+        for i in range(self.config.number_of_retries):
+            try:
+                if method == 'POST':
+                    response = requests.post(
+                        url=self.base_url + endpoint,
+                        headers=self.auth_header,
+                        json=parameters
+                    )
+                elif method == "GET":
+                    response = requests.get(
+                        url=self.base_url + endpoint,
+                        headers=self.auth_header,
+                        params=parameters
+                    )
+                else:
+                    raise ValueError(f"You require a GET or a POST method, not {method}.")
+
+                if response.status_code == 200:
+                    if output_format == "json":
+                        return response.json()
+                    else:
+                        return response
+
+                else:
+                    print("URL you are trying to access:" + self.base_url + endpoint)
+                    print(response)
+                    print(response.content.decode())     
+                    print('Response failed, but re-trying')
+                    continue
+            
+            except ConnectionError as error:
+                # Print the error
+                traceback.print_exc()
+                print("Connection error but re-trying.")
+                time.sleep(self.config.seconds_between_retries)
+                continue
+
+            except JSONDecodeError as error:
+                print('No Json available')
+                print(response)
+
+