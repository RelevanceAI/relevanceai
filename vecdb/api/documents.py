--- conflicted
+++ resolved
@@ -31,7 +31,6 @@
                 "page_size": page_size,
                 "sort": sort,
                 "include_vector": include_vector
-<<<<<<< HEAD
             }
         )
 
@@ -39,13 +38,6 @@
         page_size: int=20, sort: list=[], select_fields: list=[], 
         include_vector: bool=True, random_state: int = 0, 
         is_random: bool=False, output_format: str="json"):
-=======
-            }, output_format = output_format)
-
-    def get_where(self, dataset_id: str, filters: list=[], cursor: str=None, 
-        page_size: int=20, sort: list=[], select_fields: list=[], 
-        include_vector: bool=True, random_state: int = 0, is_random: bool = False, output_format: str = "json"):
->>>>>>> 73edda8a
         return self.make_http_request(
             endpoint=f"datasets/{dataset_id}/documents/get_where", 
             method="POST", 
@@ -59,7 +51,6 @@
                 "random_state": random_state,
                 "is_random": is_random}
             , output_format = output_format)
-<<<<<<< HEAD
     
     def bulk_update(self, dataset_id: str, updates: list):
         return self.make_http_request(
@@ -70,7 +61,6 @@
             }
         )
     
-=======
 
     def get_where_all(self, dataset_id: str, chunk_size: int = 10000, filters: list=[], sort: list=[], select_fields: list=[], include_vector: bool=True, random_state: int = 0, output_format: str = "json"):
         #Initialise values
@@ -89,5 +79,3 @@
                 [full_data.append(i) for i in x['documents']]
         
         return full_data
-
->>>>>>> 73edda8a
