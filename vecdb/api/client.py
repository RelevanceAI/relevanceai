"""API Client
"""
<<<<<<< HEAD
=======
from loguru import logger as loguru_logger

from ..base import Base
from .admin import Admin
from .datasets import Datasets
from .services import Services
>>>>>>> 12162166

from vecdb.api.admin import Admin
from vecdb.api.datasets import Datasets
from vecdb.api.services import Services
from vecdb.base import Base

def str2bool(v):
    return v.lower() in ("yes", "true", "t", "1")


class APIClient(Base):
    """API Client"""

    def __init__(self, project: str, api_key: str, base_url: str):
        self.datasets = Datasets(project=project, api_key=api_key, base_url=base_url)
        self.services = Services(project=project, api_key=api_key, base_url=base_url)
        self.admin = Admin(project=project, api_key=api_key, base_url=base_url)
        super().__init__(project, api_key, base_url)<|MERGE_RESOLUTION|>--- conflicted
+++ resolved
@@ -1,19 +1,10 @@
 """API Client
 """
-<<<<<<< HEAD
-=======
-from loguru import logger as loguru_logger
-
-from ..base import Base
-from .admin import Admin
-from .datasets import Datasets
-from .services import Services
->>>>>>> 12162166
-
+from vecdb.base import Base
 from vecdb.api.admin import Admin
 from vecdb.api.datasets import Datasets
 from vecdb.api.services import Services
-from vecdb.base import Base
+
 
 def str2bool(v):
     return v.lower() in ("yes", "true", "t", "1")
