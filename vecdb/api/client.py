--- conflicted
+++ resolved
@@ -1,18 +1,10 @@
 """API Client
 """
-<<<<<<< HEAD
-from vecdb.config import CONFIG, Config
+
 from vecdb.api.admin import Admin
 from vecdb.api.datasets import Datasets
 from vecdb.api.services import Services
-=======
-from .admin import Admin
-from .datasets import Datasets
-from .services import Services
-from ..base import Base
-from loguru import logger as loguru_logger
->>>>>>> 7974704a
-
+from vecdb.base import Base
 
 def str2bool(v):
     return v.lower() in ("yes", "true", "t", "1")
