--- conflicted
+++ resolved
@@ -62,21 +62,16 @@
             max_workers=max_workers, chunksize=chunksize)
 
 
-<<<<<<< HEAD
-    def pull_update_push(self, original_collection: str, update_function, updated_collection: str = None, logging_collection:str = None, 
-                         updating_args: dict = {}, retrieve_chunk_size: int = 100, 
-                        upload_chunk_size: int = 1000, max_workers:int =8, max_error: int = 1000):
-=======
+
     def pull_update_push(self, 
         original_collection: str, update_function, 
+        updated_collection: str = None, 
         logging_collection:str = None, 
-        updated_collection: str = None, 
         updating_args: dict = {}, 
         retrieve_chunk_size: int = 100, 
         upload_chunk_size: int = 1000, max_workers:int =8, max_error: int = 1000, 
         select_fields: list=[],
         verbose: bool=True):
->>>>>>> 681452d8
 
         """
         Loops through every document in your collection and applies a function (that is specified by you) to the documents. These documents are then uploaded into either an updated collection, or back into the original collection. 
@@ -141,14 +136,6 @@
             x = self.datasets.documents.get_where_all(logging_collection, verbose = verbose)
             completed_documents_list = [i['_id'] for i in x]
 
-<<<<<<< HEAD
-            #Get incomplete documents from original collection
-            y = self.datasets.documents.get_where(original_collection, 
-                                                    filters = [
-                                                    {"field": "ids", "filter_type": "ids", "condition": "!=", "condition_value": completed_documents_list}
-                                                    ],
-                                                    page_size = retrieve_chunk_size, verbose = False)
-=======
             #Get incomplete documents from raw collection
             y = self.datasets.documents.get_where(
                 original_collection, 
@@ -158,7 +145,6 @@
                 page_size = retrieve_chunk_size, 
                 select_fields=select_fields,
                 verbose = verbose)
->>>>>>> 681452d8
 
             documents = y['documents']
 
@@ -180,7 +166,6 @@
                     verbose = verbose, chunksize = upload_chunk_size, max_workers = max_workers)
 
             #Check success
-<<<<<<< HEAD
             chunk_failed = []
             check = [chunk_failed.extend(i['failed_documents']) for i in z if i is not None]
             print(f'Chunk of {retrieve_chunk_size} original documents updated and uploaded with {len(chunk_failed)} failed documents!')
@@ -287,14 +272,6 @@
             check = [chunk_failed.extend(i['failed_documents']) for i in z if i is not None]
             print(f'Chunk of {retrieve_chunk_size} original documents updated and uploaded with {len(chunk_failed)} failed documents!')
             failed_documents.extend(chunk_failed)
-=======
-            check = [failed_documents.extend(i['failed_documents']) for i in z if i is not None]
-            success_documents = list(set(updated_documents) - set(check))
-            upload_documents = [{'_id': i} for i in success_documents]
-
-            self.insert_documents(logging_collection, upload_documents, verbose = verbose, chunksize = 10000, max_workers = max_workers)
-            print('Chunk encoded and uploaded!')
->>>>>>> 681452d8
 
             if len(failed_documents) > max_error:
                 print(f'You have over {max_error} failed documents which failed to upload!')
