# -*- coding: utf-8 -*-
"""Batch operations
"""
import json
import math
import sys
import time
import traceback
from datetime import datetime
from typing import Callable

from vecdb.api.client import APIClient
from vecdb.concurrency import multiprocess, multithread
from vecdb.progress_bar import progress_bar
from vecdb.batch.chunk import Chunker

BYTE_TO_MB = 1024 * 1024
LIST_SIZE_MULTIPLIER = 3


class BatchInsert(APIClient, Chunker):
    def insert_documents(
        self,
        dataset_id: str,
        docs: list,
        bulk_fn: Callable = None,
        verbose: bool = True,
        max_workers: int = 8,
        retry_chunk_mult: int = 0.5,
        show_progress_bar: bool = False,
        chunksize=100,
        max_retries=1,
        *args,
        **kwargs,
    ):

        """
        Insert a list of documents with multi-threading automatically
        enabled.
        """
        if verbose:
            self.logger.info(f'You are currently inserting into {dataset_id}')
        if verbose:
            self.logger.info(
                f'You can track your stats and progress via our dashboard at https://cloud.relevance.ai/collections/dashboard/stats/?collection={dataset_id}'
            )

        def bulk_insert_func(docs):
            return self.datasets.bulk_insert(
                dataset_id,
                docs,
                verbose=verbose,
                return_documents=True,
                retries=max_retries,
                *args,
                **kwargs,
            )

        return self._write_documents(
            bulk_insert_func,
            docs,
            bulk_fn,
            max_workers,
            retry_chunk_mult,
            show_progress_bar=show_progress_bar,
            chunksize=chunksize,
        )

    def update_documents(
        self,
        dataset_id: str,
        docs: list,
        bulk_fn: Callable = None,
        verbose: bool = True,
        max_workers: int = 8,
        retry_chunk_mult: int = 0.5,
        chunksize: int = 100,
        show_progress_bar=False,
        *args,
        **kwargs,
    ):
        """
        Update a list of documents with multi-threading
        automatically enabled.
        This is useful especially when pull_update_push bugs out and you need somethin urgently.
        Set chunksize to `None` for automatic conversion

        >>> from vecdb import VecDBClient
        >>>  url = "https://api-aueast.relevance.ai/v1/"

        >>> collection = ""
        >>> project = ""
        >>> api_key = ""
        >>> client = VecDBClient(project, api_key)
        >>> docs = client.datasets.documents.get_where(collection, select_fields=['title'])
        >>> while len(docs['documents']) > 0:
        >>>     docs['documents'] = model.encode_documents_in_bulk(['product_name'], docs['documents'])
        >>>     client.update_documents(collection, docs['documents'])
        >>>     docs = client.datasets.documents.get_where(collection, select_fields=['product_name'], cursor=docs['cursor'])

        """
        if verbose:
            self.logger.info(f'You are currently updating {dataset_id}')
        if verbose:
            self.logger.info(
                f'You can track your stats and progress via our dashboard at https://cloud.relevance.ai/collections/dashboard/stats/?collection={dataset_id}'
            )

        def bulk_update_func(docs):
            return self.datasets.documents.bulk_update(
                dataset_id,
                docs,
                verbose=verbose,
                return_documents=True,
                retries=1,
                *args,
                **kwargs,
            )

        return self._write_documents(
            bulk_update_func,
            docs,
            bulk_fn,
            max_workers,
            retry_chunk_mult,
            chunksize=chunksize,
        )

    def pull_update_push(
        self,
        original_collection: str,
        update_function,
        updated_collection: str = None,
        logging_collection: str = None,
        updating_args: dict = {},
        retrieve_chunk_size: int = 100,
        retrieve_chunk_size_failure_retry_multiplier: float = 0.5,
        number_of_retrieve_retries: int = 3,
        max_workers: int = 8,
        max_error: int = 1000,
        filters: list = [],
        select_fields: list = [],
        verbose: bool = True,
        show_progress_bar: bool = True,
    ):
        """
        Loops through every document in your collection and applies a function (that is specified by you) to the documents. These documents are then uploaded into either an updated collection, or back into the original collection.

        Parameters
        ----------
        original_collection : string
            The dataset_id of the collection where your original documents are

        logging_collection: string
            The dataset_id of the collection which logs which documents have been updated. If 'None', then one will be created for you.

        updated_collection: string
            The dataset_id of the collection where your updated documents are uploaded into. If 'None', then your original collection will be updated.

        update_function: function
            A function created by you that converts documents in your original collection into the updated documents. The function must contain a field which takes in a list of documents from the original collection. The output of the function must be a list of updated documents.

        updating_args: dict
            Additional arguments to your update_function, if they exist. They must be in the format of {'Argument': Value}

        retrieve_chunk_size: int
            The number of documents that are received from the original collection with each loop iteration.

        retrieve_chunk_size_failure_retry_multiplier: int
            If fails, retry on each chunk

        max_workers: int
            The number of processors you want to parallelize with

        max_error:
            How many failed uploads before the function breaks

        """

        # Check if a logging_collection has been supplied
        if logging_collection == None:
            now = datetime.now()
            dt_string = now.strftime('_log_update_started_%d-%m-%Y_%H-%M-%S')
            logging_collection = original_collection + dt_string

        # Check collections and create completed list if needed
        collection_list = self.datasets.list(verbose=False)
        if logging_collection not in collection_list['datasets']:
            self.logger.info('Creating a logging collection for you.')
            self.logger.info(
                self.datasets.create(
                    logging_collection, output_format='json', verbose=verbose
                )
            )

        # Track failed documents
        failed_documents = []

        # Trust the process

        for _ in range(number_of_retrieve_retries):

            # Get document lengths to calculate iterations
            original_length = self.datasets.documents._get_number_of_documents(
                original_collection, filters
            )
            completed_length = self.datasets.documents._get_number_of_documents(
                logging_collection
            )
            remaining_length = original_length - completed_length
            iterations_required = math.ceil(remaining_length / retrieve_chunk_size)

            self.logger.debug(f'{original_length}')
            self.logger.debug(f'{completed_length}')
            self.logger.debug(f'{iterations_required}')

            # Return if no documents to update
            if remaining_length == 0:
                self.logger.success(f'Pull, Update, Push is complete!')
                return {
                    'Failed Documents': failed_documents,
                    'Logging Collection': logging_collection,
                }

            for _ in progress_bar(
                range(iterations_required), show_progress_bar=show_progress_bar
            ):

                # Get completed documents
                log_json = self.datasets.documents.get_where_all(
                    logging_collection, verbose=verbose
                )
                completed_documents_list = [i['_id'] for i in log_json]

                # Get incomplete documents from raw collection
                retrieve_filters = filters + [
                    {
                        'field': 'ids',
                        'filter_type': 'ids',
                        'condition': '!=',
                        'condition_value': completed_documents_list,
                    }
                ]

                orig_json = self.datasets.documents.get_where(
                    original_collection,
                    filters=retrieve_filters,
                    page_size=retrieve_chunk_size,
                    select_fields=select_fields,
                    verbose=verbose,
                )

                documents = orig_json['documents']
                self.logger.debug(f'{len(documents)}')

                # Update documents
                try:
                    updated_data = update_function(documents, **updating_args)
                except Exception as e:
                    self.logger.error('Your updating function does not work: ' + str(e))
                    traceback.print_exc()
                    return
                updated_documents = [i['_id'] for i in documents]
                self.logger.debug(f'{len(updated_data)}')

                # Upload documents
                if updated_collection is None:
                    insert_json = self.update_documents(
                        dataset_id=original_collection,
                        docs=updated_data,
                        verbose=verbose,
                        max_workers=max_workers,
                        show_progress_bar=False,
                    )
                else:
                    insert_json = self.insert_documents(
                        dataset_id=updated_collection,
                        docs=updated_data,
                        verbose=verbose,
                        max_workers=max_workers,
                        show_progress_bar=False,
                    )

                # Check success
                chunk_failed = insert_json['failed_documents']
                self.logger.success(
                    f'Chunk of {retrieve_chunk_size} original documents updated and uploaded with {len(chunk_failed)} failed documents!'
                )
                failed_documents.extend(chunk_failed)
                success_documents = list(set(updated_documents) - set(failed_documents))
                upload_documents = [{'_id': i} for i in success_documents]
                self.insert_documents(
                    logging_collection,
                    upload_documents,
                    verbose=False,
                    max_workers=max_workers,
                )

                # If fail, try to reduce retrieve chunk
                if len(chunk_failed) > 0:
                    self.logger.warning(
                        'Failed to upload. Retrieving half of previous number.'
                    )
                    retrieve_chunk_size = (
                        retrieve_chunk_size
                        * retrieve_chunk_size_failure_retry_multiplier
                    )
                    time.sleep(self.config.seconds_between_retries)
                    break

                if len(failed_documents) > max_error:
                    self.logger.error(
                        f'You have over {max_error} failed documents which failed to upload!'
                    )
                    return {
                        'Failed Documents': failed_documents,
                        'Logging Collection': logging_collection,
                    }

        self.logger.success(f'Pull, Update, Push is complete!')
        return {
            'Failed Documents': failed_documents,
            'Logging Collection': logging_collection,
        }

    def insert_df(self, dataset_id, dataframe, *args, **kwargs):
        """Insert a dataframe for eachd doc"""
        import pandas as pd

        docs = [
            {k: v for k, v in doc.items() if not pd.isna(v)}
            for doc in dataframe.to_dict(orient='records')
        ]
        return self.insert_documents(dataset_id, docs, *args, **kwargs)

    def delete_all_logs(self, dataset_id):
        collection_list = self.datasets.list()['datasets']
        log_collections = [
            i
            for i in collection_list
            if ('log_update_started' in i) and (dataset_id in i)
        ]
        [self.datasets.delete(i, confirm=False) for i in log_collections]
        return

    def _write_documents(
        self,
        insert_function,
        docs: list,
        bulk_fn: Callable = None,
        max_workers: int = 8,
        retry_chunk_mult: int = 0.5,
        show_progress_bar: bool = False,
        chunksize: int = None,
    ):

        # Get one document to test the size
        test_doc = json.dumps(docs[0], indent=4)
        doc_mb = sys.getsizeof(test_doc) * LIST_SIZE_MULTIPLIER / BYTE_TO_MB
        if chunksize is None:
            chunksize = (
                int(self.config.target_chunk_mb / doc_mb)
                if int(self.config.target_chunk_mb / doc_mb) < len(docs)
                else len(docs)
            )

        # Initialise number of inserted documents
        inserted = []

        # Initialise failed documents
        failed_ids = [i['_id'] for i in docs]

        #Initialise failed documents detailed
        failed_ids_detailed = []

        # Initialise cancelled documents
        cancelled_ids = []


        for i in range(self.config.number_of_retries):
            if len(failed_ids) > 0:
                if bulk_fn is not None:
                    insert_json = multiprocess(
                        func=bulk_fn,
                        iterables=docs,
                        post_func_hook=insert_function,
                        max_workers=max_workers,
                        chunksize=chunksize,
                        show_progress_bar=show_progress_bar,
                    )
                else:
                    insert_json = multithread(
                        insert_function,
                        docs,
                        max_workers=max_workers,
                        chunksize=chunksize,
                        show_progress_bar=show_progress_bar,
                    )

                failed_ids = []
                failed_ids_detailed = []


                # Update inserted amount
                [
                    inserted.append(chunk['response_json']['inserted'])
                    for chunk in insert_json
                    if chunk['status_code'] == 200
                ]
                for chunk in insert_json:

                    # Track failed in 200
                    if chunk['status_code'] == 200:
                        [
                            failed_ids.append(i['_id'])
                            for i in chunk['response_json']['failed_documents']
                        ]

                        [
                            failed_ids_detailed.append(i)
                            for i in chunk["response_json"]["failed_documents"]
                        ]

                    # Cancel documents with 400 or 404
                    elif chunk['status_code'] in [400, 404]:
                        [cancelled_ids.append(i['_id']) for i in chunk['documents']]

                    # Half chunksize with 413 or 524
                    elif chunk['status_code'] in [413, 524]:
                        [failed_ids.append(i['_id']) for i in chunk['documents']]
                        chunksize = chunksize * retry_chunk_mult

                    # Retry all other errors
                    else:
                        [failed_ids.append(i['_id']) for i in chunk['documents']]

<<<<<<< HEAD
                docs = [i for i in docs if i['_id'] in failed_ids]
=======
                # Update docs to retry which have failed
                docs = [i for i in docs if i["_id"] in failed_ids]
>>>>>>> fbf72b8b

            else:
                break

        # When returning, add in the cancelled ids
        failed_ids.extend(cancelled_ids)
<<<<<<< HEAD
        output = {'inserted': sum(inserted), 'failed_documents': failed_ids}
=======

        output = {"inserted": sum(inserted), "failed_documents": failed_ids, "failed_documents_detailed": failed_ids_detailed}
>>>>>>> fbf72b8b
        return output<|MERGE_RESOLUTION|>--- conflicted
+++ resolved
@@ -434,22 +434,16 @@
                     else:
                         [failed_ids.append(i['_id']) for i in chunk['documents']]
 
-<<<<<<< HEAD
-                docs = [i for i in docs if i['_id'] in failed_ids]
-=======
                 # Update docs to retry which have failed
                 docs = [i for i in docs if i["_id"] in failed_ids]
->>>>>>> fbf72b8b
+
 
             else:
                 break
 
         # When returning, add in the cancelled ids
         failed_ids.extend(cancelled_ids)
-<<<<<<< HEAD
-        output = {'inserted': sum(inserted), 'failed_documents': failed_ids}
-=======
 
         output = {"inserted": sum(inserted), "failed_documents": failed_ids, "failed_documents_detailed": failed_ids_detailed}
->>>>>>> fbf72b8b
+
         return output