# -*- coding: utf-8 -*-
from vecdb.http_client import VecDBClient

<<<<<<< HEAD
__version__ = '0.12.6'

=======
__version__ = "0.12.11"

>>>>>>> fbf72b8b
<|MERGE_RESOLUTION|>--- conflicted
+++ resolved
@@ -1,10 +1,4 @@
-# -*- coding: utf-8 -*-
-from vecdb.http_client import VecDBClient
-
-<<<<<<< HEAD
-__version__ = '0.12.6'
-
-=======
-__version__ = "0.12.11"
-
->>>>>>> fbf72b8b
+# -*- coding: utf-8 -*-
+from vecdb.http_client import VecDBClient
+
+__version__ = "0.12.11"