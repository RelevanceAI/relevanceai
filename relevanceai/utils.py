import dataclasses
from enum import Enum
from pathlib import PurePath
from types import GeneratorType
import numpy as np
import collections
from typing import List, Dict
import pandas as pd
<<<<<<< HEAD
=======
import datetime
from ipaddress import (
    IPv4Address,
    IPv4Interface,
    IPv4Network,
    IPv6Address,
    IPv6Interface,
    IPv6Network,
)
from uuid import UUID
from collections import deque
from pathlib import Path
>>>>>>> cbf28394
import math

from doc_utils import DocUtils
from relevanceai.base import _Base
from relevanceai.api.endpoints.client import APIClient

# Taken from pydanitc.json
ENCODERS_BY_TYPE = {
    bytes: lambda o: o.decode(),
    datetime.date: lambda o: o.isoformat(),
    datetime.datetime: lambda o: o.isoformat(),
    datetime.time: lambda o: o.isoformat(),
    datetime.timedelta: lambda td: td.total_seconds(),
    Enum: lambda o: o.value,
    frozenset: list,
    deque: list,
    GeneratorType: list,
    IPv4Address: str,
    IPv4Interface: str,
    IPv4Network: str,
    IPv6Address: str,
    IPv6Interface: str,
    IPv6Network: str,
    Path: str,
    set: list,
    UUID: str,
}


class Utils(APIClient, _Base, DocUtils):
    def __init__(self, project, api_key):
        self.project = project
        self.api_key = api_key
        super().__init__(project, api_key)

    def json_encoder(self, obj):
        """
        Converts object so it is json serializable
        """
        # Loop through iterators and convert
        if isinstance(
            obj, (list, set, frozenset, GeneratorType, tuple, collections.deque)
        ):
            encoded_list = []
            for item in obj:
                encoded_list.append(self.json_encoder(item))
            return encoded_list

        # Loop through dictionaries and convert
        if isinstance(obj, dict):
            encoded_dict = {}
            for key, value in obj.items():
                encoded_key = self.json_encoder(key)
                encoded_value = self.json_encoder(value)
                encoded_dict[encoded_key] = encoded_value
            return encoded_dict

        # Custom conversions
        if dataclasses.is_dataclass(obj):
            return dataclasses.asdict(obj)
        if isinstance(obj, (np.ndarray, np.generic)):
            return self.json_encoder(obj.tolist())
        if isinstance(obj, pd.DataFrame):
            return self.json_encoder(obj.to_dict())
        if isinstance(obj, Enum):
            return obj.value
        if isinstance(obj, PurePath):
            return str(obj)
        if isinstance(obj, (str, int, type(None))):
            return obj
        if isinstance(obj, float):
<<<<<<< HEAD
            if math.isnan(obj):
=======
            if pd.isna(obj):
>>>>>>> cbf28394
                return None
            else:
                return obj
        if type(obj) in ENCODERS_BY_TYPE:
            return ENCODERS_BY_TYPE[type(obj)](obj)

        raise ValueError(f"{obj} ({type(obj)}) cannot be converted to JSON format")

    def _is_valid_vector_name(self, dataset_id, vector_name: str) -> bool:
        """
        Check vector field name is valid
        """
        vector_fields = self.get_vector_fields(dataset_id)
        schema = self.datasets.schema(dataset_id)
        if vector_name in schema.keys():
            if vector_name in vector_fields:
                return True
            else:
                raise ValueError(f"{vector_name} is not a valid vector name")
        else:
            raise ValueError(f"{vector_name} is not in the {dataset_id} schema")

    def _is_valid_label_name(self, dataset_id, label_name: str) -> bool:
        """
        Check vector label name is valid. Checks that it is either numeric or text
        """
        schema = self.datasets.schema(dataset_id)
        if label_name == "_id":
            return True
        if label_name in list(schema.keys()):
            if schema[label_name] in ["numeric", "text"]:
                return True
            else:
                raise ValueError(f"{label_name} is not a valid label name")
        else:
            raise ValueError(f"{label_name} is not in the {dataset_id} schema")

    def _remove_empty_vector_fields(self, docs, vector_field: str) -> List[Dict]:
        """
        Remove documents with empty vector fields
        """
        return [d for d in docs if d.get(vector_field)]<|MERGE_RESOLUTION|>--- conflicted
+++ resolved
@@ -6,8 +6,6 @@
 import collections
 from typing import List, Dict
 import pandas as pd
-<<<<<<< HEAD
-=======
 import datetime
 from ipaddress import (
     IPv4Address,
@@ -20,7 +18,6 @@
 from uuid import UUID
 from collections import deque
 from pathlib import Path
->>>>>>> cbf28394
 import math
 
 from doc_utils import DocUtils
@@ -92,11 +89,7 @@
         if isinstance(obj, (str, int, type(None))):
             return obj
         if isinstance(obj, float):
-<<<<<<< HEAD
-            if math.isnan(obj):
-=======
             if pd.isna(obj):
->>>>>>> cbf28394
                 return None
             else:
                 return obj
