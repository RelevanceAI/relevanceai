import os

from relevanceai.constants.config import Config
from relevanceai.constants.links import *

CONFIG_PATH = os.path.dirname(os.path.abspath(__file__)) + "/config.ini"
CONFIG = Config(CONFIG_PATH)

MAX_CACHESIZE = (
    int(CONFIG["cache.max_size"]) if CONFIG["cache.max_size"] != "None" else None
)

TRANSIT_ENV_VAR = "_IS_ANALYTICS_IN_TRANSIT"

GLOBAL_DATASETS = ["_mock_dataset_"]
DATASETS = [
<<<<<<< HEAD
    "coco",
=======
    "news",
>>>>>>> 99e4ce69
    "games",
    "ecommerce_1",
    "ecommerce_2",
    "ecommerce_3",
    "online_retail",
    "news",
    "flipkart",
    "realestate2",
    "toy_image_caption_coco_image_encoded",
]

MB_TO_BYTE = 1024 * 1024
LIST_SIZE_MULTIPLIER = 3

SUCCESS_CODES = [200]
RETRY_CODES = [400, 404]
HALF_CHUNK_CODES = [413, 524]

US_EAST_1 = "us-east-1"
AP_SOUTEAST_1 = "ap-southeast-1"
OLD_AUSTRALIA_EAST = "old-australia-east"<|MERGE_RESOLUTION|>--- conflicted
+++ resolved
@@ -14,11 +14,7 @@
 
 GLOBAL_DATASETS = ["_mock_dataset_"]
 DATASETS = [
-<<<<<<< HEAD
     "coco",
-=======
-    "news",
->>>>>>> 99e4ce69
     "games",
     "ecommerce_1",
     "ecommerce_2",
