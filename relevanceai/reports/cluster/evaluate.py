from collections import Counter
from sklearn.metrics import (
    silhouette_score,
    adjusted_rand_score,
    completeness_score,
    homogeneity_score,
)
import pandas as pd
import numpy as np

from relevanceai.client.helpers import Credentials
<<<<<<< HEAD
from relevanceai.operations.dr.base import DimReduction
=======
>>>>>>> 4eb08139
from relevanceai._api import APIClient

from relevanceai.operations.dr.dim_reduction import DimReduction
from relevanceai.operations.cluster.constants import (
    CENTROID_DISTANCES,
    METRIC_DESCRIPTION,
)

from relevanceai.utils.decorators.analytics import track
from relevanceai.utils import DocUtils

from typing import Optional, Dict, Callable
from tqdm.auto import tqdm


def sort_dict(dict, reverse: bool = True, cut_off=0):
    return {
        k: v
        for k, v in sorted(dict.items(), reverse=reverse, key=lambda item: item[1])
        if v > cut_off
    }


class ClusterEvaluate(APIClient, DocUtils):
    def __init__(self, credentials: Credentials):
        super().__init__(credentials)

    @track
    def plot(
        self,
        dataset_id: str,
        vector_field: str,
        alias: str,
        ground_truth_field: str = None,
        description_fields: Optional[list] = None,
        marker_size: int = 5,
    ):
        """
        Plot the vectors in a collection to compare performance of cluster labels, optionally, against ground truth labels

        Parameters
        ----------
        dataset_id : string
            Unique name of dataset
        vector_field: string
            The vector field that was clustered upon
        alias: string
            The alias of the clustered labels
        ground_truth_field: string
            The field to use as ground truth
        description_fields : list
            List of fields to use as additional labels on plot
        marker_size: int
            Size of scatterplot marker
        """
        (
            vectors,
            cluster_labels,
            ground_truth,
            vector_description,
        ) = self._get_cluster_documents(
            dataset_id=dataset_id,
            vector_field=vector_field,
            alias=alias,
            ground_truth_field=ground_truth_field,
            description_fields=[] if description_fields is None else description_fields,
        )
        self.plot_from_documents(
            vectors=vectors,
            cluster_labels=cluster_labels,
            ground_truth=ground_truth,
            vector_description=vector_description,
            marker_size=marker_size,
        )
        return

    @track
    def metrics(
        self,
        dataset_id: str,
        vector_field: str,
        alias: str,
        ground_truth_field: str = None,
    ):
        """
        Determine the performance of clusters through the Silhouette Score, and optionally against ground truth labels through Rand Index, Homogeneity and Completeness

        Parameters
        ----------
        dataset_id : string
            Unique name of dataset
        vector_field: string
            The vector field that was clustered upon
        alias: string
            The alias of the clustered labels
        ground_truth_field: string
            The field to use as ground truth
        """

        (
            vectors,
            cluster_labels,
            ground_truth,
            vector_description,
        ) = self._get_cluster_documents(
            dataset_id=dataset_id,
            vector_field=vector_field,
            alias=alias,
            ground_truth_field=ground_truth_field,
        )

        return self.metrics_from_documents(
            vectors=vectors, cluster_labels=cluster_labels, ground_truth=ground_truth
        )

    @track
    def distribution(
        self,
        dataset_id: str,
        vector_field: str,
        alias: str,
        ground_truth_field: str = None,
        transpose=False,
    ):
        """
        Determine the distribution of clusters, optionally against the ground truth

        Parameters
        ----------
        dataset_id : string
            Unique name of dataset
        vector_field: string
            The vector field that was clustered upon
        alias: string
            The alias of the clustered labels
        ground_truth_field: string
            The field to use as ground truth
        transpose: bool
            Whether to transpose cluster and ground truth perspectives

        """

        (
            vectors,
            cluster_labels,
            ground_truth,
            vector_description,
        ) = self._get_cluster_documents(
            dataset_id=dataset_id,
            vector_field=vector_field,
            alias=alias,
            ground_truth_field=ground_truth_field,
            get_vectors=False,
        )

        if ground_truth_field:
            if transpose:
                return self.label_joint_distribution_from_documents(
                    cluster_labels, ground_truth
                )
            else:
                return self.label_joint_distribution_from_documents(
                    ground_truth, cluster_labels
                )

        else:
            return self.label_distribution_from_documents(cluster_labels)

    @track
    def centroid_distances(
        self,
        dataset_id: str,
        vector_field: str,
        alias: str,
        distance_measure_mode: CENTROID_DISTANCES = "cosine",
        callable_distance=None,
    ):
        """
        Determine the distances of centroid from each other

        Parameters
        ----------
        dataset_id : string
            Unique name of dataset
        vector_field: string
            The vector field that was clustered upon
        alias: string
            The alias of the clustered labels
        distance_measure_mode : string
            Distance measure to compare cluster centroids
        callable_distance: func
            Optional function to use for distance measure

        """

        centroid_response = self.datasets.cluster.centroids.list(
            dataset_id, vector_fields=[vector_field], alias=alias, include_vector=True
        )

        centroids = {i["_id"]: i[vector_field] for i in centroid_response["documents"]}

        return self.centroid_distances_from_documents(
            centroids,
            distance_measure_mode=distance_measure_mode,
            callable_distance=callable_distance,
        )

    def _get_cluster_documents(
        self,
        dataset_id: str,
        vector_field: str,
        alias: str,
        ground_truth_field: str = None,
        description_fields: Optional[list] = None,
        get_vectors=True,
    ):
        """
        Return vectors, cluster labels, ground truth labels and other fields
        """
        description_fields = [] if description_fields is None else description_fields

        cluster_field = f"_cluster_.{vector_field}.{alias}"

        if ground_truth_field:
            ground_truth_select_field = [ground_truth_field]
        else:
            ground_truth_select_field = []

        if get_vectors:
            vector_select_field = [vector_field]
        else:
            vector_select_field = []

        documents = self._get_all_documents(
            dataset_id,
            chunksize=1000,
            select_fields=["_id", cluster_field]
            + vector_select_field
            + ground_truth_select_field
            + description_fields,
            filters=[
                {
                    "field": cluster_field,
                    "filter_type": "exists",
                    "condition": "==",
                    "condition_value": "",
                }
            ],
        )

        # Get cluster labels
        cluster_labels = self.get_field_across_documents(cluster_field, documents)

        # Get vectors
        if get_vectors:
            vectors = self.get_field_across_documents(vector_field, documents)
        else:
            vectors = None

        # Get ground truth
        if ground_truth_field:
            ground_truth = self.get_field_across_documents(
                ground_truth_field, documents
            )
        else:
            ground_truth = None

        # Get vector description
        if len(description_fields) > 0:
            vector_description: Optional[Dict] = {
                field: self.get_field_across_documents(field, documents)
                for field in description_fields
            }
        else:
            vector_description = None

        return vectors, cluster_labels, ground_truth, vector_description

    @track
    @staticmethod
    def plot_from_documents(
        vectors: list,
        cluster_labels: list,
        ground_truth: list = None,
        vector_description: dict = None,
        marker_size: int = 5,
    ):
        """
        Plot the vectors in a collection to compare performance of cluster labels, optionally, against ground truth labels

        Parameters
        ----------
        vectors : list
            List of vectors which were clustered upon
        cluster_labels: list
            List of cluster labels corresponding to the vectors
        ground_truth: list
            List of ground truth labels for the vectors
        vector_description : dict
            Dictionary of fields and their values to describe the vectors
        marker_size: int
            Size of scatterplot marker
        """
        import plotly.graph_objs as go

        vector_dr = DimReduction.dim_reduce(
            vectors=np.array(vectors), dr="pca", dr_args=None, dims=3
        )
        embedding_df = pd.DataFrame(
            {"x": vector_dr[:, 0], "y": vector_dr[:, 1], "z": vector_dr[:, 2]}
        )

        embedding_df = pd.concat(
            [
                embedding_df,
                pd.DataFrame([{"Predicted Cluster": i} for i in cluster_labels]),
            ],
            axis=1,
        )
        hover_label = ["Predicted Cluster"]

        if ground_truth:
            embedding_df = pd.concat(
                [
                    embedding_df,
                    pd.DataFrame([{"Ground Truth": i} for i in ground_truth]),
                ],
                axis=1,
            )
            hover_label += ["Ground Truth"]

        if vector_description:
            for k, v in vector_description.items():
                embedding_df = pd.concat(
                    [embedding_df, pd.DataFrame([{k: i} for i in v])], axis=1
                )
                hover_label += [k]

        # Plot Cluster
        cluster_data = []
        cluster_groups = embedding_df.groupby("Predicted Cluster")
        for idx, val in cluster_groups:
            cluster_data.append(
                ClusterEvaluate._generate_plot(val, hover_label, marker_size)
            )

        cluster_fig = go.Figure(
            data=cluster_data, layout=ClusterEvaluate._generate_layout()
        )
        cluster_fig.update_layout(title={"text": "Cluster", "font": {"size": 30}})
        cluster_fig.show()

        # Plot Ground Truth
        if ground_truth:
            ground_truth_data = []
            ground_truth_groups = embedding_df.groupby("Ground Truth")
            for idx, val in ground_truth_groups:
                ground_truth_data.append(
                    ClusterEvaluate._generate_plot(val, hover_label, marker_size)
                )

            ground_truth_fig = go.Figure(
                data=ground_truth_data, layout=ClusterEvaluate._generate_layout()
            )
            ground_truth_fig.update_layout(
                title={"text": "Ground Truth", "font": {"size": 30}}
            )
            ground_truth_fig.show()

        return

    @staticmethod
    def metrics_from_documents(vectors, cluster_labels, ground_truth=None):
        """
        Determine the performance of clusters through the Silhouette Score, and optionally against ground truth labels through Rand Index, Homogeneity and Completeness

        Parameters
        ----------
        vectors : list
            List of vectors which were clustered upon
        cluster_labels: list
            List of cluster labels corresponding to the vectors
        ground_truth: list
            List of ground truth labels for the vectors
        """
        metrics_list = []
        metrics_list.append(
            {
                "Metric": "Silhouette Score",
                "Value": ClusterEvaluate.silhouette_score(vectors, cluster_labels),
                "Description": METRIC_DESCRIPTION["Silhouette Score"],
            }
        )
        if ground_truth:
            metrics_list.append(
                {
                    "Metric": "Rand Score",
                    "Value": ClusterEvaluate.adjusted_rand_score(
                        ground_truth, cluster_labels
                    ),
                    "Description": METRIC_DESCRIPTION["Rand Score"],
                }
            )
            metrics_list.append(
                {
                    "Metric": "Homogeneity",
                    "Value": ClusterEvaluate.homogeneity_score(
                        ground_truth, cluster_labels
                    ),
                    "Description": METRIC_DESCRIPTION["Homogeneity"],
                }
            )
            metrics_list.append(
                {
                    "Metric": "Completeness",
                    "Value": ClusterEvaluate.completeness_score(
                        ground_truth, cluster_labels
                    ),
                    "Description": METRIC_DESCRIPTION["Completeness"],
                }
            )
        return metrics_list

    @staticmethod
    def label_distribution_from_documents(label):
        """
        Determine the distribution of a label

        Parameters
        ----------
        label : list
            List of labels
        """

        label_sparsity = Counter(label)
        return dict(label_sparsity)

    @staticmethod
    def label_joint_distribution_from_documents(label_1, label_2):
        """
        Determine the distribution of a label against another label

        Parameters
        ----------
        label_1 : list
            List of labels
        label_2 : list
            List of labels
        """
        cluster_matches = {}
        for i in list(set(label_1)):
            matches = [j == i for j in label_1]
            result = [label for label, match in zip(label_2, matches) if match == True]
            cluster_matches[i] = result

        label_distribution = {
            k: {i: len([j for j in v if j == i]) / len(v) for i in list(set(label_2))}
            for k, v in cluster_matches.items()
        }

        label_distribution = {k: sort_dict(v) for k, v in label_distribution.items()}

        return label_distribution

    @staticmethod
    def centroid_distances_from_documents(
        centroids,
        distance_measure_mode: CENTROID_DISTANCES = "cosine",
        callable_distance=None,
    ):
        """
        Determine the distances of centroid from each other

        Parameters
        ----------
        centroids : dict
            Dictionary containing cluster name and centroid
        distance_measure_mode : string
            Distance measure to compare cluster centroids
        callable_distance: func
            Optional function to use for distance measure

        """
        import scipy.spatial.distance as spatial_distance

        df = pd.DataFrame(columns=centroids.keys(), index=centroids.keys())
        for cluster1 in centroids.keys():
            for cluster2 in centroids.keys():
                if callable_distance:
                    df.loc[cluster1, cluster2] = callable_distance(
                        centroids[cluster1], centroids[cluster2]
                    )
                elif distance_measure_mode == "cosine":
                    df.loc[cluster1, cluster2] = 1 - spatial_distance.cosine(
                        centroids[cluster1], centroids[cluster2]
                    )
                elif distance_measure_mode == "l2":
                    df.loc[cluster1, cluster2] = spatial_distance.euclidean(
                        centroids[cluster1], centroids[cluster2]
                    )
                else:
                    raise ValueError(
                        "Need valid distance measure mode or callable distance"
                    )
        return df.astype("float").to_dict()

    @staticmethod
    def silhouette_score(vectors, cluster_labels):
        return silhouette_score(vectors, cluster_labels)

    @staticmethod
    def adjusted_rand_score(ground_truth, cluster_labels):
        return adjusted_rand_score(ground_truth, cluster_labels)

    @staticmethod
    def completeness_score(ground_truth, cluster_labels):
        return completeness_score(ground_truth, cluster_labels)

    @staticmethod
    def homogeneity_score(ground_truth, cluster_labels):
        return homogeneity_score(ground_truth, cluster_labels)

    @staticmethod
    def _generate_layout():
        import plotly.graph_objects as go

        axes_3d = {
            "title": "",
            "backgroundcolor": "#ffffff",
            "showgrid": False,
            "showticklabels": False,
        }

        layout = go.Layout(
            scene={"xaxis": axes_3d, "yaxis": axes_3d, "zaxis": axes_3d},
            plot_bgcolor="#FFF",
        )
        return layout

    @staticmethod
    def _generate_plot(df, hover_label, marker_size):
        import plotly.graph_objects as go

        custom_data = df[hover_label]
        custom_data_hover = [
            f"{c}: %{{customdata[{i}]}}" for i, c in enumerate(hover_label)
        ]
        coord_info = "X: %{x}   Y: %{y}   Z: %{z}"
        hovertemplate = (
            "<br>".join(
                [
                    coord_info,
                ]
                + custom_data_hover
            )
            + "<extra></extra>"
        )
        scatter_args = {
            "x": df["x"],
            "y": df["y"],
            "z": df["z"],
            "showlegend": False,
            "mode": "markers",
            "marker": {"size": marker_size, "symbol": "circle", "opacity": 0.75},
            "customdata": custom_data,
            "hovertemplate": hovertemplate,
        }

        scatter = go.Scatter3d(**scatter_args)
        return scatter

    @track
    def plot_distributions(
        self,
        numeric_field: str,
        top_indices: int = 10,
        dataset_id: str = None,
    ):
        """
        Plot the sentence length distributions across each cluster
        """
        try:
            import seaborn as sns
            import matplotlib.pyplot as plt
        except ModuleNotFoundError:
            print("You need to install seaborn! `pip install seaborn`.")
        cluster_field = self._get_cluster_field_name()
        docs = self._get_all_documents(
            dataset_id=dataset_id if dataset_id is None else dataset_id,
            select_fields=[numeric_field, cluster_field],
        )
        df = pd.json_normalize(docs)
        top_comms = df[cluster_field].value_counts()
        for community in top_comms.index[:top_indices]:
            sample_comm_df = df[df[cluster_field] == community]
            sns.displot(sample_comm_df[numeric_field])
            # Get the average in the score too
            mean = sample_comm_df[numeric_field].mean()
            std = sample_comm_df[numeric_field].var()
            plt.title(
                community + str(f" - average: {round(mean, 2)}, var: {round(std, 2)}")
            )
            plt.show()

    @track
    def plot_distributions_measure(
        self,
        numeric_field: str,
        measure_function: Callable,
        top_indices: int = 10,
        dataset_id: str = None,
        asc: bool = True,
    ):
        """
        Plot the sentence length distributions across each cluster
        measure_function is run on each cluster and plots

        Parameters
        ------------

        numeric_field: str
            The numeric field to use
        measure_function: Callable
            Measure function to use on the array
        top_indices: int
            The number of graphs you want to see what they are ranked
        dataset_id: str
            The dataset ID to use. If None is specified, it will assume the last one.
        asc: bool
            If True, returns the top functions

        Example
        --------

        .. code-block::

            from scipy.stats import skew
            ops.plot_distributions_measure(
                numeric_field, skew,
                dataset_id=dataset_id
            )

        """
        try:
            import seaborn as sns
            import matplotlib.pyplot as plt
        except ModuleNotFoundError:
            print("You need to install seaborn! `pip install seaborn`.")
        cluster_field = self._get_cluster_field_name()

        # use the max and min to make the x axis the same
        numeric_field_facet = self.datasets.facets(
            dataset_id=dataset_id, fields=[numeric_field]
        )
        facet_result = numeric_field_facet["results"][numeric_field]

        docs = self._get_all_documents(
            dataset_id=dataset_id if dataset_id is None else dataset_id,
            select_fields=[numeric_field, cluster_field],
        )
        df = pd.json_normalize(docs)
        top_comms = df[cluster_field].value_counts()
        cluster_measurements = {}
        for community in tqdm(top_comms.index):
            sample_comm_df = df[df[cluster_field] == community]
            # Get the average in the score too
            measure_output = measure_function(
                sample_comm_df[numeric_field].dropna().to_list()
            )
            cluster_measurements[community] = measure_output

        cluster_measurements = {
            k: v
            for k, v in sorted(
                cluster_measurements.items(), key=lambda item: item[1], reverse=asc
            )
        }

        for i, (community, measurement) in enumerate(cluster_measurements.items()):
            if i == top_indices:
                return
            sample_comm_df = df[df[cluster_field] == community]
            g = sns.displot(
                sample_comm_df[numeric_field],
            )
            g.set(xlim=(facet_result["min"], facet_result["max"]))
            plt.title(community + str(f" - measurement: {measurement}"))

    @track
    def plot_skewness(
        self,
        numeric_field: str,
        top_indices: int = 10,
        dataset_id: str = None,
        asc: bool = True,
    ):
        """
        Plot the skewness.

        Parameters
        -------------
        numeric_field: str
            The numeric field to use
        top_indices: int
            The number of the
        dataset_id: str
            The dataset ID to use
        asc: bool
            If True

        Example
        ---------

        .. code-block::

            from relevanceai import Client
            client = Client()
            cluster_ops = client.ClusterOps(
                alias="community-detection",
                vector_fields=["sample_vector_"]
            )
            cluster_ops.plot_skewness(numeric_field="sample_1_label")

        """
        from scipy.stats import skew

        return self.plot_distributions_measure(
            numeric_field=numeric_field,
            measure_function=skew,
            top_indices=top_indices,
            dataset_id=dataset_id,
            asc=asc,
        )

    @track
    def show(self, fields: list = []):
        """Preview each cluster"""
        # Be able to preview the clusters easily - auto set up the cluster app
        raise NotImplementedError()
        # return self.launch_cluster_app()<|MERGE_RESOLUTION|>--- conflicted
+++ resolved
@@ -9,13 +9,8 @@
 import numpy as np
 
 from relevanceai.client.helpers import Credentials
-<<<<<<< HEAD
 from relevanceai.operations.dr.base import DimReduction
-=======
->>>>>>> 4eb08139
 from relevanceai._api import APIClient
-
-from relevanceai.operations.dr.dim_reduction import DimReduction
 from relevanceai.operations.cluster.constants import (
     CENTROID_DISTANCES,
     METRIC_DESCRIPTION,
@@ -745,11 +740,4 @@
             top_indices=top_indices,
             dataset_id=dataset_id,
             asc=asc,
-        )
-
-    @track
-    def show(self, fields: list = []):
-        """Preview each cluster"""
-        # Be able to preview the clusters easily - auto set up the cluster app
-        raise NotImplementedError()
-        # return self.launch_cluster_app()+        )