from relevanceai.base import Base
from typing import Optional, Dict, Any


class Centroids(Base):
    def __init__(self, project, api_key, base_url):
        self.project = project
        self.api_key = api_key
        self.base_url = base_url
        super().__init__(project, api_key, base_url)

    def list(
        self,
        dataset_id: str,
        vector_field: str,
        alias: str = "default",
        page_size: int = 5,
        cursor: str = None,
        include_vector: bool = False,
        base_url="https://gateway-api-aueast.relevance.ai/latest",
    ):
        """
        Retrieve the cluster centroid

        Parameters
        ----------
        dataset_id : string
            Unique name of dataset
        vector_field: string
            The vector field where a clustering task was run.
        alias: string
            Alias is used to name a cluster
        page_size: int
            Size of each page of results
        cursor: string
            Cursor to paginate the document retrieval
        include_vector: bool
            Include vectors in the search results
        """
        return self.make_http_request(
            "/services/cluster/centroids/list",
            method="GET",
            parameters={
                "dataset_id": dataset_id,
                "vector_field": vector_field,
                "alias": alias,
                "page_size": page_size,
                "cursor": cursor,
                "include_vector": include_vector,
            },
            base_url=base_url,
        )

    def get(
        self,
        dataset_id: str,
        cluster_ids: list,
        vector_field: str,
        alias: str = "default",
        page_size: int = 5,
        cursor: str = None
    ):
        """
        Retrieve the cluster centroids by IDs
        
        Parameters
        ----------
        dataset_id : string
            Unique name of dataset
        cluster_ids : list
            List of cluster IDs    
        vector_field: string
            The vector field where a clustering task was run.
        alias: string
            Alias is used to name a cluster
        page_size: int
            Size of each page of results
        cursor: string
            Cursor to paginate the document retrieval
        """
        return self.make_http_request(
            "/services/cluster/centroids/get",
            method="GET",
            parameters={
                "dataset_id": dataset_id,
                "cluster_ids": cluster_ids,
                "vector_field": vector_field,
                "alias": alias,
                "page_size": page_size,
                "cursor": cursor,
            }
        )

    def insert(
        self,
        dataset_id: str,
        cluster_centers: list,
        vector_field: str,
        alias: str = "default"
    ):
        """
        Insert your own cluster centroids for it to be used in approximate search settings and cluster aggregations.
        Parameters
        ----------
        dataset_id : string
            Unique name of dataset
        cluster_centers : list
            Cluster centers with the key being the index number
        vector_field: string
            The vector field where a clustering task was run.
        alias: string
            Alias is used to name a cluster
        """
        return self.make_http_request(
            "/services/cluster/centroids/insert",
            method="POST",
            parameters={
                "dataset_id": dataset_id,
                "cluster_centers": cluster_centers,
                "vector_field": vector_field,
                "alias": alias,
            }
        )

    def documents(
        self,
        dataset_id: str,
        cluster_ids: list,
        vector_field: str,
        alias: str = "default",
        page_size: int = 5,
        cursor: str = None,
        page: int = 1,
        include_vector: bool = False,
        similarity_metric: str = "cosine"
    ):
        """
        Retrieve the cluster centroids by IDs

        Parameters
        ----------
        dataset_id : string
            Unique name of dataset
        cluster_ids : list
            List of cluster IDs    
        vector_field: string
            The vector field where a clustering task was run.
        alias: string
            Alias is used to name a cluster
        page_size: int
            Size of each page of results
        cursor: string
            Cursor to paginate the document retrieval
        page: int
            Page of the results
        include_vector: bool
            Include vectors in the search results
        similarity_metric: string
            Similarity Metric, choose from ['cosine', 'l1', 'l2', 'dp']

        """
        return self.make_http_request(
            "/services/cluster/centroids/documents",
            method="POST",
            parameters={
                "dataset_id": dataset_id,
                "cluster_ids": cluster_ids,
                "vector_field": vector_field,
                "alias": alias,
                "page_size": page_size,
                "cursor": cursor,
                "page": page,
                "include_vector": include_vector,
                "similarity_metric": similarity_metric,
<<<<<<< HEAD
            },
            output_format=output_format,
        )

    def metadata(
        self, 
        dataset_id: str, 
        vector_field: str,
        alias: str="default",
        metadata: Optional[Dict[str, Any]] = None,
        output_format: str="json"
    ):
        """
        If metadata is none, retrieves metadata about a dataset. notably description, data source, etc
        Otherwise, you can store the metadata about your cluster here.

        Parameters
        ----------
        dataset_id: string
            Unique name of dataset
        vector_field: string
            The vector field where a clustering task was run.
        alias: string
            Alias is used to name a cluster
        metadata: Optional[dict]
           If None, it will retrieve the metadata, otherwise
           it will overwrite the metadata of the cluster

        """
        if metadata is None:
            return self.make_http_request(
                "/services/cluster/centroids/metadata",
                method="GET",
                parameters={
                    "dataset_id": dataset_id,
                    "vector_field": vector_field,
                    "alias": alias
                },
                output_format=output_format
            )
        else:
            return self.make_http_request(
                "/services/cluster/centroids/metadata",
                method="POST",
                parameters={
                    "dataset_id": dataset_id,
                    "vector_field": vector_field,
                    "alias": alias,
                    "metadata": metadata
                },
                output_format=output_format
            )

=======
            }
        )
>>>>>>> 051f94e1
<|MERGE_RESOLUTION|>--- conflicted
+++ resolved
@@ -1,232 +1,225 @@
-from relevanceai.base import Base
-from typing import Optional, Dict, Any
-
-
-class Centroids(Base):
-    def __init__(self, project, api_key, base_url):
-        self.project = project
-        self.api_key = api_key
-        self.base_url = base_url
-        super().__init__(project, api_key, base_url)
-
-    def list(
-        self,
-        dataset_id: str,
-        vector_field: str,
-        alias: str = "default",
-        page_size: int = 5,
-        cursor: str = None,
-        include_vector: bool = False,
-        base_url="https://gateway-api-aueast.relevance.ai/latest",
-    ):
-        """
-        Retrieve the cluster centroid
-
-        Parameters
-        ----------
-        dataset_id : string
-            Unique name of dataset
-        vector_field: string
-            The vector field where a clustering task was run.
-        alias: string
-            Alias is used to name a cluster
-        page_size: int
-            Size of each page of results
-        cursor: string
-            Cursor to paginate the document retrieval
-        include_vector: bool
-            Include vectors in the search results
-        """
-        return self.make_http_request(
-            "/services/cluster/centroids/list",
-            method="GET",
-            parameters={
-                "dataset_id": dataset_id,
-                "vector_field": vector_field,
-                "alias": alias,
-                "page_size": page_size,
-                "cursor": cursor,
-                "include_vector": include_vector,
-            },
-            base_url=base_url,
-        )
-
-    def get(
-        self,
-        dataset_id: str,
-        cluster_ids: list,
-        vector_field: str,
-        alias: str = "default",
-        page_size: int = 5,
-        cursor: str = None
-    ):
-        """
-        Retrieve the cluster centroids by IDs
-        
-        Parameters
-        ----------
-        dataset_id : string
-            Unique name of dataset
-        cluster_ids : list
-            List of cluster IDs    
-        vector_field: string
-            The vector field where a clustering task was run.
-        alias: string
-            Alias is used to name a cluster
-        page_size: int
-            Size of each page of results
-        cursor: string
-            Cursor to paginate the document retrieval
-        """
-        return self.make_http_request(
-            "/services/cluster/centroids/get",
-            method="GET",
-            parameters={
-                "dataset_id": dataset_id,
-                "cluster_ids": cluster_ids,
-                "vector_field": vector_field,
-                "alias": alias,
-                "page_size": page_size,
-                "cursor": cursor,
-            }
-        )
-
-    def insert(
-        self,
-        dataset_id: str,
-        cluster_centers: list,
-        vector_field: str,
-        alias: str = "default"
-    ):
-        """
-        Insert your own cluster centroids for it to be used in approximate search settings and cluster aggregations.
-        Parameters
-        ----------
-        dataset_id : string
-            Unique name of dataset
-        cluster_centers : list
-            Cluster centers with the key being the index number
-        vector_field: string
-            The vector field where a clustering task was run.
-        alias: string
-            Alias is used to name a cluster
-        """
-        return self.make_http_request(
-            "/services/cluster/centroids/insert",
-            method="POST",
-            parameters={
-                "dataset_id": dataset_id,
-                "cluster_centers": cluster_centers,
-                "vector_field": vector_field,
-                "alias": alias,
-            }
-        )
-
-    def documents(
-        self,
-        dataset_id: str,
-        cluster_ids: list,
-        vector_field: str,
-        alias: str = "default",
-        page_size: int = 5,
-        cursor: str = None,
-        page: int = 1,
-        include_vector: bool = False,
-        similarity_metric: str = "cosine"
-    ):
-        """
-        Retrieve the cluster centroids by IDs
-
-        Parameters
-        ----------
-        dataset_id : string
-            Unique name of dataset
-        cluster_ids : list
-            List of cluster IDs    
-        vector_field: string
-            The vector field where a clustering task was run.
-        alias: string
-            Alias is used to name a cluster
-        page_size: int
-            Size of each page of results
-        cursor: string
-            Cursor to paginate the document retrieval
-        page: int
-            Page of the results
-        include_vector: bool
-            Include vectors in the search results
-        similarity_metric: string
-            Similarity Metric, choose from ['cosine', 'l1', 'l2', 'dp']
-
-        """
-        return self.make_http_request(
-            "/services/cluster/centroids/documents",
-            method="POST",
-            parameters={
-                "dataset_id": dataset_id,
-                "cluster_ids": cluster_ids,
-                "vector_field": vector_field,
-                "alias": alias,
-                "page_size": page_size,
-                "cursor": cursor,
-                "page": page,
-                "include_vector": include_vector,
-                "similarity_metric": similarity_metric,
-<<<<<<< HEAD
-            },
-            output_format=output_format,
-        )
-
-    def metadata(
-        self, 
-        dataset_id: str, 
-        vector_field: str,
-        alias: str="default",
-        metadata: Optional[Dict[str, Any]] = None,
-        output_format: str="json"
-    ):
-        """
-        If metadata is none, retrieves metadata about a dataset. notably description, data source, etc
-        Otherwise, you can store the metadata about your cluster here.
-
-        Parameters
-        ----------
-        dataset_id: string
-            Unique name of dataset
-        vector_field: string
-            The vector field where a clustering task was run.
-        alias: string
-            Alias is used to name a cluster
-        metadata: Optional[dict]
-           If None, it will retrieve the metadata, otherwise
-           it will overwrite the metadata of the cluster
-
-        """
-        if metadata is None:
-            return self.make_http_request(
-                "/services/cluster/centroids/metadata",
-                method="GET",
-                parameters={
-                    "dataset_id": dataset_id,
-                    "vector_field": vector_field,
-                    "alias": alias
-                },
-                output_format=output_format
-            )
-        else:
-            return self.make_http_request(
-                "/services/cluster/centroids/metadata",
-                method="POST",
-                parameters={
-                    "dataset_id": dataset_id,
-                    "vector_field": vector_field,
-                    "alias": alias,
-                    "metadata": metadata
-                },
-                output_format=output_format
-            )
-
-=======
-            }
-        )
->>>>>>> 051f94e1
+from relevanceai.base import Base
+from typing import Optional, Dict, Any
+
+
+class Centroids(Base):
+    def __init__(self, project, api_key, base_url):
+        self.project = project
+        self.api_key = api_key
+        self.base_url = base_url
+        super().__init__(project, api_key, base_url)
+
+    def list(
+        self,
+        dataset_id: str,
+        vector_field: str,
+        alias: str = "default",
+        page_size: int = 5,
+        cursor: str = None,
+        include_vector: bool = False,
+        base_url="https://gateway-api-aueast.relevance.ai/latest",
+    ):
+        """
+        Retrieve the cluster centroid
+
+        Parameters
+        ----------
+        dataset_id : string
+            Unique name of dataset
+        vector_field: string
+            The vector field where a clustering task was run.
+        alias: string
+            Alias is used to name a cluster
+        page_size: int
+            Size of each page of results
+        cursor: string
+            Cursor to paginate the document retrieval
+        include_vector: bool
+            Include vectors in the search results
+        """
+        return self.make_http_request(
+            "/services/cluster/centroids/list",
+            method="GET",
+            parameters={
+                "dataset_id": dataset_id,
+                "vector_field": vector_field,
+                "alias": alias,
+                "page_size": page_size,
+                "cursor": cursor,
+                "include_vector": include_vector,
+            },
+            base_url=base_url,
+        )
+
+    def get(
+        self,
+        dataset_id: str,
+        cluster_ids: list,
+        vector_field: str,
+        alias: str = "default",
+        page_size: int = 5,
+        cursor: str = None
+    ):
+        """
+        Retrieve the cluster centroids by IDs
+        
+        Parameters
+        ----------
+        dataset_id : string
+            Unique name of dataset
+        cluster_ids : list
+            List of cluster IDs    
+        vector_field: string
+            The vector field where a clustering task was run.
+        alias: string
+            Alias is used to name a cluster
+        page_size: int
+            Size of each page of results
+        cursor: string
+            Cursor to paginate the document retrieval
+        """
+        return self.make_http_request(
+            "/services/cluster/centroids/get",
+            method="GET",
+            parameters={
+                "dataset_id": dataset_id,
+                "cluster_ids": cluster_ids,
+                "vector_field": vector_field,
+                "alias": alias,
+                "page_size": page_size,
+                "cursor": cursor,
+            }
+        )
+
+    def insert(
+        self,
+        dataset_id: str,
+        cluster_centers: list,
+        vector_field: str,
+        alias: str = "default"
+    ):
+        """
+        Insert your own cluster centroids for it to be used in approximate search settings and cluster aggregations.
+        Parameters
+        ----------
+        dataset_id : string
+            Unique name of dataset
+        cluster_centers : list
+            Cluster centers with the key being the index number
+        vector_field: string
+            The vector field where a clustering task was run.
+        alias: string
+            Alias is used to name a cluster
+        """
+        return self.make_http_request(
+            "/services/cluster/centroids/insert",
+            method="POST",
+            parameters={
+                "dataset_id": dataset_id,
+                "cluster_centers": cluster_centers,
+                "vector_field": vector_field,
+                "alias": alias,
+            }
+        )
+
+    def documents(
+        self,
+        dataset_id: str,
+        cluster_ids: list,
+        vector_field: str,
+        alias: str = "default",
+        page_size: int = 5,
+        cursor: str = None,
+        page: int = 1,
+        include_vector: bool = False,
+        similarity_metric: str = "cosine"
+    ):
+        """
+        Retrieve the cluster centroids by IDs
+
+        Parameters
+        ----------
+        dataset_id : string
+            Unique name of dataset
+        cluster_ids : list
+            List of cluster IDs    
+        vector_field: string
+            The vector field where a clustering task was run.
+        alias: string
+            Alias is used to name a cluster
+        page_size: int
+            Size of each page of results
+        cursor: string
+            Cursor to paginate the document retrieval
+        page: int
+            Page of the results
+        include_vector: bool
+            Include vectors in the search results
+        similarity_metric: string
+            Similarity Metric, choose from ['cosine', 'l1', 'l2', 'dp']
+
+        """
+        return self.make_http_request(
+            "/services/cluster/centroids/documents",
+            method="POST",
+            parameters={
+                "dataset_id": dataset_id,
+                "cluster_ids": cluster_ids,
+                "vector_field": vector_field,
+                "alias": alias,
+                "page_size": page_size,
+                "cursor": cursor,
+                "page": page,
+                "include_vector": include_vector,
+                "similarity_metric": similarity_metric,
+            },
+        )
+
+    def metadata(
+        self, 
+        dataset_id: str, 
+        vector_field: str,
+        alias: str="default",
+        metadata: Optional[Dict[str, Any]] = None,
+        output_format: str="json"
+    ):
+        """
+        If metadata is none, retrieves metadata about a dataset. notably description, data source, etc
+        Otherwise, you can store the metadata about your cluster here.
+
+        Parameters
+        ----------
+        dataset_id: string
+            Unique name of dataset
+        vector_field: string
+            The vector field where a clustering task was run.
+        alias: string
+            Alias is used to name a cluster
+        metadata: Optional[dict]
+           If None, it will retrieve the metadata, otherwise
+           it will overwrite the metadata of the cluster
+
+        """
+        if metadata is None:
+            return self.make_http_request(
+                "/services/cluster/centroids/metadata",
+                method="GET",
+                parameters={
+                    "dataset_id": dataset_id,
+                    "vector_field": vector_field,
+                    "alias": alias
+                },
+                output_format=output_format
+            )
+        else:
+            return self.make_http_request(
+                "/services/cluster/centroids/metadata",
+                method="POST",
+                parameters={
+                    "dataset_id": dataset_id,
+                    "vector_field": vector_field,
+                    "alias": alias,
+                    "metadata": metadata
+                },
+                output_format=output_format
+            )