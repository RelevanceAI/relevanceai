--- conflicted
+++ resolved
@@ -11,12 +11,7 @@
 from relevanceai.api.endpoints.prediction import PredictionClient
 from relevanceai.api.endpoints.wordclouds import WordcloudsClient
 
-<<<<<<< HEAD
-
-class Services(Base):
-=======
 class ServicesClient(_Base):
->>>>>>> 64734fef
     def __init__(self, project: str, api_key: str):
         self.project = project
         self.api_key = api_key
