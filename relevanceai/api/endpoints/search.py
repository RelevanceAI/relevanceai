from relevanceai.base import _Base
from typing import List

<<<<<<< HEAD

class Search(Base):
=======
class SearchClient(_Base):
>>>>>>> 64734fef
    def __init__(self, project, api_key):
        self.project = project
        self.api_key = api_key
        super().__init__(project, api_key)
        self._init_experiment_helper()

    def vector(
        self,
        dataset_id: str,
        multivector_query: List,
        positive_document_ids: dict = {},
        negative_document_ids: dict = {},
        vector_operation="sum",
        approximation_depth=0,
        sum_fields=True,
        page_size=20,
        page=1,
        similarity_metric="cosine",
        facets=[],
        filters=[],
        min_score=0,
        select_fields=[],
        include_vector=False,
        include_count=True,
        asc=False,
        keep_search_history=False,
        hundred_scale=False,
        search_history_id=None,
        query: str = None,
    ):
        """
        Allows you to leverage vector similarity search to create a semantic search engine. Powerful features of VecDB vector search:

        1. Multivector search that allows you to search with multiple vectors and give each vector a different weight. e.g. Search with a product image vector and text description vector to find the most similar products by what it looks like and what its described to do. You can also give weightings of each vector field towards the search, e.g. image_vector_ weights 100%, whilst description_vector_ 50% \n
            An example of a simple multivector query:

            >>> [
            >>>     {"vector": [0.12, 0.23, 0.34], "fields": ["name_vector_"], "alias":"text"},
            >>>     {"vector": [0.45, 0.56, 0.67], "fields": ["image_vector_"], "alias":"image"},
            >>> ]

            An example of a weighted multivector query:

            >>> [
            >>>     {"vector": [0.12, 0.23, 0.34], "fields": {"name_vector_":0.6}, "alias":"text"},
            >>>     {"vector": [0.45, 0.56, 0.67], "fields": {"image_vector_"0.4}, "alias":"image"},
            >>> ]

            An example of a weighted multivector query with multiple fields for each vector:

            >>> [
            >>>     {"vector": [0.12, 0.23, 0.34], "fields": {"name_vector_":0.6, "description_vector_":0.3}, "alias":"text"},
            >>>     {"vector": [0.45, 0.56, 0.67], "fields": {"image_vector_"0.4}, "alias":"image"},
            >>> ]

        2. Utilise faceted search with vector search. For information on how to apply facets/filters check out datasets.documents.get_where \n
        3. Sum Fields option to adjust whether you want multiple vectors to be combined in the scoring or compared in the scoring. e.g. image_vector_ + text_vector_ or image_vector_ vs text_vector_. \n
            When sum_fields=True:

            - Multi-vector search allows you to obtain search scores by taking the sum of these scores.
            - TextSearchScore + ImageSearchScore = SearchScore
            - We then rank by the new SearchScore, so for searching 1000 documents there will be 1000 search scores and results

            When sum_fields=False:

            - Multi vector search but not summing the score, instead including it in the comparison!
            - TextSearchScore = SearchScore1
            - ImagSearchScore = SearchScore2
            - We then rank by the 2 new SearchScore, so for searching 1000 documents there should be 2000 search scores and results.

        4. Personalization with positive and negative document ids.

            - For more information about the positive and negative document ids to personalize check out services.recommend.vector

        For more even more advanced configuration and customisation of vector search, reach out to us at dev@relevance.ai and learn about our new advanced_vector_search.

        Parameters
        ----------
        dataset_id : string
            Unique name of dataset
        multivector_query : list
            Query for advance search that allows for multiple vector and field querying.
        positive_document_ids : dict
            Positive document IDs to personalize the results with, this will retrive the vectors from the document IDs and consider it in the operation.
        negative_document_ids: dict
            Negative document IDs to personalize the results with, this will retrive the vectors from the document IDs and consider it in the operation.
        approximation_depth: int
            Used for approximate search to speed up search. The higher the number, faster the search but potentially less accurate.
        vector_operation: string
            Aggregation for the vectors when using positive and negative document IDs, choose from ['mean', 'sum', 'min', 'max', 'divide', 'mulitple']
        sum_fields : bool
            Whether to sum the multiple vectors similarity search score as 1 or seperate
        page_size: int
            Size of each page of results
        page: int
            Page of the results
        similarity_metric: string
            Similarity Metric, choose from ['cosine', 'l1', 'l2', 'dp']
        facets: list
            Fields to include in the facets, if [] then all
        filters: list
            Query for filtering the search results
        min_score: int
            Minimum score for similarity metric
        select_fields: list
            Fields to include in the search results, empty array/list means all fields.
        include_vector: bool
            Include vectors in the search results
        include_count: bool
            Include the total count of results in the search results
        asc: bool
            Whether to sort results by ascending or descending order
        keep_search_history: bool
            Whether to store the history into VecDB. This will increase the storage costs over time.
        hundred_scale: bool
            Whether to scale up the metric by 100
        search_history_id: string
            Search history ID, only used for storing search histories.
        query: string
            What to store as the query name in the dashboard
        """
        return self.make_http_request(
            "/services/search/vector",
            method="POST",
            parameters={
                "dataset_id": dataset_id,
                "multivector_query": multivector_query,
                "positive_document_ids": positive_document_ids,
                "negative_document_ids": negative_document_ids,
                "vector_operation": vector_operation,
                "approximation_depth": approximation_depth,
                "sum_fields": sum_fields,
                "page_size": page_size,
                "page": page,
                "similarity_metric": similarity_metric,
                "facets": facets,
                "filters": filters,
                "min_score": min_score,
                "select_fields": select_fields,
                "include_vector": include_vector,
                "include_count": include_count,
                "asc": asc,
                "keep_search_history": keep_search_history,
                "hundred_scale": hundred_scale,
                "search_history_id": search_history_id,
                "query": query,
            },
        )

    def hybrid(
        self,
        dataset_id: str,
        multivector_query: List,
        text: str,
        fields: list,
        edit_distance: int = -1,
        ignore_spaces: bool = True,
        traditional_weight: float = 0.075,
        page_size: int = 20,
        page=1,
        similarity_metric="cosine",
        facets=[],
        filters=[],
        min_score=0,
        select_fields=[],
        include_vector=False,
        include_count=True,
        asc=False,
        keep_search_history=False,
        hundred_scale=False,
        search_history_id=None,
    ):
        """
        Combine the best of both traditional keyword faceted search with semantic vector search to create the best search possible. \n

        For information on how to use vector search check out services.search.vector. \n

        For information on how to use traditional keyword faceted search check out services.search.traditional.

        Parameters
        ----------
        dataset_id : string
            Unique name of dataset
        multivector_query : list
            Query for advance search that allows for multiple vector and field querying.
        text : string
            Text Search Query (not encoded as vector)
        fields : list
            Text fields to search against
        positive_document_ids : dict
            Positive document IDs to personalize the results with, this will retrive the vectors from the document IDs and consider it in the operation.
        negative_document_ids: dict
            Negative document IDs to personalize the results with, this will retrive the vectors from the document IDs and consider it in the operation.
        approximation_depth: int
            Used for approximate search to speed up search. The higher the number, faster the search but potentially less accurate.
        vector_operation: string
            Aggregation for the vectors when using positive and negative document IDs, choose from ['mean', 'sum', 'min', 'max', 'divide', 'mulitple']
        sum_fields : bool
            Whether to sum the multiple vectors similarity search score as 1 or seperate
        page_size: int
            Size of each page of results
        page: int
            Page of the results
        similarity_metric: string
            Similarity Metric, choose from ['cosine', 'l1', 'l2', 'dp']
        facets: list
            Fields to include in the facets, if [] then all
        filters: list
            Query for filtering the search results
        min_score: float
            Minimum score for similarity metric
        select_fields: list
            Fields to include in the search results, empty array/list means all fields.
        include_vector: bool
            Include vectors in the search results
        include_count: bool
            Include the total count of results in the search results
        asc: bool
            Whether to sort results by ascending or descending order
        keep_search_history: bool
            Whether to store the history into VecDB. This will increase the storage costs over time.
        hundred_scale: bool
            Whether to scale up the metric by 100
        search_history_id: string
            Search history ID, only used for storing search histories.
        edit_distance: int
            This refers to the amount of letters it takes to reach from 1 string to another string. e.g. band vs bant is a 1 word edit distance. Use -1 if you would like this to be automated.
        ignore_spaces: bool
            Whether to consider cases when there is a space in the word. E.g. Go Pro vs GoPro.
        traditional_weight: int
            Multiplier of traditional search score. A value of 0.025~0.075 is the ideal range
        """
        return self.make_http_request(
            "/services/search/hybrid",
            method="POST",
            parameters={
                "dataset_id": "ecommerce-experiments",
                "dataset_id": dataset_id,
                "multivector_query": multivector_query,
                "text": text,
                "fields": fields,
                "page_size": page_size,
                "page": page,
                "similarity_metric": similarity_metric,
                "facets": facets,
                "filters": filters,
                "min_score": min_score,
                "select_fields": select_fields,
                "include_vector": include_vector,
                "include_count": include_count,
                "asc": asc,
                "keep_search_history": keep_search_history,
                "hundred_scale": hundred_scale,
                "search_history_id": search_history_id,
                "edit_distance": edit_distance,
                "ignore_spaces": ignore_spaces,
                "traditional_weight": traditional_weight,
                "query": text,
            },
        )

    def semantic(
        self,
        dataset_id: str,
        multivector_query: list,
        fields: list,
        text: str,
        page_size: int = 20,
        page=1,
        similarity_metric="cosine",
        facets=[],
        filters=[],
        min_score=0,
        select_fields=[],
        include_vector=False,
        include_count=True,
        asc=False,
        keep_search_history=False,
        hundred_scale=False,
    ):
        """
        A more automated hybrid search with a few extra things that automatically adjusts some of the key parameters for more automated and good out of the box results. \n

        For information on how to configure semantic search check out services.search.hybrid.

        Parameters
        ----------
        dataset_id : string
            Unique name of dataset
        multivector_query : list
            Query for advance search that allows for multiple vector and field querying.
        positive_document_ids : dict
            Positive document IDs to personalize the results with, this will retrive the vectors from the document IDs and consider it in the operation.
        negative_document_ids: dict
            Negative document IDs to personalize the results with, this will retrive the vectors from the document IDs and consider it in the operation.
        text : string
            Text Search Query (not encoded as vector)
        fields : list
            Text fields to search against
        approximation_depth: int
            Used for approximate search to speed up search. The higher the number, faster the search but potentially less accurate.
        sum_fields : bool
            Whether to sum the multiple vectors similarity search score as 1 or seperate
        page_size: int
            Size of each page of results
        page: int
            Page of the results
        similarity_metric: string
            Similarity Metric, choose from ['cosine', 'l1', 'l2', 'dp']
        facets: list
            Fields to include in the facets, if [] then all
        filters: list
            Query for filtering the search results
        min_score: int
            Minimum score for similarity metric
        select_fields: list
            Fields to include in the search results, empty array/list means all fields.
        include_vector: bool
            Include vectors in the search results
        include_count: bool
            Include the total count of results in the search results
        asc: bool
            Whether to sort results by ascending or descending order
        keep_search_history: bool
            Whether to store the history into VecDB. This will increase the storage costs over time.
        hundred_scale: bool
            Whether to scale up the metric by 100
        """
        return self.make_http_request(
            "/services/search/semantic",
            method="POST",
            parameters={
                "dataset_id": dataset_id,
                "multivector_query": multivector_query,
                "text": text,
                "fields": fields,
                "page_size": page_size,
                "page": page,
                "similarity_metric": similarity_metric,
                "facets": facets,
                "filters": filters,
                "min_score": min_score,
                "select_fields": select_fields,
                "include_vector": include_vector,
                "include_count": include_count,
                "asc": asc,
                "keep_search_history": keep_search_history,
                "hundred_scale": hundred_scale,
                "query": text,
            },
        )

    def diversity(
        self,
        dataset_id: str,
        cluster_vector_field: str,
        n_clusters: int,
        multivector_query: list,
        positive_document_ids: dict = {},
        negative_document_ids: dict = {},
        vector_operation="sum",
        approximation_depth: int = 0,
        sum_fields: bool = True,
        page_size: int = 20,
        page: int = 1,
        similarity_metric="cosine",
        facets=[],
        filters=[],
        min_score=0,
        select_fields=[],
        include_vector=False,
        include_count=True,
        asc=False,
        keep_search_history=False,
        hundred_scale: bool = False,
        search_history_id: str = None,
        n_init: int = 5,
        n_iter: int = 10,
        return_as_clusters: bool = False,
        query: str = None,
    ):
        """
        This will first perform an advanced search and then cluster the top X (page_size) search results. Results are returned as such: Once you have the clusters:

        >>> Cluster 0: [A, B, C]
        >>> Cluster 1: [D, E]
        >>> Cluster 2: [F, G]
        >>> Cluster 3: [H, I]

        (Note, each cluster is ordered by highest to lowest search score.) \n

        This intermediately returns:

        >>> results_batch_1: [A, H, F, D] (ordered by highest search score)
        >>> results_batch_2: [G, E, B, I] (ordered by highest search score)
        >>> results_batch_3: [C]

        This then returns the final results:

        >>> results: [A, H, F, D, G, E, B, I, C]

        Parameters
        ----------
        dataset_id : string
            Unique name of dataset
        cluster_vector_field: str
            The field to cluster on.
        multivector_query : list
            Query for advance search that allows for multiple vector and field querying.
        positive_document_ids : dict
            Positive document IDs to personalize the results with, this will retrive the vectors from the document IDs and consider it in the operation.
        negative_document_ids: dict
            Negative document IDs to personalize the results with, this will retrive the vectors from the document IDs and consider it in the operation.
        approximation_depth: int
            Used for approximate search to speed up search. The higher the number, faster the search but potentially less accurate.
        vector_operation: string
            Aggregation for the vectors when using positive and negative document IDs, choose from ['mean', 'sum', 'min', 'max', 'divide', 'mulitple']
        sum_fields : bool
            Whether to sum the multiple vectors similarity search score as 1 or seperate
        page_size: int
            Size of each page of results
        page: int
            Page of the results
        similarity_metric: string
            Similarity Metric, choose from ['cosine', 'l1', 'l2', 'dp']
        facets: list
            Fields to include in the facets, if [] then all
        filters: list
            Query for filtering the search results
        min_score: int
            Minimum score for similarity metric
        select_fields: list
            Fields to include in the search results, empty array/list means all fields.
        include_vector: bool
            Include vectors in the search results
        include_count: bool
            Include the total count of results in the search results
        asc: bool
            Whether to sort results by ascending or descending order
        keep_search_history: bool
            Whether to store the history into VecDB. This will increase the storage costs over time.
        hundred_scale: bool
            Whether to scale up the metric by 100
        search_history_id: str
            Search history ID, only used for storing search histories.
        n_clusters: int
            Number of clusters to be specified.
        n_init: int
            Number of runs to run with different centroid seeds
        n_iter: int
            Number of iterations in each run
        return_as_clusters: bool
            If True, return as clusters as opposed to results list
        query: string
            What to store as the query name in the dashboard
        """
        return self.make_http_request(
            "/services/search/diversity",
            method="POST",
            parameters={
                "dataset_id": dataset_id,
                "multivector_query": multivector_query,
                "positive_document_ids": positive_document_ids,
                "negative_document_ids": negative_document_ids,
                "vector_operation": vector_operation,
                "approximation_depth": approximation_depth,
                "sum_fields": sum_fields,
                "page_size": page_size,
                "page": page,
                "similarity_metric": similarity_metric,
                "facets": facets,
                "filters": filters,
                "min_score": min_score,
                "select_fields": select_fields,
                "include_vector": include_vector,
                "include_count": include_count,
                "asc": asc,
                "keep_search_history": keep_search_history,
                "hundred_scale": hundred_scale,
                "search_history_id": search_history_id,
                "cluster_vector_field": cluster_vector_field,
                "n_clusters": n_clusters,
                "n_init": n_init,
                "n_iter": n_iter,
                "return_as_clusters": return_as_clusters,
                "query": query,
            },
        )

    def traditional(
        self,
        dataset_id: str,
        text: str,
        fields: list = [],
        edit_distance: int = -1,
        ignore_spaces: bool = True,
        page_size: int = 29,
        page: int = 1,
        select_fields: list = [],
        include_vector: bool = False,
        include_count: bool = True,
        asc: bool = False,
        keep_search_history: bool = False,
        search_history_id: str = None,
    ):
        """
        Traditional Faceted Keyword Search with edit distance/fuzzy matching. \n

        For information on how to apply facets/filters check out datasets.documents.get_where. \n

        For information on how to construct the facets section for your search bar check out datasets.facets.

        Parameters
        ----------
        dataset_id : string
            Unique name of dataset
        multivector_query : list
            Query for advance search that allows for multiple vector and field querying.
        text : string
            Text Search Query (not encoded as vector)
        fields : list
            Text fields to search against
        edit_distance: int
            This refers to the amount of letters it takes to reach from 1 string to another string. e.g. band vs bant is a 1 word edit distance. Use -1 if you would like this to be automated.
        ignore_spaces: bool
            Whether to consider cases when there is a space in the word. E.g. Go Pro vs GoPro.
        page_size: int
            Size of each page of results
        page: int
            Page of the results
        select_fields: list
            Fields to include in the search results, empty array/list means all fields.
        include_vector: bool
            Include vectors in the search results
        include_count: bool
            Include the total count of results in the search results
        asc: bool
            Whether to sort results by ascending or descending order
        keep_search_history: bool
            Whether to store the history into VecDB. This will increase the storage costs over time.
        search_history_id: string
            Search history ID, only used for storing search histories.
        """
        return self.make_http_request(
            "/services/search/traditional",
            method="POST",
            parameters={
                "dataset_id": dataset_id,
                "text": text,
                "fields": fields,
                "edit_distance": edit_distance,
                "ignore_spaces": ignore_spaces,
                "page_size": page_size,
                "page": page,
                "select_fields": select_fields,
                "include_vector": include_vector,
                "include_count": include_count,
                "asc": asc,
                "keep_search_history": keep_search_history,
                "search_history_id": search_history_id,
                "query": "text",
            },
        )

    def chunk(
        self,
        dataset_id,
        multivector_query,
        chunk_field,
        chunk_scoring="max",
        chunk_page_size: int = 3,
        chunk_page: int = 1,
        approximation_depth: int = 0,
        sum_fields: bool = True,
        page_size: int = 20,
        page: int = 1,
        similarity_metric: str = "cosine",
        facets: list = [],
        filters: list = [],
        min_score: int = None,
        include_vector: bool = False,
        include_count: bool = True,
        asc: bool = False,
        keep_search_history: bool = False,
        hundred_scale: bool = False,
        query: str = None,
    ):

        """
        Chunks are data that has been divided into different units. e.g. A paragraph is made of many sentence chunks, a sentence is made of many word chunks, an image frame in a video. By searching through chunks you can pinpoint more specifically where a match is occuring. When creating a chunk in your document use the suffix "chunk" and "chunkvector". An example of a document with chunks:

        >>> {
        >>>     "_id" : "123",
        >>>     "title" : "Lorem Ipsum Article",
        >>>     "description" : "Lorem Ipsum is simply dummy text of the printing and typesetting industry. Lorem Ipsum has been the industry's standard dummy text ever since the 1500s, when an unknown printer took a galley of type and scrambled it to make a type specimen book. It has survived not only five centuries, but also the leap into electronic typesetting, remaining essentially unchanged.",
        >>>     "description_vector_" : [1.1, 1.2, 1.3],
        >>>     "description_sentence_chunk_" : [
        >>>         {"sentence_id" : 0, "sentence_chunkvector_" : [0.1, 0.2, 0.3], "sentence" : "Lorem Ipsum is simply dummy text of the printing and typesetting industry."},
        >>>         {"sentence_id" : 1, "sentence_chunkvector_" : [0.4, 0.5, 0.6], "sentence" : "Lorem Ipsum has been the industry's standard dummy text ever since the 1500s, when an unknown printer took a galley of type and scrambled it to make a type specimen book."},
        >>>         {"sentence_id" : 2, "sentence_chunkvector_" : [0.7, 0.8, 0.9], "sentence" : "It has survived not only five centuries, but also the leap into electronic typesetting, remaining essentially unchanged."},
        >>>     ]
        >>> }

        For combining chunk search with other search check out services.search.advanced_chunk.

        Parameters
        ----------
        dataset_id : string
            Unique name of dataset
        multivector_query : list
            Query for advance search that allows for multiple vector and field querying.
        chunk_field : string
            Field where the array of chunked documents are.
        chunk_scoring: string
            Scoring method for determining for ranking between document chunks.
        chunk_page_size: int
            Size of each page of chunk results
        chunk_page: int
            Page of the chunk results
        approximation_depth: int
            Used for approximate search to speed up search. The higher the number, faster the search but potentially less accurate.
        sum_fields : bool
            Whether to sum the multiple vectors similarity search score as 1 or seperate
        page_size: int
            Size of each page of results
        page: int
            Page of the results
        similarity_metric: string
            Similarity Metric, choose from ['cosine', 'l1', 'l2', 'dp']
        facets: list
            Fields to include in the facets, if [] then all
        filters: list
            Query for filtering the search results
        min_score: int
            Minimum score for similarity metric
        include_vector: bool
            Include vectors in the search results
        include_count: bool
            Include the total count of results in the search results
        asc: bool
            Whether to sort results by ascending or descending order
        keep_search_history: bool
            Whether to store the history into VecDB. This will increase the storage costs over time.
        hundred_scale: bool
            Whether to scale up the metric by 100
        query: string
            What to store as the query name in the dashboard
        """

        return self.make_http_request(
            "/services/search/chunk",
            method="POST",
            parameters={
                "dataset_id": dataset_id,
                "multivector_query": multivector_query,
                "chunk_field": chunk_field,
                "chunk_scoring": chunk_scoring,
                "chunk_page_size": chunk_page_size,
                "chunk_page": chunk_page,
                "approximation_depth": approximation_depth,
                "sum_fields": sum_fields,
                "page_size": page_size,
                "page": page,
                "similarity_metric": similarity_metric,
                "facets": facets,
                "filters": filters,
                "min_score": min_score,
                "include_vector": include_vector,
                "include_count": include_count,
                "asc": asc,
                "keep_search_history": keep_search_history,
                "hundred_scale": hundred_scale,
                "query": query,
            },
        )

    def multistep_chunk(
        self,
        dataset_id,
        multivector_query,
        first_step_multivector_query,
        chunk_field,
        chunk_scoring="max",
        chunk_page_size: int = 3,
        chunk_page: int = 1,
        approximation_depth: int = 0,
        sum_fields: bool = True,
        page_size: int = 20,
        page: int = 1,
        similarity_metric: str = "cosine",
        facets: list = [],
        filters: list = [],
        min_score: int = None,
        include_vector: bool = False,
        include_count: bool = True,
        asc: bool = False,
        keep_search_history: bool = False,
        hundred_scale: bool = False,
        first_step_page: int = 1,
        first_step_page_size: int = 20,
        query: str = None,
    ):

        """
        Multistep chunk search involves a vector search followed by chunk search, used to accelerate chunk searches or to identify context before delving into relevant chunks. e.g. Search against the paragraph vector first then sentence chunkvector after. \n

        For more information about chunk search check out services.search.chunk. \n

        For more information about vector search check out services.search.vector

        Parameters
        ----------
        dataset_id : string
            Unique name of dataset
        multivector_query : list
            Query for advance search that allows for multiple vector and field querying.
        chunk_field : string
            Field where the array of chunked documents are.
        chunk_scoring: string
            Scoring method for determining for ranking between document chunks.
        chunk_page_size: int
            Size of each page of chunk results
        chunk_page: int
            Page of the chunk results
        approximation_depth: int
            Used for approximate search to speed up search. The higher the number, faster the search but potentially less accurate.
        sum_fields : bool
            Whether to sum the multiple vectors similarity search score as 1 or seperate
        page_size: int
            Size of each page of results
        page: int
            Page of the results
        similarity_metric: string
            Similarity Metric, choose from ['cosine', 'l1', 'l2', 'dp']
        facets: list
            Fields to include in the facets, if [] then all
        filters: list
            Query for filtering the search results
        min_score: int
            Minimum score for similarity metric
        include_vector: bool
            Include vectors in the search results
        include_count: bool
            Include the total count of results in the search results
        asc: bool
            Whether to sort results by ascending or descending order
        keep_search_history: bool
            Whether to store the history into VecDB. This will increase the storage costs over time.
        hundred_scale: bool
            Whether to scale up the metric by 100
        first_step_multivector_query: list
            Query for advance search that allows for multiple vector and field querying.
        first_step_page: int
            Page of the results
        first_step_page_size: int
            Size of each page of results
        query: string
            What to store as the query name in the dashboard
        """
        return self.make_http_request(
            "/services/search/multistep_chunk",
            method="POST",
            parameters={
                "dataset_id": dataset_id,
                "multivector_query": multivector_query,
                "chunk_field": chunk_field,
                "chunk_scoring": chunk_scoring,
                "chunk_page_size": chunk_page_size,
                "chunk_page": chunk_page,
                "approximation_depth": approximation_depth,
                "sum_fields": sum_fields,
                "page_size": page_size,
                "page": page,
                "similarity_metric": similarity_metric,
                "facets": facets,
                "filters": filters,
                "min_score": min_score,
                "include_vector": include_vector,
                "include_count": include_count,
                "asc": asc,
                "keep_search_history": keep_search_history,
                "hundred_scale": hundred_scale,
                "first_step_multivector_query": first_step_multivector_query,
                "first_step_page": first_step_page,
                "first_step_page_size": first_step_page_size,
                "query": query,
            },
        )

    def advanced_chunk(
        self,
        dataset_ids,
        chunk_search_query: List,
        min_score: int = None,
        page_size: int = 20,
        include_vector: bool = False,
        select_fields: list = [],
        query: str = None,
    ):
        """
        A more advanced chunk search to be able to combine vector search and chunk search in many different ways. \n
        Example 1 (Hybrid chunk search):
        >>> chunk_query = {
        >>>     "chunk" : "some.test",
        >>>     "queries" : [
        >>>         {"vector" : vec1, "fields": {"some.test.some_chunkvector_":1},
        >>>         "traditional_query" : {"text":"python", "fields" : ["some.test.test_words"], "traditional_weight": 0.3},
        >>>         "metric" : "cosine"},
        >>>         {"vector" : vec, "fields": ["some.test.tt.some_other_chunkvector_"],
        >>>         "traditional_query" : {"text":"jumble", "fields" : ["some.test.test_words"], "traditional_weight": 0.3},
        >>>         "metric" : "cosine"},
        >>>     ]
        >>> }

        Example 2 (combines normal vector search with chunk search):
        >>> chunk_query = {
        >>>     "queries" : [
        >>>         {
        >>>             "queries": [
        >>>                 {
        >>>                     "vector": vec1,
        >>>                     "fields": {
        >>>                         "some.test.some_chunkvector_": 0.9
        >>>                     },
        >>>                     "traditional_query": {
        >>>                         "text": "python",
        >>>                         "fields": [
        >>>                             "some.test.test_words"
        >>>                         ],
        >>>                         "traditional_weight": 0.3
        >>>                     },
        >>>                     "metric": "cosine"
        >>>                 }
        >>>             ],
        >>>             "chunk": "some.test",
        >>>         },
        >>>         {
        >>>             "vector" : vec,
        >>>             "fields": {
        >>>                 ".some_vector_" : 0.1},
        >>>                 "metric" : "cosine"
        >>>                 },
        >>>         ]
        >>>     }

        Parameters
        ----------
        dataset_id : string
            Unique name of dataset
        chunk_search_query : list
            Advanced chunk query
        min_score: int
            Minimum score for similarity metric
        page_size: int
            Size of each page of results
        include_vector: bool
            Include vectors in the search results
        select_fields: list
            Fields to include in the search results, empty array/list means all fields.
        query: string
            What to store as the query name in the dashboard
        """
        return self.make_http_request(
            "/services/search/advanced_chunk",
            method="POST",
            parameters={
                "dataset_ids": dataset_ids,
                "chunk_search_query": chunk_search_query,
                "page_size": page_size,
                "min_score": min_score,
                "include_vector": include_vector,
                "select_fields": select_fields,
                "query": query,
            },
        )

    def advanced_multistep_chunk(
        self,
        dataset_ids: list,
        first_step_query: list,
        first_step_text: str,
        first_step_fields: list,
        chunk_search_query: list,
        first_step_edit_distance: int = -1,
        first_step_ignore_space: bool = True,
        first_step_traditional_weight: float = 0.075,
        first_step_approximation_depth: int = 0,
        first_step_sum_fields: bool = True,
        first_step_filters: list = [],
        first_step_page_size: int = 50,
        include_count: bool = True,
        min_score: int = 0,
        page_size: int = 20,
        include_vector: bool = False,
        select_fields: list = [],
        query: str = None,
    ):
        """
        Performs a vector hybrid search and then an advanced chunk search. Chunk Search allows one to search through chunks inside a document. The major difference between chunk search and normal search in Vector AI is that it relies on the chunkvector field. Chunk Vector Search. Search with a multiple chunkvectors for the most similar documents. Chunk search also supports filtering to only search through filtered results and facets to get the overview of products available when a minimum score is set. \n

        Example 1 (Hybrid chunk search):

        >>> chunk_query = {
        >>>     "chunk" : "some.test",
        >>>     "queries" : [
        >>>         {"vector" : vec1, "fields": {"some.test.some_chunkvector_":1},
        >>>         "traditional_query" : {"text":"python", "fields" : ["some.test.test_words"], "traditional_weight": 0.3},
        >>>         "metric" : "cosine"},
        >>>         {"vector" : vec, "fields": ["some.test.tt.some_other_chunkvector_"],
        >>>         "traditional_query" : {"text":"jumble", "fields" : ["some.test.test_words"], "traditional_weight": 0.3},
        >>>         "metric" : "cosine"},
        >>>     ]
        >>> }

        Example 2 (combines normal vector search with chunk search):
        >>> chunk_query = {
        >>>     "queries" : [
        >>>         {
        >>>             "queries": [
        >>>                 {
        >>>                     "vector": vec1,
        >>>                     "fields": {
        >>>                         "some.test.some_chunkvector_": 0.9
        >>>                     },
        >>>                     "traditional_query": {
        >>>                         "text": "python",
        >>>                         "fields": [
        >>>                             "some.test.test_words"
        >>>                         ],
        >>>                         "traditional_weight": 0.3
        >>>                     },
        >>>                     "metric": "cosine"
        >>>                 }
        >>>             ],
        >>>             "chunk": "some.test",
        >>>         },
        >>>         {
        >>>             "vector" : vec,
        >>>             "fields": {
        >>>                 ".some_vector_" : 0.1},
        >>>                 "metric" : "cosine"
        >>>                 },
        >>>         ]
        >>>     }

        Parameters
        ----------
        dataset_id : string
            Unique name of dataset
        first_step_query : list
            First step query
        first_step_text : string
            Text search query (not encoded as vector)
        first_step_fields: list
            Text fields to search against
        chunk_search_query: list
            Advanced chunk query
        first_step_edit_distance: int
            This refers to the amount of letters it takes to reach from 1 string to another string. e.g. band vs bant is a 1 word edit distance. Use -1 if you would like this to be automated.
        first_step_ignore_spaces: bool
            Whether to consider cases when there is a space in the word. E.g. Go Pro vs GoPro.
        first_step_traditional_weight: int
            Multiplier of traditional search score. A value of 0.025~0.075 is the ideal range
        first_step_approximation_depth: int
            Used for approximate search to speed up search. The higher the number, faster the search but potentially less accurate.
        first_step_sum_fields : bool
            Whether to sum the multiple vectors similarity search score as 1 or seperate
        first_step_filters: list
            Query for filtering the search results
        first_step_page_size: int
            In the first search, you are more interested in the contents
        include_count: bool
            Include the total count of results in the search results
        min_score: int
            Minimum score for similarity metric
        page_size: int
            Size of each page of results
        include_vector: bool
            Include vectors in the search results
        select_fields: list
            Fields to include in the search results, empty array/list means all fields.
        query: string
            What to store as the query name in the dashboard
        """
        return self.make_http_request(
            "/services/search/advanced_multistep_chunk",
            method="POST",
            parameters={
                "dataset_ids": dataset_ids,
                "first_step_query": first_step_query,
                "first_step_text": first_step_text,
                "first_step_fields": first_step_fields,
                "chunk_search_query": chunk_search_query,
                "first_step_edit_distance": first_step_edit_distance,
                "first_step_ignore_space": first_step_ignore_space,
                "first_step_traditional_weight": first_step_traditional_weight,
                "first_step_approximation_depth": first_step_approximation_depth,
                "first_step_sum_fields": first_step_sum_fields,
                "first_step_filters": first_step_filters,
                "first_step_page_size": first_step_page_size,
                "include_count": include_count,
                "min_score": min_score,
                "page_size": page_size,
                "include_vector": include_vector,
                "select_fields": select_fields,
                "query": query,
            },
        )

    def _init_experiment_helper(
        self, categories=["chunk", "vector", "diversity", "traditional"]
    ):
        self.categories = categories
        self.traditional_search_doc = (
            "https://docs.relevance.ai/docs/better-text-search-with-hybrid"
        )
        self.vector_search_doc = "https://docs.relevance.ai/docs/pure-word-matching-pure-vector-search-or-combination-of-both"
        self.diversity_search_doc = "https://docs.relevance.ai/docs/better-text-search-diversified-search-results"
        self.hybrid_search_doc = "https://docs.relevance.ai/docs/pure-word-matching-pure-vector-search-or-combination-of-both-1"
        self.semantic_search_doc = "https://docs.relevance.ai/docs/pure-word-matching-pure-vector-search-or-combination-of-both-2"
        self.chunk_search_doc = (
            "https://docs.relevance.ai/docs/better-text-search-chunk-search"
        )
        self.multistep_chunk_doc = "https://docs.relevance.ai/docs/fine-grained-search-search-on-chunks-of-text-data"
        self.advanced_chunk_doc = "https://docs.relevance.ai/docs/fine-grained-search-search-on-chunks-of-text-data-1"
        self.advanced_multistep_chunk_doc = "https://docs.relevance.ai/docs/fine-grained-search-search-on-chunks-of-text-data-2"

        self.initiative_messages = "What else to experiment with :)\n"
        self.category_initiative_messages = {
            "chunk": "if you are searching on large pieces of text, you could chunk your data and try\n",
            "vector": "if you are looking for strong conceptual relations and not just word matching, you could try\n",
            "diversity": "if you are looking for strong conceptual relations as well as diverse results, you could try\n",
            "traditional": "if you are looking for specific text such as id, names, etc., you could try\n",
        }

    def make_suggestion(self):
        if hasattr(self, "_last_used_endpoint"):
            self.last_search = self._last_used_endpoint.split("/")[-1]
        else:
            self.last_search = None
        suggestion = self.initiative_messages
        if "traditional" in self.categories and self.last_search != "traditional":
            suggestion += self.category_initiative_messages["traditional"]
            suggestion += f"   * traditional search ({self.traditional_search_doc})\n"

        if "vector" in self.categories:
            suggestion += self.category_initiative_messages["vector"]
            if self.last_search != "vector":
                suggestion += f"   * vector search ({self.vector_search_doc})\n"
            if self.last_search != "hybrid":
                suggestion += f"   * hybrid search ({self.hybrid_search_doc})\n"
            if self.last_search != "semantic":
                suggestion += f"   * semantic search ({self.semantic_search_doc})\n"

        if "diversity" in self.categories and self.last_search != "diversity":
            suggestion += self.category_initiative_messages["diversity"]
            suggestion += f"   * diversity search ({self.diversity_search_doc})\n"

        if "chunk" in self.categories:
            suggestion += self.category_initiative_messages["chunk"]
            if self.last_search != "chunk":
                suggestion += f"   * chunk search ({self.chunk_search_doc})\n"
            if self.last_search != "multistep_chunk":
                suggestion += (
                    f"   * multistep_chunk search ({self.multistep_chunk_doc})\n"
                )
            if self.last_search != "advanced_chunk":
                suggestion += (
                    f"   * advanced_chunk search ({self.advanced_chunk_doc})\n"
                )
            if self.last_search != "advanced_multistep_chunk":
                suggestion += f"   * advanced_multistep_chunk search ({self.advanced_multistep_chunk_doc})\n"

        return {"search": suggestion}<|MERGE_RESOLUTION|>--- conflicted
+++ resolved
@@ -1,12 +1,7 @@
 from relevanceai.base import _Base
 from typing import List
 
-<<<<<<< HEAD
-
-class Search(Base):
-=======
 class SearchClient(_Base):
->>>>>>> 64734fef
     def __init__(self, project, api_key):
         self.project = project
         self.api_key = api_key
