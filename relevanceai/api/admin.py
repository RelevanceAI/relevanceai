from relevanceai.base import Base


class Admin(Base):
    def __init__(self, project, api_key, base_url):
        self.project = project
        self.api_key = api_key
        self.base_url = base_url
        super().__init__(project, api_key, base_url)

    def request_read_api_key(self, read_username: str):
        """Creates a read only key for your project. Make sure to save the api key somewhere safe. When doing a search the admin username should still be used.
        Parameters
        ----------
        read_username : string
            Username for read only key
        """
        return self.make_http_request(
            "admin/request_read_api_key",
            method="POST",
            parameters={"read_username": read_username},
        )

    def copy_foreign_dataset(
        self,
        dataset_id: str,
        source_dataset_id: str,
        source_project: str,
        source_api_key: str,
        project: str = None,
        api_key: str = None,
        filters: list = []
    ):
        """Copy a dataset from another user's projects into your project. This is considered a project job
<<<<<<< HEAD
        Parameters
        ----------
        dataset_id : string
            Dataset name to copy into
        project: string
            Project name you want to copy the dataset into
        api_key: string
            Api key of the project you want to copy the dataset into
        source_dataset_id: string
            Dataset to copy frpm
        source_project: string
            Source project name of whom the dataset belongs to
        source_api_key: string
            Api key to access the source project name
        filters: string
            Query for filtering the dataset
=======
>>>>>>> face669b
        """
        return self.make_http_request(
            "admin/copy_foreign_dataset",
            method="POST",
            parameters={
                "project": self.project if project is None else project,
                "api_key": self.api_key if api_key is None else api_key,
                "dataset_id": dataset_id,
                "source_dataset_id": source_dataset_id,
                "source_project": source_project,
                "source_api_key": source_api_key,
                "filters": filters
            },
        )<|MERGE_RESOLUTION|>--- conflicted
+++ resolved
@@ -32,7 +32,7 @@
         filters: list = []
     ):
         """Copy a dataset from another user's projects into your project. This is considered a project job
-<<<<<<< HEAD
+        
         Parameters
         ----------
         dataset_id : string
@@ -49,8 +49,7 @@
             Api key to access the source project name
         filters: string
             Query for filtering the dataset
-=======
->>>>>>> face669b
+
         """
         return self.make_http_request(
             "admin/copy_foreign_dataset",
