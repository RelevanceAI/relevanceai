# -*- coding: utf-8 -*-

import pandas as pd
import numpy as np

from dataclasses import dataclass

from relevanceai.base import Base
from relevanceai.api.datasets import Datasets

from typing import List, Union, Dict, Any, Optional
from typing_extensions import Literal

from doc_utils import DocUtils

JSONDict = Dict[str, Any]

@dataclass
class Dataset(Base, DocUtils):
    """Dataset Class"""

    def __init__(
        self,
        project: str,
        api_key: str,
        base_url: str,
        dataset_id: str,
        vector_field: str,
        vector_label: Union[None, str],
        colour_label: Union[None, str],
        hover_label: Union[None, List[str]],
        number_of_documents: Union[None, int] = 1000,
        page_size: int = 1000,
        random_state: int = 0,
    ):
        self.project = project
        self.api_key = api_key
        self.base_url = base_url
        super().__init__(project, api_key, base_url)

        self.dataset_id = dataset_id
        self.vector_field = vector_field
        self.logger.info(f'Retrieving {number_of_documents} documents from {dataset_id} ...')

        self.dataset = Datasets(self.project, self.api_key, self.base_url)
        self.random_state = random_state
        
        if hover_label is None: hover_label=[]
        fields = [label for label in ['_id', vector_field, vector_label, colour_label]+hover_label if label] # type: ignore
        self.docs = self._retrieve_documents(dataset_id, fields, number_of_documents, page_size)
        self.vector_fields = self._vector_fields()
        self.docs = self._remove_empty_vector_fields(vector_field)

    
    def _retrieve_documents(
        self, 
        dataset_id: str, 
        fields: List[str],
        number_of_documents: Optional[int] = 1000,
        page_size: int = 1000,
    ) -> List[JSONDict]:
        """
        Retrieve all documents from dataset
        """
<<<<<<< HEAD
        # TODO: add support for when number of documents is None
        if number_of_documents:
            if page_size > number_of_documents or self.random_state != 0:
                page_size = number_of_documents # type: ignore
        else:
            number_of_documents = 999999999999999
=======
        if number_of_documents and ((number_of_documents and page_size > number_of_documents) or (self.random_state != 0)): 
            page_size=number_of_documents
>>>>>>> cd97aaf2

        is_random = True if self.random_state != 0 else False
        resp = self.dataset.documents.get_where(
            dataset_id=dataset_id, select_fields=fields, 
            include_vector=True,
            page_size=page_size, is_random=is_random, 
            random_state=self.random_state)

        data = resp["documents"]
        
<<<<<<< HEAD
        if (number_of_documents > page_size) and (is_random==False) and (self.random_state==0):
=======
        if number_of_documents and ((is_random==False) and (self.random_state==0)):
>>>>>>> cd97aaf2
            _cursor = resp["cursor"]
            _page = 0
            while resp:
                self.logger.debug(f'Paginating {_page} page size {page_size} ...')
                resp = self.dataset.documents.get_where(
                    dataset_id=dataset_id,
                    select_fields=fields,
                    page_size=page_size,
                    cursor=_cursor,
                    include_vector=True,
                    verbose=True,
                )
                _data = resp["documents"]
                _cursor = resp["cursor"]
                if (_data == []) or (_cursor == []): break
                data += _data 
                if number_of_documents and (len(data) >= int(number_of_documents)): break
                _page += 1
            data = data[:number_of_documents]

        self.df, self.detail = self._build_df(data)
        self.docs = data
        return self.docs

    @staticmethod
    def _build_df(data: List[JSONDict]):
        df = pd.DataFrame(data)
        # detail_cols = self.get_fields_across_documents_except(fields=['_vector_', '_id', 'insert_date_'], data=data)
        detail_cols = [ c for c in df.columns if not any(f in c for f in ['_vector_', '_id', 'insert_date_']) ]
        detail = df[detail_cols]
        return df, detail


    def _vector_fields(
        self
    ) -> List[str]:
        """
        Returns list of valid vector fields from dataset schema
        """
        self.schema = self.dataset.schema(dataset_id=self.dataset_id)
        return [k for k, v in self.schema.items()
                if isinstance(v, dict) 
                if 'vector' in v.keys()]
    
    def valid_vector_name(self, vector_name: str) -> bool:
        """
        Check vector field name is valid
        """
        if vector_name in self.schema.keys():
            if vector_name in self.vector_fields:
                return True
            else:
                raise ValueError(f"{vector_name} is not a valid vector name")
        else:
            raise ValueError(f"{vector_name} is not in the {self.dataset_id} schema")

    def valid_label_name(self, label_name: str) -> bool:
        """
        Check vector label name is valid
        """
        if label_name == '_id': return True
        if label_name in list(self.schema.keys()):
            if  (self.schema[label_name] in ['numeric', 'text']):
                return True
            else:
                raise ValueError(f"{label_name} is not a valid label name")
        else:
            raise ValueError(f"{label_name} is not in the {self.dataset_id} schema")

    def _remove_empty_vector_fields(self, vector_field: str) -> List[JSONDict]:
        """
        Remove documents with empty vector fields
        """
        self.docs = [ d for d in self.docs if d.get(vector_field) ]
        self.df, self.detail = self._build_df(self.docs)
        return self.docs<|MERGE_RESOLUTION|>--- conflicted
+++ resolved
@@ -1,166 +1,157 @@
-# -*- coding: utf-8 -*-
-
-import pandas as pd
-import numpy as np
-
-from dataclasses import dataclass
-
-from relevanceai.base import Base
-from relevanceai.api.datasets import Datasets
-
-from typing import List, Union, Dict, Any, Optional
-from typing_extensions import Literal
-
-from doc_utils import DocUtils
-
-JSONDict = Dict[str, Any]
-
-@dataclass
-class Dataset(Base, DocUtils):
-    """Dataset Class"""
-
-    def __init__(
-        self,
-        project: str,
-        api_key: str,
-        base_url: str,
-        dataset_id: str,
-        vector_field: str,
-        vector_label: Union[None, str],
-        colour_label: Union[None, str],
-        hover_label: Union[None, List[str]],
-        number_of_documents: Union[None, int] = 1000,
-        page_size: int = 1000,
-        random_state: int = 0,
-    ):
-        self.project = project
-        self.api_key = api_key
-        self.base_url = base_url
-        super().__init__(project, api_key, base_url)
-
-        self.dataset_id = dataset_id
-        self.vector_field = vector_field
-        self.logger.info(f'Retrieving {number_of_documents} documents from {dataset_id} ...')
-
-        self.dataset = Datasets(self.project, self.api_key, self.base_url)
-        self.random_state = random_state
-        
-        if hover_label is None: hover_label=[]
-        fields = [label for label in ['_id', vector_field, vector_label, colour_label]+hover_label if label] # type: ignore
-        self.docs = self._retrieve_documents(dataset_id, fields, number_of_documents, page_size)
-        self.vector_fields = self._vector_fields()
-        self.docs = self._remove_empty_vector_fields(vector_field)
-
-    
-    def _retrieve_documents(
-        self, 
-        dataset_id: str, 
-        fields: List[str],
-        number_of_documents: Optional[int] = 1000,
-        page_size: int = 1000,
-    ) -> List[JSONDict]:
-        """
-        Retrieve all documents from dataset
-        """
-<<<<<<< HEAD
-        # TODO: add support for when number of documents is None
-        if number_of_documents:
-            if page_size > number_of_documents or self.random_state != 0:
-                page_size = number_of_documents # type: ignore
-        else:
-            number_of_documents = 999999999999999
-=======
-        if number_of_documents and ((number_of_documents and page_size > number_of_documents) or (self.random_state != 0)): 
-            page_size=number_of_documents
->>>>>>> cd97aaf2
-
-        is_random = True if self.random_state != 0 else False
-        resp = self.dataset.documents.get_where(
-            dataset_id=dataset_id, select_fields=fields, 
-            include_vector=True,
-            page_size=page_size, is_random=is_random, 
-            random_state=self.random_state)
-
-        data = resp["documents"]
-        
-<<<<<<< HEAD
-        if (number_of_documents > page_size) and (is_random==False) and (self.random_state==0):
-=======
-        if number_of_documents and ((is_random==False) and (self.random_state==0)):
->>>>>>> cd97aaf2
-            _cursor = resp["cursor"]
-            _page = 0
-            while resp:
-                self.logger.debug(f'Paginating {_page} page size {page_size} ...')
-                resp = self.dataset.documents.get_where(
-                    dataset_id=dataset_id,
-                    select_fields=fields,
-                    page_size=page_size,
-                    cursor=_cursor,
-                    include_vector=True,
-                    verbose=True,
-                )
-                _data = resp["documents"]
-                _cursor = resp["cursor"]
-                if (_data == []) or (_cursor == []): break
-                data += _data 
-                if number_of_documents and (len(data) >= int(number_of_documents)): break
-                _page += 1
-            data = data[:number_of_documents]
-
-        self.df, self.detail = self._build_df(data)
-        self.docs = data
-        return self.docs
-
-    @staticmethod
-    def _build_df(data: List[JSONDict]):
-        df = pd.DataFrame(data)
-        # detail_cols = self.get_fields_across_documents_except(fields=['_vector_', '_id', 'insert_date_'], data=data)
-        detail_cols = [ c for c in df.columns if not any(f in c for f in ['_vector_', '_id', 'insert_date_']) ]
-        detail = df[detail_cols]
-        return df, detail
-
-
-    def _vector_fields(
-        self
-    ) -> List[str]:
-        """
-        Returns list of valid vector fields from dataset schema
-        """
-        self.schema = self.dataset.schema(dataset_id=self.dataset_id)
-        return [k for k, v in self.schema.items()
-                if isinstance(v, dict) 
-                if 'vector' in v.keys()]
-    
-    def valid_vector_name(self, vector_name: str) -> bool:
-        """
-        Check vector field name is valid
-        """
-        if vector_name in self.schema.keys():
-            if vector_name in self.vector_fields:
-                return True
-            else:
-                raise ValueError(f"{vector_name} is not a valid vector name")
-        else:
-            raise ValueError(f"{vector_name} is not in the {self.dataset_id} schema")
-
-    def valid_label_name(self, label_name: str) -> bool:
-        """
-        Check vector label name is valid
-        """
-        if label_name == '_id': return True
-        if label_name in list(self.schema.keys()):
-            if  (self.schema[label_name] in ['numeric', 'text']):
-                return True
-            else:
-                raise ValueError(f"{label_name} is not a valid label name")
-        else:
-            raise ValueError(f"{label_name} is not in the {self.dataset_id} schema")
-
-    def _remove_empty_vector_fields(self, vector_field: str) -> List[JSONDict]:
-        """
-        Remove documents with empty vector fields
-        """
-        self.docs = [ d for d in self.docs if d.get(vector_field) ]
-        self.df, self.detail = self._build_df(self.docs)
+# -*- coding: utf-8 -*-
+
+import pandas as pd
+import numpy as np
+
+from dataclasses import dataclass
+
+from relevanceai.base import Base
+from relevanceai.api.datasets import Datasets
+
+from typing import List, Union, Dict, Any, Optional
+from typing_extensions import Literal
+
+from doc_utils import DocUtils
+
+JSONDict = Dict[str, Any]
+
+@dataclass
+class Dataset(Base, DocUtils):
+    """Dataset Class"""
+
+    def __init__(
+        self,
+        project: str,
+        api_key: str,
+        base_url: str,
+        dataset_id: str,
+        vector_field: str,
+        vector_label: Union[None, str],
+        colour_label: Union[None, str],
+        hover_label: Union[None, List[str]],
+        number_of_documents: Union[None, int] = 1000,
+        page_size: int = 1000,
+        random_state: int = 0,
+    ):
+        self.project = project
+        self.api_key = api_key
+        self.base_url = base_url
+        super().__init__(project, api_key, base_url)
+
+        self.dataset_id = dataset_id
+        self.vector_field = vector_field
+        self.logger.info(f'Retrieving {number_of_documents} documents from {dataset_id} ...')
+
+        self.dataset = Datasets(self.project, self.api_key, self.base_url)
+        self.random_state = random_state
+        
+        if hover_label is None: hover_label=[]
+        fields = [label for label in ['_id', vector_field, vector_label, colour_label]+hover_label if label] # type: ignore
+        self.docs = self._retrieve_documents(dataset_id, fields, number_of_documents, page_size)
+        self.vector_fields = self._vector_fields()
+        self.docs = self._remove_empty_vector_fields(vector_field)
+
+    
+    def _retrieve_documents(
+        self, 
+        dataset_id: str, 
+        fields: List[str],
+        number_of_documents: Optional[int] = 1000,
+        page_size: int = 1000,
+    ) -> List[JSONDict]:
+        """
+        Retrieve all documents from dataset
+        """
+        # TODO: add support for when number of documents is None
+        if number_of_documents:
+            if page_size > number_of_documents or self.random_state != 0:
+                page_size = number_of_documents # type: ignore
+        else:
+            number_of_documents = 999999999999999
+
+        is_random = True if self.random_state != 0 else False
+        resp = self.dataset.documents.get_where(
+            dataset_id=dataset_id, select_fields=fields, 
+            include_vector=True,
+            page_size=page_size, is_random=is_random, 
+            random_state=self.random_state)
+
+        data = resp["documents"]
+        
+        if (number_of_documents > page_size) and (is_random==False) and (self.random_state==0):
+            _cursor = resp["cursor"]
+            _page = 0
+            while resp:
+                self.logger.debug(f'Paginating {_page} page size {page_size} ...')
+                resp = self.dataset.documents.get_where(
+                    dataset_id=dataset_id,
+                    select_fields=fields,
+                    page_size=page_size,
+                    cursor=_cursor,
+                    include_vector=True,
+                    verbose=True,
+                )
+                _data = resp["documents"]
+                _cursor = resp["cursor"]
+                if (_data == []) or (_cursor == []): break
+                data += _data 
+                if number_of_documents and (len(data) >= int(number_of_documents)): break
+                _page += 1
+            data = data[:number_of_documents]
+
+        self.df, self.detail = self._build_df(data)
+        self.docs = data
+        return self.docs
+
+    @staticmethod
+    def _build_df(data: List[JSONDict]):
+        df = pd.DataFrame(data)
+        # detail_cols = self.get_fields_across_documents_except(fields=['_vector_', '_id', 'insert_date_'], data=data)
+        detail_cols = [ c for c in df.columns if not any(f in c for f in ['_vector_', '_id', 'insert_date_']) ]
+        detail = df[detail_cols]
+        return df, detail
+
+
+    def _vector_fields(
+        self
+    ) -> List[str]:
+        """
+        Returns list of valid vector fields from dataset schema
+        """
+        self.schema = self.dataset.schema(dataset_id=self.dataset_id)
+        return [k for k, v in self.schema.items()
+                if isinstance(v, dict) 
+                if 'vector' in v.keys()]
+    
+    def valid_vector_name(self, vector_name: str) -> bool:
+        """
+        Check vector field name is valid
+        """
+        if vector_name in self.schema.keys():
+            if vector_name in self.vector_fields:
+                return True
+            else:
+                raise ValueError(f"{vector_name} is not a valid vector name")
+        else:
+            raise ValueError(f"{vector_name} is not in the {self.dataset_id} schema")
+
+    def valid_label_name(self, label_name: str) -> bool:
+        """
+        Check vector label name is valid
+        """
+        if label_name == '_id': return True
+        if label_name in list(self.schema.keys()):
+            if  (self.schema[label_name] in ['numeric', 'text']):
+                return True
+            else:
+                raise ValueError(f"{label_name} is not a valid label name")
+        else:
+            raise ValueError(f"{label_name} is not in the {self.dataset_id} schema")
+
+    def _remove_empty_vector_fields(self, vector_field: str) -> List[JSONDict]:
+        """
+        Remove documents with empty vector fields
+        """
+        self.docs = [ d for d in self.docs if d.get(vector_field) ]
+        self.df, self.detail = self._build_df(self.docs)
         return self.docs