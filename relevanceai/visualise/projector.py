--- conflicted
+++ resolved
@@ -11,7 +11,10 @@
 from scipy.cluster.hierarchy import dendrogram
 from relevanceai.vector_tools.dim_reduction import DimReduction, DimReductionBase
 from relevanceai.vector_tools.cluster import Cluster, ClusterBase
-from relevanceai.visualise.dash_components.app import create_dash_graph, create_dendrogram_tree
+from relevanceai.visualise.dash_components.app import (
+    create_dash_graph,
+    create_dendrogram_tree,
+)
 from relevanceai.visualise.dendrogram import Dendrogram
 from relevanceai.vector_tools.constants import *
 from relevanceai.base import _Base
@@ -436,7 +439,6 @@
         title += f"Vector Field: {vector_field}<br>"
         title += f"Vector Label: {vector_label}  Char Length: {label_char_length}<br>"
         title += "</b>"
-<<<<<<< HEAD
         return title
 
     def _is_valid_vector_name(self, dataset_id, vector_name: str) -> bool:
@@ -474,17 +476,19 @@
         """
         return [d for d in docs if d.get(vector_field)]
 
-
     def dendrogram(self, dataset_id, vector_fields, node_label=None, **layout_args):
         docs = self.get_all_documents(dataset_id=dataset_id)
         vectors = [sample[vector_fields[0]] for sample in docs]
-        dendrogram = Dendrogram(vectors=vectors, dataset_id=dataset_id, vector_field=vector_fields, node_label=node_label)
+        dendrogram = Dendrogram(
+            vectors=vectors,
+            dataset_id=dataset_id,
+            vector_field=vector_fields,
+            node_label=node_label,
+        )
         dendrogram = dendrogram.get()
         dendrogram.update_layout(**layout_args)
         if node_label is None:
-            node_label = '_id'
-        create_dendrogram_tree(dendrogram, self.services, dataset_id, vector_fields, node_label)
-
-=======
-        return title
->>>>>>> 367c94eb
+            node_label = "_id"
+        create_dendrogram_tree(
+            dendrogram, self.services, dataset_id, vector_fields, node_label
+        )