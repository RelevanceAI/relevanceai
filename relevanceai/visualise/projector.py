# -*- coding: utf-8 -*-

from doc_utils import DocUtils
from typing_extensions import Literal
from typing import List, Union, Dict, Any, Tuple, Optional
from relevanceai.vector_tools.dim_reduction import DimReduction, DimReductionBase
from relevanceai.vector_tools.cluster import Cluster, ClusterBase
from relevanceai.visualise.dash_components.app import create_dash_graph
from relevanceai.vector_tools.constants import *
from relevanceai.base import _Base
from relevanceai.utils import Utils
from relevanceai.api.client import BatchAPIClient
from typeguard import typechecked
from dataclasses import dataclass
import plotly.graph_objs as go
import numpy as np
import pandas as pd

pd.options.mode.chained_assignment = None


RELEVANCEAI_BLUE = "#1854FF"


@dataclass
class Projector(Utils, BatchAPIClient, _Base, DocUtils):
    """
    Projector class.

    Example:
        >>> from relevanceai import Client
        >>> project = input()
        >>> api_key = input()
        >>> client = Client(project, api_key)
        >>> client.projector.plot(
                dataset_id, vector_field, number_of_points_to_render, random_state,
                dr, dr_args, dims,
                vector_label, label_char_length,
                color_label, colour_label_char_length,
                hover_label,
                cluster, cluster_args,
                )
    """

    def __init__(self, project, api_key):
        self.project = project
        self.api_key = api_key
        super().__init__(project, api_key)

    @typechecked
    def plot(
        self,
        dataset_id: str,
        vector_field: str,
        number_of_points_to_render: int = 1000,
        # Plot rendering args
        vector_label: Union[None, str] = None,
        # Dimensionality reduction args
        dr: Union[DIM_REDUCTION, DimReductionBase] = "pca",
        dims: Literal[2, 3] = 3,
        dr_args: Union[None, Dict] = None,
        # Cluster args
        cluster: Union[CLUSTER, ClusterBase] = None,
        num_clusters: Union[None, int] = 10,
        cluster_args: Dict = {},
        cluster_on_dr: bool = False,
        # Decoration args
        hover_label: list = [],
        show_image: bool = False,
        label_char_length: int = 50,
        marker_size: int = 5,
    ):
        """
        Dimension reduce vectors and plot them

        To write your own custom dimensionality reduction, you should inherit from DimReductionBase:
        from relevanceai.visualise.dim_reduction import DimReductionBase
        class CustomDimReduction(DimReductionBase):
            def fit_transform(self, vectors):
                return np.arange(512, 2)

        Example:
            >>> from relevanceai import Client
            >>> project = input()
            >>> api_key = input()
            >>> client = Client(project, api_key)
            >>> client.projector.plot(
                    dataset_id, vector_field, number_of_points_to_render, random_state,
                    dr, dr_args, dims,
                    vector_label, label_char_length,
                    color_label, colour_label_char_length,
                    hover_label,
                    cluster, cluster_args,
                    )

        Parameters
        ----------
        dataset_id : string
            Unique name of dataset
        vector_field : list
            Vector field to plot
        number_of_points_to_render: int
            Number of vector fields to plot
        vector_label: string
            Field to use as label to describe vector on plot
        dr: string
            Method of dimension reduction for vectors
        dims: int
            Number of dimensions to reduce to
        dr_args: dict
            Additional arguments for dimension reduction
        cluster: string
            Method of clustering for vectors
        num_clusters: string
            Number of clusters to create
        cluster_args: dict
            Additional arguments for clustering
        cluster_on_dr: int
            Whether to cluster on the dimension reduced or original vectors
        hover_label: list
            Additional labels to include as plot labels
        show_image: bool
            Whether vector labels are image urls
        label_char_length: int
            Maximum length of text for each hover label
        marker_size: int
            Marker size of the plot
        """

        docs = self._get_plot_docs(
            dataset_id=dataset_id,
            vector_field=vector_field,
            number_of_points_to_render=number_of_points_to_render,
            vector_label=vector_label,
            hover_label=hover_label,
        )

        return self.plot_from_docs(
            docs,
            vector_field=vector_field,
            vector_label=vector_label,
            label_char_length=label_char_length,
            dr=dr,
            dims=dims,
            dr_args=dr_args,
            cluster=cluster,
            num_clusters=num_clusters,
            cluster_args=cluster_args,
            cluster_on_dr=cluster_on_dr,
            hover_label=hover_label,
            show_image=show_image,
            marker_size=marker_size,
            dataset_name=dataset_id,
            jupyter_dash=False,
        )

    @typechecked
    def plot_with_jupyter_dash(
        self,
        dataset_id: str,
        vector_field: str,
        number_of_points_to_render: int = 1000,
        # Plot rendering args
        vector_label: Union[None, str] = None,
        # Dimensionality reduction args
        dr: Union[DIM_REDUCTION, DimReductionBase] = "pca",
        dims: Literal[2, 3] = 3,
        dr_args: Union[None, Dict] = None,
        # Cluster args
        cluster: Union[CLUSTER, ClusterBase] = None,
        num_clusters: Union[None, int] = 10,
        cluster_args: Dict = {},
        cluster_on_dr: bool = False,
        # Decoration args
        hover_label: list = [],
        show_image: bool = False,
        label_char_length: int = 50,
        marker_size: int = 5,
        interactive: bool = True,
    ):
        """
        Dimension reduce vectors and plot them using Jupyter Dash, with functionality to visualise different clusters and nearest neighbours

        To write your own custom dimensionality reduction, you should inherit from DimReductionBase:
        from relevanceai.visualise.dim_reduction import DimReductionBase
        class CustomDimReduction(DimReductionBase):
            def fit_transform(self, vectors):
                return np.arange(512, 2)

        Example:
            >>> from relevanceai import Client
            >>> project = input()
            >>> api_key = input()
            >>> client = Client(project, api_key)
            >>> client.projector.plot(
                    dataset_id, vector_field, number_of_points_to_render, random_state,
                    dr, dr_args, dims,
                    vector_label, label_char_length,
                    color_label, colour_label_char_length,
                    hover_label,
                    cluster, cluster_args,
                    )

        Parameters
        ----------
        dataset_id : string
            Unique name of dataset
        vector_field : list
            Vector field to plot
        number_of_points_to_render: int
            Number of vector fields to plot
        vector_label: string
            Field to use as label to describe vector on plot
        dr: string
            Method of dimension reduction for vectors
        dims: int
            Number of dimensions to reduce to
        dr_args: dict
            Additional arguments for dimension reduction
        cluster: string
            Method of clustering for vectors
        num_clusters: string
            Number of clusters to create
        cluster_args: dict
            Additional arguments for clustering
        cluster_on_dr: int
            Whether to cluster on the dimension reduced or original vectors
        hover_label: list
            Additional labels to include as plot labels
        show_image: bool
            Whether vector labels are image urls
        label_char_length: int
            Maximum length of text for each hover label
        marker_size: int
            Marker size of the plot
        interactive: bool
            Whether to include interactive features including nearest neighbours

<<<<<<< HEAD
        documents = self.get_documents(
            dataset_id,
            number_of_documents=number_of_points_to_render,
            batch_size=1000,
            select_fields=["_id", vector_field] + vector_label_field + hover_label,
        )
        documents = self._remove_empty_vector_fields(documents, vector_field)
=======
        """

        try:
            from jupyter_dash import JupyterDash
        except ModuleNotFoundError:
            raise ModuleNotFoundError(
                "You are missing Jupyter Dash, please run `pip install jupyter_dash`"
            )

        docs = self._get_plot_docs(
            dataset_id=dataset_id,
            vector_field=vector_field,
            number_of_points_to_render=number_of_points_to_render,
            vector_label=vector_label,
            hover_label=hover_label,
        )
>>>>>>> 221b458c

        return self.plot_from_documents(
            documents,
            vector_field=vector_field,
            vector_label=vector_label,
            label_char_length=label_char_length,
            dr=dr,
            dims=dims,
            dr_args=dr_args,
            cluster=cluster,
            num_clusters=num_clusters,
            cluster_args=cluster_args,
            cluster_on_dr=cluster_on_dr,
            hover_label=hover_label,
            show_image=show_image,
            marker_size=marker_size,
            dataset_name=dataset_id,
            jupyter_dash=True,
            interactive=interactive,
        )

<<<<<<< HEAD
    def plot_from_documents(
=======
    def _get_plot_docs(
        self,
        dataset_id: str,
        vector_field: str,
        number_of_points_to_render: int = 1000,
        vector_label: Union[None, str] = None,
        hover_label: list = [],
    ):

        # Check vector field
        self._is_valid_vector_name(dataset_id, vector_field)

        # Check vector label field
        if vector_label is None:
            self.logger.warning("A vector_label has not been specified.")
            vector_label_field = []
        else:
            self._is_valid_label_name(dataset_id, vector_label)
            vector_label_field = [vector_label]

        # Check hover label field
        [self._is_valid_label_name(dataset_id, label) for label in hover_label]

        docs = self.get_documents(
            dataset_id,
            number_of_documents=number_of_points_to_render,
            batch_size=1000,
            select_fields=["_id", vector_field] + vector_label_field + hover_label,
        )
        docs = self._remove_empty_vector_fields(docs, vector_field)
        return docs

    def plot_from_docs(
>>>>>>> 221b458c
        self,
        documents: List[Dict],
        vector_field: str,
        # Plot rendering args
        vector_label: Union[None, str] = None,
        # Dimensionality reduction args
        dr: Union[DIM_REDUCTION, DimReductionBase] = "pca",
        dims: Literal[2, 3] = 3,
        dr_args: Union[None, Dict] = None,
        # Cluster args
        cluster: Union[CLUSTER, ClusterBase] = None,
        num_clusters: Union[None, int] = 10,
        cluster_args: Dict = {},
        cluster_on_dr: bool = False,
        # Decoration args
        hover_label: list = [],
        show_image: bool = False,
        label_char_length: int = 50,
        marker_size: int = 5,
        dataset_name: Union[None, str] = None,
        jupyter_dash=False,
        interactive: bool = True,
    ):
        # Adjust vector label
        if show_image is False and vector_label:
            self.set_field_across_documents(
                vector_label,
                [i[vector_label][:label_char_length] + "..." for i in documents],
                documents,
            )

        # Dimension reduce vectors
        vectors = np.array(self.get_field_across_documents(vector_field, documents))
        vectors_dr = DimReduction.dim_reduce(
            vectors=vectors, dr=dr, dr_args=dr_args, dims=dims
        )
        points = {"x": vectors_dr[:, 0], "y": vectors_dr[:, 1]}
        if dims == 3:
            points["z"] = vectors_dr[:, 2]

        embedding_df = pd.DataFrame(points)
        embedding_df = pd.concat([embedding_df, pd.DataFrame(documents)], axis=1)

        # Set hover labels
        if vector_label:
            hover_label = ["_id", vector_label] + hover_label
        else:
            hover_label = ["_id"] + hover_label

        # Cluster vectors
        if cluster:
            if cluster_on_dr:
                cluster_vec = vectors_dr
            else:
                cluster_vec = vectors

            cluster_labels = Cluster.cluster(
                vectors=cluster_vec,
                cluster=cluster,
                cluster_args=cluster_args,
                k=num_clusters,
            )
            embedding_df["cluster_labels"] = cluster_labels
            hover_label = hover_label + ["cluster_labels"]

        embedding_df.index = embedding_df["_id"]

        # Generate plot title
        plot_title = self._generate_plot_title(
            dims,
            dataset_name,
            len(embedding_df),
            vector_field,
            vector_label,
            label_char_length,
        )

        plot_data = self._generate_plot_data(
            embedding_df=embedding_df,
            hover_label=hover_label,
            dims=dims,
            marker_size=marker_size,
            cluster=cluster,
            label_char_length=label_char_length,
        )

        layout = self._generate_layout(plot_title=plot_title)

<<<<<<< HEAD
        create_dash_graph(
            plot_data=plot_data,
            layout=layout,
            show_image=show_image,
            documents=documents,
            vector_label=vector_label,
            vector_field=vector_field,
            interactive=interactive,
        )
=======
        if jupyter_dash:
            if vector_label is None:
                self.logger.warning("Need to provide vector label for interactivity")
                interactive = False

            create_dash_graph(
                plot_data=plot_data,
                layout=layout,
                show_image=show_image,
                docs=docs,
                vector_label=vector_label,
                vector_field=vector_field,
                interactive=interactive,
            )

        else:
            fig = go.Figure(data=plot_data, layout=layout)
            fig.show()
>>>>>>> 221b458c
        return

    def _generate_plot_data(
        self,
        embedding_df: pd.DataFrame,
        hover_label: List[str],
        dims: int,
        marker_size: int,
        cluster: Union[
            Literal["kmeans"],
            Literal["kmedoids"],
            Literal["hdbscan"],
            ClusterBase,
            None,
        ],
        label_char_length: int,
    ):
        """ """

        if cluster:
            data = []
            groups = embedding_df.groupby("cluster_labels")
            for idx, val in groups:
                data.append(
                    self._generate_plot_info(
                        embedding_df=val,
                        hover_label=hover_label,
                        dims=dims,
                        marker_size=marker_size,
                        label_char_length=label_char_length,
                    )
                )

        else:
            data = []
            data.append(
                self._generate_plot_info(
                    embedding_df=embedding_df,
                    hover_label=hover_label,
                    dims=dims,
                    marker_size=marker_size,
                    label_char_length=label_char_length,
                )
            )

        return data

    def _generate_layout(self, plot_title):

        axes_3d = {
            "title": "",
            "backgroundcolor": "#ffffff",
            "showgrid": False,
            "showticklabels": False,
        }

        axes_2d = {"title": "", "visible": False, "showticklabels": False}

        layout = go.Layout(
            margin={"l": 0, "r": 0, "b": 0, "t": 0},
            scene={"xaxis": axes_3d, "yaxis": axes_3d, "zaxis": axes_3d},
            title={
                "text": plot_title,
                "y": 0.1,
                "x": 0.1,
                "xanchor": "left",
                "yanchor": "bottom",
                "font": {"size": 10},
            },
            plot_bgcolor="#FFF",
            xaxis=axes_2d,
            yaxis=axes_2d,
        )

        return layout

    def _generate_plot_info(
        self, embedding_df, hover_label, dims, marker_size, label_char_length
    ):

        custom_data, hovertemplate = self._generate_hover_template(
            df=embedding_df,
            dims=dims,
            hover_label=hover_label,
            label_char_length=label_char_length,
        )

        scatter_args = {
            "x": embedding_df["x"],
            "y": embedding_df["y"],
            "showlegend": False,
            "mode": "markers",
            "marker": {"size": marker_size, "symbol": "circle", "opacity": 0.75},
            "customdata": custom_data,
            "hovertemplate": hovertemplate,
        }

        if dims == 2:
            scatter = go.Scatter(**scatter_args)

        else:
            scatter_args["z"] = embedding_df["z"]
            scatter = go.Scatter3d(**scatter_args)

        return scatter

    def _generate_hover_template(
        self, df: pd.DataFrame, dims: int, hover_label: list, label_char_length: int
    ):
        """
        Generating hover template
        """
        custom_data = df[hover_label]
        custom_data = custom_data.loc[:, ~custom_data.columns.duplicated()]

        for label in hover_label:
            try:
                if label != "_id":
                    custom_data.loc[:, label] = [
                        i[:label_char_length] + "..." for i in custom_data.loc[:, label]
                    ]
            except:
                pass

        custom_data_hover = [
            f"{c}: %{{customdata[{i}]}}" for i, c in enumerate(hover_label)
        ]

        if dims == 2:
            coord_info = "X: %{x}   Y: %{y}"
        else:
            coord_info = "X: %{x}   Y: %{y}   Z: %{z}"

        hovertemplate = (
            "<br>".join(
                [
                    coord_info,
                ]
                + custom_data_hover
            )
            + "<extra></extra>"
        )

        return custom_data, hovertemplate

    def _generate_plot_title(
        self,
        dims,
        dataset_name,
        number_of_points,
        vector_field,
        vector_label,
        label_char_length,
    ):
        title = "</b>"
        title += f"{dims}D Embedding Projector Plot<br>"
        if dataset_name:
            title += f"Dataset Name: {dataset_name}<br>"
        title += f"Points: {number_of_points} points<br>"
        title += f"Vector Field: {vector_field}<br>"
        title += f"Vector Label: {vector_label}  Char Length: {label_char_length}<br>"
        title += "</b>"
        return title<|MERGE_RESOLUTION|>--- conflicted
+++ resolved
@@ -236,15 +236,6 @@
         interactive: bool
             Whether to include interactive features including nearest neighbours
 
-<<<<<<< HEAD
-        documents = self.get_documents(
-            dataset_id,
-            number_of_documents=number_of_points_to_render,
-            batch_size=1000,
-            select_fields=["_id", vector_field] + vector_label_field + hover_label,
-        )
-        documents = self._remove_empty_vector_fields(documents, vector_field)
-=======
         """
 
         try:
@@ -261,7 +252,6 @@
             vector_label=vector_label,
             hover_label=hover_label,
         )
->>>>>>> 221b458c
 
         return self.plot_from_documents(
             documents,
@@ -283,9 +273,6 @@
             interactive=interactive,
         )
 
-<<<<<<< HEAD
-    def plot_from_documents(
-=======
     def _get_plot_docs(
         self,
         dataset_id: str,
@@ -319,7 +306,6 @@
         return docs
 
     def plot_from_docs(
->>>>>>> 221b458c
         self,
         documents: List[Dict],
         vector_field: str,
@@ -408,17 +394,6 @@
 
         layout = self._generate_layout(plot_title=plot_title)
 
-<<<<<<< HEAD
-        create_dash_graph(
-            plot_data=plot_data,
-            layout=layout,
-            show_image=show_image,
-            documents=documents,
-            vector_label=vector_label,
-            vector_field=vector_field,
-            interactive=interactive,
-        )
-=======
         if jupyter_dash:
             if vector_label is None:
                 self.logger.warning("Need to provide vector label for interactivity")
@@ -437,7 +412,6 @@
         else:
             fig = go.Figure(data=plot_data, layout=layout)
             fig.show()
->>>>>>> 221b458c
         return
 
     def _generate_plot_data(
