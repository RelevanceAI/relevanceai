--- conflicted
+++ resolved
@@ -1,4 +1,3 @@
-<<<<<<< HEAD
 # -*- coding: utf-8 -*-
 
 from doc_utils import DocUtils
@@ -426,496 +425,3 @@
         Remove documents with empty vector fields
         """
         return [d for d in docs if d.get(vector_field)]
-=======
-# -*- coding: utf-8 -*-
-
-import numpy as np
-import pandas as pd
-import json
-import warnings
-
-import plotly.graph_objs as go
-
-from dataclasses import dataclass
-from typeguard import typechecked
-
-from relevanceai.api.client import BatchAPIClient
-from relevanceai.base import _Base
-from relevanceai.vector_tools.constants import DIM_REDUCTION, CLUSTER
-
-from relevanceai.vector_tools.cluster import Cluster, ClusterBase
-from relevanceai.vector_tools.dim_reduction import DimReduction, DimReductionBase
-
-from typing import List, Union, Dict, Any, Tuple, Optional
-from typing_extensions import Literal
-
-from doc_utils import DocUtils
-
-RELEVANCEAI_BLUE = "#1854FF"
-MARKER_SIZE = 5
-
-
-@dataclass
-class Projector(BatchAPIClient, _Base, DocUtils):
-    """
-    Projector class.
-
-    Example:
-        >>> from relevanceai import Client
-        >>> project = input()
-        >>> api_key = input()
-        >>> client = Client(project, api_key)
-        >>> client.projector.plot(
-                dataset_id, vector_field, number_of_points_to_render, random_state,
-                dr, dr_args, dims,
-                vector_label, vector_label_char_length,
-                color_label, colour_label_char_length,
-                hover_label,
-                cluster, cluster_args,
-                )
-    """
-
-    def __init__(self, project, api_key):
-        self.project = project
-        self.api_key = api_key
-        super().__init__(project, api_key)
-
-    @typechecked
-    def plot(
-        self,
-        dataset_id: str,
-        vector_field: str,
-        number_of_points_to_render: int = 1000,
-        random_state: int = 0,
-        # Dimensionality reduction args
-        dr: Union[DIM_REDUCTION, DimReductionBase] = "pca",
-        dr_args: Union[None, Dict] = None,
-        # TODO: Add support for 2
-        dims: Literal[2, 3] = 3,
-        # Plot rendering args
-        vector_label: Union[None, str] = None,
-        vector_label_char_length: Union[None, int] = 50,
-        colour_label: Union[None, str] = None,
-        colour_label_char_length: Union[None, int] = 20,
-        hover_label: List[str] = [],
-        # Cluster args
-        cluster: Union[CLUSTER, ClusterBase] = None,
-        cluster_args: Union[None, Dict] = None,
-        num_clusters: Union[None, int] = 10,
-        marker_colour: str = RELEVANCEAI_BLUE,
-        marker_size: int = MARKER_SIZE
-    ):
-        """
-        Plot function for Embedding Projector class
-
-        To write your own custom dimensionality reduction, you should inherit from DimReductionBase:
-        from relevanceai.visualise.dim_reduction import DimReductionBase
-        class CustomDimReduction(DimReductionBase):
-            def fit_transform(self, vectors):
-                return np.arange(512, 2)
-
-        Example:
-            >>> from relevanceai import Client
-            >>> project = input()
-            >>> api_key = input()
-            >>> client = Client(project, api_key)
-            >>> client.projector.plot(
-                    dataset_id, vector_field, number_of_points_to_render, random_state,
-                    dr, dr_args, dims,
-                    vector_label, vector_label_char_length,
-                    color_label, colour_label_char_length,
-                    hover_label,
-                    cluster, cluster_args,
-                    )
-        """
-        self.dataset_id = dataset_id
-        self.vector_label = vector_label
-        self.vector_field = vector_field
-        self.number_of_points_to_render = number_of_points_to_render
-        self.random_state = random_state
-        self.vector_label_char_length = vector_label_char_length
-        self.colour_label = colour_label
-        self.colour_label_char_length = colour_label_char_length
-        self.hover_label = hover_label
-        self.cluster = cluster
-        self.num_clusters = num_clusters
-        self.dr = dr
-        self.dr_args = dr_args
-        self.dims = dims
-        self.cluster_args = cluster_args
-
-        if (vector_label is None) and (colour_label is None):
-            warnings.warn(
-                f"A vector_label or colour_label has not been specified.")
-
-        if number_of_points_to_render and number_of_points_to_render > 1000:
-            warnings.warn(
-                f"You are rendering over 1000 points, this may take some time ..."
-            )
-
-        number_of_documents = number_of_points_to_render
-        self.vector_fields = self._get_vector_fields()
-
-        labels = ["_id", vector_field, vector_label, colour_label]
-        if hover_label:
-            labels += hover_label
-        fields = [label for label in labels if label]
-        filters = [{'field' : f,
-            'filter_type' : 'exists',
-            "condition":"==",
-            "condition_value":""}
-            for f in fields
-        ]
-        self.docs = self.get_documents(
-            dataset_id, number_of_documents=number_of_documents, batch_size=1000, select_fields=fields, filters=filters
-        )
-        self._remove_empty_vector_fields(vector_field)
-
-        return self.plot_from_docs(self.docs, self.dims, marker_size, marker_colour)
-
-    def plot_from_docs(self, docs: List[Dict[str, Any]], dims: int, marker_size: int, marker_colour: str, *args, **kwargs):
-        for k, v in kwargs.items():
-            setattr(self, k, v)
-
-        if self._is_valid_vector_name(self.vector_field):
-
-            self.vectors = np.array(
-                self.get_field_across_documents(self.vector_field, docs)
-            )
-            self.vectors_dr = DimReduction.dim_reduce(
-                vectors=self.vectors, dr=self.dr, dr_args=self.dr_args, dims=self.dims
-            )
-            points = {
-                "x": self.vectors_dr[:, 0],
-                "y": self.vectors_dr[:, 1],
-                "_id": self.get_field_across_documents("_id", docs),
-            }
-            if dims == 3:
-                points["z"] = self.vectors_dr[:, 2]
-
-            self.embedding_df = pd.DataFrame(points)
-            if self.hover_label and all(
-                self._is_valid_label_name(l) for l in self.hover_label
-            ):
-                self.embedding_df = pd.concat(
-                    [self.embedding_df, pd.DataFrame(docs)], axis=1
-                )
-
-            if self.vector_label and self._is_valid_label_name(self.vector_label):
-                self.labels = self.get_field_across_documents(
-                    field=self.vector_label, docs=docs
-                )
-                self.embedding_df[self.vector_label] = self.labels
-                self.embedding_df["labels"] = self.labels
-
-            self.legend = None
-            if self.colour_label and self._is_valid_label_name(self.colour_label):
-                self.labels = self.get_field_across_documents(
-                    field=self.colour_label, docs=docs
-                )
-                self.embedding_df["labels"] = self.labels
-                self.embedding_df[self.colour_label] = self.labels
-                self.legend = "labels"
-
-            # TODO: refactor Cluster
-            if self.cluster:
-                # _cluster = Cluster(
-                #     **self.base_args,
-                #     vectors=self.vectors,
-                #     cluster=self.cluster,
-                #     cluster_args=self.cluster_args,
-                #     k=self.num_clusters,
-                # )
-                # self.cluster_labels = _cluster.cluster_labels
-                self.cluster_labels = Cluster.cluster(
-                    vectors=self.vectors,
-                    cluster=self.cluster,
-                    cluster_args=self.cluster_args,
-                )
-                self.embedding_df["cluster_labels"] = self.cluster_labels
-                self.legend = "cluster_labels"
-
-            self.embedding_df.index = self.embedding_df["_id"]
-            return self._generate_fig(
-                embedding_df=self.embedding_df, legend=self.legend, marker_size=marker_size, marker_colour=marker_colour
-            )
-
-    def _get_vector_fields(self) -> List[str]:
-        """
-        Returns list of valid vector fields from dataset schema
-        """
-        self.schema = self.datasets.schema(self.dataset_id)
-        self.vector_dim = self.schema[self.vector_field]["vector"]
-        return [k for k in self.schema.keys() if k.endswith("_vector_")]
-
-    def _is_valid_vector_name(self, vector_name: str) -> bool:
-        """
-        Check vector field name is valid
-        """
-        if vector_name in self.schema.keys():
-            if vector_name in self.vector_fields:
-                return True
-            else:
-                raise ValueError(f"{vector_name} is not a valid vector name")
-        else:
-            raise ValueError(
-                f"{vector_name} is not in the {self.dataset_id} schema")
-
-    def _is_valid_label_name(self, label_name: str) -> bool:
-        """
-        Check vector label name is valid. Checks that it is either numeric or text
-        """
-        if label_name == "_id":
-            return True
-        if label_name in list(self.schema.keys()):
-            if self.schema[label_name] in ["numeric", "text"]:
-                return True
-            else:
-                raise ValueError(f"{label_name} is not a valid label name")
-        else:
-            raise ValueError(
-                f"{label_name} is not in the {self.dataset_id} schema")
-
-    def _remove_empty_vector_fields(self, vector_field: str) -> List[Dict]:
-        """s
-        Remove documents with empty vector fields
-        """
-        self.docs = list(filter(DocUtils.list_doc_fields, self.docs))
-        return self.docs
-
-    def _generate_fig(
-        self,
-        embedding_df: pd.DataFrame,
-        marker_size: int,
-        marker_colour: str,
-        legend: Union[None, str],
-    ) -> go.Figure:
-        """
-        Generates the Scatter plot
-        """
-        plot_title = f"<b>{self.dims}D Embedding Projector Plot<br>Dataset Id: {self.dataset_id} - {len(embedding_df)} points<br>Vector Field: {self.vector_field}<br></b>"
-        self.hover_label = ["_id"] + self.hover_label
-        text_labels = None
-        plot_mode = "markers"
-
-        """
-        Generates data for word plot
-        If vector_label set, generates text_labels, otherwise shows points only
-        """
-        if self.vector_label:
-            plot_title = plot_title.replace(
-                "</b>", f"Vector Label: {self.vector_label}<br></b>"
-            )
-            plot_mode = "text+markers"
-            text_labels = embedding_df["labels"]
-            if self.vector_label_char_length and not self.cluster:
-                plot_title = plot_title.replace(
-                    "<br></b>",
-                    f"  Char Length: {self.vector_label_char_length}<br></b>",
-                )
-                text_labels = embedding_df["labels"].apply(
-                    lambda x: x[: self.vector_label_char_length] + "..."
-                )
-
-            self.hover_label.insert(1, self.vector_label)
-
-            # self.hover_label = [self.vector_label] + self.hover_label
-            # self.hover_label = list(set(self.hover_label))
-
-            # TODO: We can change this later to show top 100 neighbours of a selected word
-            #  # Regular displays the full scatter plot with only circles
-            # if wordemb_display_mode == 'regular':
-            #     plot_mode = 'markers'
-            # # Nearest Neighbors displays only the 200 nearest neighbors of the selected_word, in text rather than circles
-            # elif wordemb_display_mode == 'neighbors':
-            #     if not selected_word:
-            #         return go.Figure()
-            #     plot_mode = 'text'
-            #     # Get the nearest neighbors indices
-            #     dataset = data_dict[dataset_name].set_index('0')
-            #     selected_vec = dataset.loc[selected_word]
-
-            #     nearest_neighbours = get_nearest_neighbours(
-            #                             dataset=dataset,
-            #                             selected_vec=selected_vec,
-            #                             distance_measure_mode=distance_measure_mode,
-            #                             )
-
-            #     neighbors_idx = nearest_neighbours[:100].index
-            #     embedding_df =  embedding_df.loc[neighbors_idx]
-
-        custom_data, hovertemplate = self._generate_hover_template(
-            df=embedding_df, dims=self.dims
-        )
-
-        vector_label_scatter_args = {
-            "text": text_labels,
-            "textposition": "middle center",
-            "showlegend": False,
-            "mode": plot_mode,
-            "marker": {
-                "size": marker_size,
-                "color": marker_colour,
-                "symbol": "circle",
-            },
-            "customdata": custom_data,
-            "hovertemplate": hovertemplate,
-        }
-
-        if self.dims == 3:
-            scatter = go.Scatter3d(
-                x=embedding_df["x"],
-                y=embedding_df["y"],
-                z=embedding_df["z"],
-                **vector_label_scatter_args,
-            )
-
-        else:
-            scatter = go.Scatter(
-                x=embedding_df["x"], y=embedding_df["y"], **vector_label_scatter_args
-            )
-
-        data = [scatter]
-
-        """
-        Generates data for colour plot if selected
-        """
-        if self.colour_label:
-            plot_title = plot_title.replace(
-                "</b>", f"Colour Label: {self.colour_label}<br></b>"
-            )
-            if self.colour_label_char_length and not self.cluster:
-                plot_title = plot_title.replace(
-                    "<br></b>",
-                    f"  Char Length: {self.colour_label_char_length}<br></b>",
-                )
-                colour_labels = embedding_df["labels"].apply(
-                    lambda x: x[: self.colour_label_char_length] + "..."
-                )
-                embedding_df["labels"] = colour_labels
-
-            self.hover_label.insert(1, self.colour_label)
-
-            data = []
-            groups = embedding_df.groupby(legend)
-            for idx, val in groups:
-                # if self.vector_label:
-                #     plot_mode = "text+markers"
-                #     text_labels = val["labels"]
-                #     if self.vector_label_char_length and not self.cluster:
-                #         plot_title = plot_title.replace(
-                #             "<br></b>",
-                #             f"  Char Length: {self.vector_label_char_length}<br></b>",
-                #         )
-                #         text_labels = val["labels"].apply(
-                #             lambda x: x[: self.vector_label_char_length] + "..."
-                #         )
-
-                #     self.hover_label = [self.vector_label] + self.hover_label
-                #     self.hover_label = list(set(self.hover_label))
-
-                custom_data, hovertemplate = self._generate_hover_template(
-                    df=val, dims=self.dims
-                )
-
-                colour_label_scatter_args = (
-                    {  # text:[ idx for _ in range(val["x"].shape[0]) ],
-                        "text": text_labels,
-                        "textposition": "top center",
-                        "showlegend": False,
-                        "mode": plot_mode,
-                        "marker": {"size": marker_size, "symbol": "circle"},
-                        "customdata": custom_data,
-                        "hovertemplate": hovertemplate,
-                    }
-                )
-
-                if self.dims == 3:
-                    scatter = go.Scatter3d(
-                        name=idx,
-                        x=val["x"],
-                        y=val["y"],
-                        z=val["z"],
-                        **colour_label_scatter_args,
-                    )
-
-                else:
-
-                    scatter = go.Scatter(
-                        name=idx, x=val["x"], y=val["y"], **colour_label_scatter_args
-                    )
-
-                data.append(scatter)
-
-        """
-        Generating figure
-        """
-        axes = {
-            "title": "",
-            "showgrid": True,
-            "zeroline": False,
-            "showticklabels": False,
-        }
-        layout = go.Layout(
-            margin={"l": 0, "r": 0, "b": 0, "t": 0},
-            scene={"xaxis": axes, "yaxis": axes, "zaxis": axes},
-        )
-
-        if self.cluster:
-            plot_title = plot_title.replace(
-                "</b>",
-                f"<b>Cluster Method: {self.cluster}<br>Num Clusters: {self.num_clusters}</b>",
-            )
-        fig = go.Figure(data=data, layout=layout)
-        fig.update_layout(
-            title={
-                "text": plot_title,
-                "y": 0.1,
-                "x": 0.1,
-                "xanchor": "left",
-                "yanchor": "bottom",
-                "font": {"size": 10},
-            },
-        )
-        if legend and self.colour_label:
-            fig.update_layout(
-                legend={
-                    "title": {"text": self.colour_label, "font": {"size": 12}},
-                    "font": {"size": 10},
-                    "itemwidth": 30,
-                    "tracegroupgap": 1,
-                }
-            )
-        return fig
-
-    def _generate_hover_template(
-        self, df: pd.DataFrame, dims: int
-    ) -> Tuple[Optional[pd.DataFrame], Optional[str]]:
-        """
-        Generating hover template
-        """
-        self.hover_label = list(sorted(set(self.hover_label)))
-        custom_data = df[self.hover_label]
-        custom_data_hover = [
-            f"{c}: %{{customdata[{i}]}}"
-            for i, c in enumerate(self.hover_label)
-            if self._is_valid_label_name(c)
-        ]
-
-        if dims == 2:
-            coord_info = "X: %{x}   Y: %{y}"
-        else:
-            coord_info = "X: %{x}   Y: %{y}   Z: %{z}"
-
-        hovertemplate = (
-            "<br>".join(
-                [
-                    coord_info,
-                ]
-                + custom_data_hover
-            )
-            + "<extra></extra>"
-        )
-
-        return custom_data, hovertemplate
->>>>>>> 64734fef
