--- conflicted
+++ resolved
@@ -122,12 +122,8 @@
         sort_default: str = None,
         sort_default_direction: str = None,
         charts: Union[List[str], List[dict]] = None,
-<<<<<<< HEAD
-        cluster_field: str = None,
-=======
         cluster_alias: str = None,
         cluster_vector_field: str = None,
->>>>>>> 40fd3be9
         cluster_charts: Union[List[str], List[dict]] = None,
         charts_view_column: int = 2,
         preview_centroids_page_size: int = 2,
