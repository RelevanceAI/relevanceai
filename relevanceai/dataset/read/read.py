"""
All read operations for Dataset
"""
import re
import math
import warnings
import pandas as pd

from tqdm.auto import tqdm
from typing import Optional, Union, Dict, List
from relevanceai.client.helpers import Credentials

from relevanceai.operations.cluster.centroids import Centroids

from relevanceai.dataset.read.metadata import Metadata
from relevanceai.dataset.read.statistics import Statistics
from relevanceai.dataset.helpers import _build_filters

from relevanceai.utils.cache import lru_cache
from relevanceai.utils.decorators.analytics import track

from relevanceai.constants.constants import MAX_CACHESIZE
from relevanceai.constants.warning import Warning


class Read(Statistics):
    """

    Dataset Read
    -------------------

    A Pandas Like datatset API for interacting with the RelevanceAI python package
    """

    def __init__(
        self,
        credentials: Credentials,
        dataset_id: str,
        fields: Optional[list] = None,
        image_fields: Optional[List[str]] = None,
        audio_fields: Optional[List[str]] = None,
        text_fields: Optional[List[str]] = None,
        highlight_fields: Optional[Dict[str, list]] = None,
        **kwargs,
    ):
        self.credentials = credentials
        self.fields = [] if fields is None else fields
        self.dataset_id = dataset_id
        self.centroids = Centroids(
            credentials=credentials,
            dataset_id=self.dataset_id,
        )
        self.image_fields = [] if image_fields is None else image_fields
        self.audio_fields = [] if audio_fields is None else audio_fields
        self.text_fields = [] if text_fields is None else text_fields
        self.highlight_fields = {} if highlight_fields is None else highlight_fields
        super().__init__(
            credentials=credentials,
            dataset_id=dataset_id,
            **kwargs,
        )

    @property  # type: ignore
    @track
    def shape(self):
        """
        Returns the shape (N x C) of a dataset
        N = number of samples in the Dataset
        C = number of columns in the Dataset

        Returns
        -------
        Tuple
            (N, C)

        Example
        ---------------
        .. code-block::

            from relevanceai import Client

            client = Client()

            dataset_id = "sample_dataset_id"
            df = client.Dataset(dataset_id)

            length, width = df.shape
        """
        schema = self.datasets.schema(self.dataset_id)
        n_documents = self.get_number_of_documents(dataset_id=self.dataset_id)
        return (n_documents, len(schema))

    def _get_possible_dtypes(self, schema):
        possible_dtypes = []
        for v in schema.values():
            if isinstance(v, str):
                possible_dtypes.append(v)
            elif isinstance(v, dict):
                if list(v)[0] == "vector":
                    possible_dtypes.append("vector_")
        return possible_dtypes

    def _get_dtype_count(self, schema: dict):
        possible_dtypes = self._get_possible_dtypes(schema)
        dtypes = {
            dtype: list(schema.values()).count(dtype) for dtype in possible_dtypes
        }
        return dtypes

    def _get_schema(self):
        # stores schema in memory to save users API usage/reloading
        if hasattr(self, "_schema"):
            return self._schema
        self._schema = self.datasets.schema(self.dataset_id)
        return self._schema

    @track
    def info(self, dtype_count: bool = False) -> pd.DataFrame:
        """
        Return a dictionary that contains information about the Dataset
        including the index dtype and columns and non-null values.

        Parameters
        -----------
        dtype_count: bool
            If dtype_count is True, prints a value_counts of the data type


        Returns
        ---------
        pd.DataFrame
            a pandas dataframe of information

        Example
        ---------------
        .. code-block::

            from relevanceai import Client

            client = Client()

            dataset_id = "sample_dataset_id"
            df = client.Dataset(dataset_id)
            df.info()
        """
        health: dict = self.datasets.monitor.health(self.dataset_id)
        schema: dict = self._get_schema()
        info_json = [
            {
                "Column": column,
                "Dtype": schema[column],
            }
            if column not in health
            else {
                "Column": column,
                "Non-Null Count": health[column]["missing"],
                "Dtype": schema[column],
            }
            for column in schema
        ]

        info_df = pd.DataFrame(info_json)
        if dtype_count:
            dtypes_info = self._get_dtype_count(schema)
            print(dtypes_info)
        return info_df

    @track
    def head(
        self, n: int = 5, raw_json: bool = False, **kw
    ) -> Union[dict, pd.DataFrame]:
        """
        Return the first `n` rows.
        returns the first `n` rows of your dataset.
        It is useful for quickly testing if your object
        has the right type of data in it.

        Parameters
        ----------
        n : int, default 5
            Number of rows to select.
        raw_json: bool
            If True, returns raw JSON and not Pandas Dataframe
        kw:
            Additional arguments to feed into show_json

        Returns
        -------
        Pandas DataFrame or Dict, depending on args
            The first 'n' rows of the caller object.

        Example
        ---------
        .. code-block::

            from relevanceai import Client

            client = Client()

            df = client.Dataset("sample_dataset_id", image_fields=["image_url])

            df.head()
        """
        print(
            f"https://cloud.relevance.ai/dataset/{self.dataset_id}/dashboard/data?page=1"
        )
        head_documents = self.get_documents(
            number_of_documents=n,
        )
        if raw_json:
            return head_documents
        else:
            try:
                return self._show_json(head_documents, **kw)
            except Exception as e:
                warnings.warn(Warning.MISSING_RELEVANCE_NOTEBOOK + str(e))
                return pd.json_normalize(head_documents).head(n=n)

    def _show_json(self, documents, **kw):
        from jsonshower import show_json

        if not self.text_fields:
            text_fields = pd.json_normalize(documents).columns.tolist()
        else:
            text_fields = self.text_fields
        return show_json(
            documents,
            image_fields=self.image_fields,
            audio_fields=self.audio_fields,
            highlight_fields=self.highlight_fields,
            text_fields=text_fields,
            **kw,
        )

    def _repr_html_(self):
        documents = self.get_documents()
        documents = [
            {
                "_id": document["_id"],
                "insert_date_": document["insert_date_"],
                **document,
            }
            for document in documents
        ]
        try:
            return self._show_json(documents, return_html=True)
        except Exception as e:
            warnings.warn(Warning.MISSING_RELEVANCE_NOTEBOOK + str(e))
            return pd.json_normalize(documents).set_index("_id")._repr_html_()

    @track
    def sample(
        self,
        n: int = 1,
        frac: float = None,
        filters: Optional[list] = None,
        random_state: int = 0,
        select_fields: Optional[list] = None,
        include_vector: bool = True,
        output_format: str = "json",
    ):
        """
        Return a random sample of items from a dataset.

        Parameters
        ----------
        n : int
            Number of items to return. Cannot be used with frac.
        frac: float
            Fraction of items to return. Cannot be used with n.
        filters: list
            Query for filtering the search results
        random_state: int
            Random Seed for retrieving random documents.
        select_fields: list
            Fields to include in the search results, empty array/list means all fields.

        Example
        ---------

        .. code-block::

            from relevanceai import Client
            client = Client()
            df = client.Dataset("sample_dataset_id", image_fields=["image_url])
            df.sample()
        """
        filters = [] if filters is None else filters
        select_fields = [] if select_fields is None else select_fields

        if not select_fields and self.fields:
            select_fields = self.fields

        if frac and n:
            raise ValueError("Only one of n or frac can be provided")

        if frac:
            if frac > 1 or frac < 0:
                raise ValueError("Fraction must be between 0 and 1")
            n = math.ceil(
                self.get_number_of_documents(self.dataset_id, filters=filters) * frac
            )

        documents = self.datasets.documents.get_where(
            dataset_id=self.dataset_id,
            filters=filters,
            page_size=n,
            random_state=random_state,
            is_random=True,
            select_fields=select_fields,
            include_vector=include_vector,
        )["documents"]
        if output_format == "json":
            return documents
        elif output_format == "pandas":
            return pd.DataFrame.from_dict(documents, orient="records")

    @lru_cache(maxsize=MAX_CACHESIZE)
    @track
    def get_all_documents(
        self,
        chunksize: int = 1000,
        filters: Optional[List] = None,
        sort: Optional[List] = None,
        select_fields: Optional[List] = None,
        include_vector: bool = True,
        show_progress_bar: bool = True,
    ):
        """
        Retrieve all documents with filters. Filter is used to retrieve documents that match the conditions set in a filter query. This is used in advance search to filter the documents that are searched. For more details see documents.get_where.

        Parameters
        ------------
        chunksize: list
            Number of documents to retrieve per retrieval
        include_vector: bool
            Include vectors in the search results
        sort: list
            Fields to sort by. For each field, sort by descending or ascending. If you are using descending by datetime, it will get the most recent ones.
        filters: list
            Query for filtering the search results
        select_fields : list
            Fields to include in the search results, empty array/list means all fields.

        Example
        ----------

        .. code-block::

            from relevanceai import Client
            client = Client()
            dataset_id = "sample_dataset_id"
            df = client.Dataset(dataset_id)
            documents = df.get_all_documents()

        """
        filters = [] if filters is None else filters
        sort = [] if sort is None else sort
        select_fields = [] if select_fields is None else select_fields

        return self._get_all_documents(
            dataset_id=self.dataset_id,
            chunksize=chunksize,
            filters=filters,
            sort=sort,
            select_fields=select_fields,
            include_vector=include_vector,
            show_progress_bar=show_progress_bar,
        )

    @track
    def get_documents_by_ids(
        self, document_ids: Union[List, str], include_vector: bool = True
    ):
        """
        Retrieve a document by its ID ("_id" field). This will retrieve the document faster than a filter applied on the "_id" field.

        Parameters
        ----------
        document_ids: Union[list, str]
            ID of a document in a dataset.
        include_vector: bool
            Include vectors in the search results

        Example
        --------

        .. code-block::

            from relevanceai import Client, Dataset
            client = Client()
            dataset_id = "sample_dataset_id"
            df = client.Dataset(dataset_id)
            df.get_documents_by_ids(["sample_id"], include_vector=False)
        """
        if isinstance(document_ids, str):
            return self.datasets.documents.get(
                self.dataset_id, id=document_ids, include_vector=include_vector
            )
        elif isinstance(document_ids, list):
            return self.datasets.documents.bulk_get(
                self.dataset_id, ids=document_ids, include_vector=include_vector
            )
        raise TypeError("Document IDs needs to be a string or a list")

    @track
    def get(self, document_ids: Union[List, str], include_vector: bool = True):
        """
        Retrieve a document by its ID ("_id" field). This will retrieve the document faster than a filter applied on the "_id" field.
        This has the same functionality as get_document_by_ids.

        Parameters
        ----------
        document_ids: Union[list, str]
            ID of a document in a dataset.
        include_vector: bool
            Include vectors in the search results

        Example
        --------

        .. code-block::

            from relevanceai import Client
            client = Client()
            dataset_id = "sample_dataset_id"
            df = client.Dataset(dataset_id)
            df.get(["sample_id"], include_vector=False)
        """
        if isinstance(document_ids, str):
            return self.datasets.documents.get(
                self.dataset_id, id=document_ids, include_vector=include_vector
            )
        elif isinstance(document_ids, list):
            return self.datasets.documents.bulk_get(
                self.dataset_id, ids=document_ids, include_vector=include_vector
            )
        raise TypeError("Document IDs needs to be a string or a list")

    @property  # type: ignore
    @track
    def schema(self) -> Dict:
        """
        Returns the schema of a dataset. Refer to datasets.create for different field types available in a VecDB schema.

        Example
        -----------------

        .. code-block::

            from relevanceai import Client
            client = Client()
            dataset_id = "sample_dataset_id"
            df = client.Dataset(dataset_id)
            df.schema
        """
        return self.datasets.schema(self.dataset_id)

    @property  # type: ignore
    @track
    def columns(self) -> List[str]:
        """
        Returns a list of columns

        Example
        ----------

        .. code-block::

            from relevanceai import Client
            client = Client()
            dataset_id = "sample_dataset_id"
            df = client.Dataset(dataset_id)
            df.columns

        """
        return list(self.schema)

    @track
    def filter(
        self,
        index: Union[str, None] = None,
        items: Union[List, None] = None,
        like: Union[str, None] = None,
        regex: Union[str, None] = None,
        axis: Union[int, str] = 0,
    ):
        """
        Returns a subset of the dataset, filtered by the parameters given

        Parameters
        ----------
        items : str, default None
            the column on which to filter, if None then defaults to the _id column
        items : list-like
            Keep labels from axis which are in items.
        like : str
            Keep labels from axis for which "like in label == True".
        regex : str (regular expression)
            Keep labels from axis for which re.search(regex, label) == True.
        axis : {0 or `index`, 1 or `columns`},
            The axis on which to perform the search

        Returns
        ---------
        list of documents

        Example
        ----------

        .. code-block::

            from relevanceai import Client
            client = Client()
            df = client.Dataset("ecommerce-example-encoded")
            filtered = df.filter(items=["product_title", "query", "product_price"])
            filtered = df.filter(index="query", like="routers")
            filtered = df.filter(index="product_title", regex=".*Hard.*Drive.*")

        """
        fields = []
        filters = []

        schema = list(self.schema)

        if index:
            axis = 0
        else:
            axis = 1
            index = "_id"

        rows = axis in [0, "index"]
        columns = axis in [1, "columns"]

        if items is not None:
            if columns:
                fields += items

            elif rows:
                filters += _build_filters(items, filter_type="exact_match", index=index)

        elif like:
            if columns:
                fields += [column for column in schema if like in column]

            elif rows:
                filters += _build_filters(like, filter_type="contains", index=index)

        elif regex:
            if columns:
                query = re.compile(regex)
                re_fields = list(filter(query.match, schema))
                fields += re_fields

            elif rows:
                filters += _build_filters(regex, filter_type="regexp", index=index)

        else:
            raise TypeError("Must pass either `items`, `like` or `regex`")

        filters = [{"filter_type": "or", "condition_value": filters}]

        return self.get_all_documents(select_fields=fields, filters=filters)

    @track
    def get_documents(
        self,
        number_of_documents: int = 20,
        filters: Optional[list] = None,
        cursor: str = None,
        batch_size: int = 1000,
        sort: Optional[list] = None,
        select_fields: Optional[list] = None,
        include_vector: bool = True,
        include_cursor: bool = False,
    ):
        """
        Retrieve documents with filters. Filter is used to retrieve documents that match the conditions set in a filter query. This is used in advance search to filter the documents that are searched. \n
        If you are looking to combine your filters with multiple ORs, simply add the following inside the query {"strict":"must_or"}.
        Parameters
        ----------
        dataset_id: string
            Unique name of dataset
        number_of_documents: int
            Number of documents to retrieve
        select_fields: list
            Fields to include in the search results, empty array/list means all fields.
        cursor: string
            Cursor to paginate the document retrieval
        batch_size: int
            Number of documents to retrieve per iteration
        include_vector: bool
            Include vectors in the search results
        sort: list
            Fields to sort by. For each field, sort by descending or ascending. If you are using descending by datetime, it will get the most recent ones.
        filters: list
            Query for filtering the search results
        """
        filters = [] if filters is None else filters
        sort = [] if sort is None else sort
        select_fields = [] if select_fields is None else select_fields

        return self._get_documents(
            dataset_id=self.dataset_id,
            number_of_documents=number_of_documents,
            filters=filters,
            cursor=cursor,
            batch_size=batch_size,
            sort=sort,
            select_fields=select_fields,
            include_vector=include_vector,
            include_cursor=include_cursor,
        )

    @track
    def get_metadata(self):
        """
        Store Metadata
        """
        return self.datasets.metadata(self.dataset_id)["results"]

<<<<<<< HEAD
    @property  # type: ignore
    @track
=======
    @property
>>>>>>> 0a761294
    def metadata(self):
        """Get the metadata"""
        _metadata = self.get_metadata()
        self._metadata = Metadata(_metadata, self.credentials, self.dataset_id)
        return self._metadata

    @track
    def insert_metadata(self, metadata: dict):
        """Insert metadata"""
        results = self.datasets.post_metadata(self.dataset_id, metadata)
        if results == {}:
            print("✅ You have successfully inserted data.")
        else:
            return results

    @track
    def upsert_metadata(self, metadata: dict):
        """Upsert metadata."""
        original_metadata: dict = self.get_metadata()
        original_metadata.update(metadata)
        results = self.datasets.post_metadata(self.dataset_id, metadata)
        if results == {}:
            print("✅ You have successfully inserted metadata.")
        else:
            return results
        return self.insert_metadata(metadata)

    @track
    def chunk_dataset(
        self, select_fields: List = None, chunksize: int = 100, filters: list = None
    ):
        """

        Function for chunking a dataset

        Example
        ----------

        .. code-block::

            from relevanceai import Client
            client = Client()
            ds = client.Dataset("sample")
            for c in ds.chunk_dataset(
                select_fields=["sample_label"],
                chunksize=100
            ):
                # Returns a dictionary with 'cursor' and 'documents' keys
                docs = c['documents']
                cursor = c['cursor']
                for d in docs:
                    d.update({"value": 3})
                ds.upsert_documents(docs)

        """
        docs = self.get_documents(
            number_of_documents=chunksize,
            include_cursor=True,
            filters=filters,
            select_fields=select_fields,
        )
        number_of_documents = self.get_number_of_documents(
            self.dataset_id, filters=filters
        )
        with tqdm(range(math.ceil(number_of_documents / chunksize))) as pbar:
            while len(docs["documents"]) > 0:
                yield docs["documents"]
                docs = self.get_documents(
                    number_of_documents=chunksize,
                    include_cursor=True,
                    cursor=docs["cursor"],
                    filters=filters,
                )
                pbar.update(1)
        return

    @track
    def list_vector_fields(self):
        """
        Returns list of valid vector fields in dataset
        Parameters
        ----------
        dataset_id : string
            Unique name of dataset

        Example
        ---------

        .. code-block::

            from relevanceai import Client
            client = Client()
            ds = client.Dataset("_mock_dataset_")
            ds.list_vector_fields()

        """
        schema = self.datasets.schema(self.dataset_id)
        return [
            k for k in schema.keys() if k.endswith("_vector_") and "_cluster_" not in k
        ]

    @track
    def list_cluster_aliases(self):
        raise NotImplementedError()<|MERGE_RESOLUTION|>--- conflicted
+++ resolved
@@ -619,12 +619,7 @@
         """
         return self.datasets.metadata(self.dataset_id)["results"]
 
-<<<<<<< HEAD
-    @property  # type: ignore
-    @track
-=======
     @property
->>>>>>> 0a761294
     def metadata(self):
         """Get the metadata"""
         _metadata = self.get_metadata()
