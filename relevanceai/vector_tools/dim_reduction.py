--- conflicted
+++ resolved
@@ -99,12 +99,7 @@
         return vectors_dr
 
 
-<<<<<<< HEAD
-class DimReduction(Base, DimReductionBase):
-=======
 class DimReduction(_Base, DimReductionBase):
-
->>>>>>> 64734fef
     def __init__(self, project, api_key):
         self.project = project
         self.api_key = api_key
