<<<<<<< HEAD
# -*- coding: utf-8 -*-

from abc import abstractmethod
import numpy as np

from typing import List, Union, Dict, Any, Optional
from doc_utils import DocUtils
from joblib.memory import Memory

from relevanceai.api.client import BatchAPIClient
from relevanceai.logger import LoguruLogger
from relevanceai.vector_tools.constants import CLUSTER, CLUSTER_DEFAULT_ARGS
from relevanceai.errors import ClusteringResultsAlreadyExistsError
from relevanceai.vector_tools.cluster_evaluate import ClusterEvaluate


class ClusterBase(LoguruLogger, DocUtils):
    def __call__(self, *args, **kwargs):
        return self.fit_transform(*args, **kwargs)

    @abstractmethod
    def fit_transform(self, vectors):
        """ """
        raise NotImplementedError

    def _concat_vectors_from_list(self, list_of_vectors: list):
        """Concatenate 2 vectors together in a pairwise fashion"""
        return [np.concatenate(x) for x in list_of_vectors]

    def fit_documents(
        self,
        vector_fields: list,
        docs: list,
        alias: str = "default",
        cluster_field: str = "_cluster_",
        return_only_clusters: bool = True,
        inplace: bool = True,
    ):
        """
        Train clustering algorithm on documents and then store the labels
        inside the documents.

        Parameters
        -----------
        vector_field: list
            The vector field of the documents
        docs: list
            List of documents to run clustering on
        alias: str
            What the clusters can be called
        cluster_field: str
            What the cluster fields should be called
        return_only_clusters: bool
            If True, return only clusters, otherwise returns the original document
        inplace: bool
            If True, the documents are edited inplace otherwise, a copy is made first
        kwargs: dict
            Any other keyword argument will go directly into the clustering algorithm

        """
        self.vector_fields = vector_fields
        if len(vector_fields) == 1:
            # filtering out entries not containing the specified vector
            docs = list(filter(DocUtils.list_doc_fields, docs))
            vectors = self.get_field_across_documents(
                vector_fields[0], docs, missing_treatment="skip"
            )
        else:
            # In multifield clusering, we get all the vectors in each document
            # (skip if they are missing any of the vectors)
            # Then run clustering on the result
            docs = list(self.filter_docs_for_fields(vector_fields, docs))
            all_vectors = self.get_fields_across_documents(
                vector_fields, docs, missing_treatment="skip_if_any_missing"
            )
            # Store the vector field lengths to de-concatenate them later
            self._vector_field_length: dict = {}
            prev_vf = 0
            for i, vf in enumerate(self.vector_fields):
                self._vector_field_length[vf] = {}
                self._vector_field_length[vf]["start"] = prev_vf
                end_vf = prev_vf + len(all_vectors[0][i])
                self._vector_field_length[vf]["end"] = end_vf
                # Update the ending
                prev_vf = end_vf

            # Store the vector lengths
            vectors = self._concat_vectors_from_list(all_vectors)

        cluster_labels = self.fit_transform(vectors)

        # Label the clusters
        cluster_labels = self._label_clusters(cluster_labels)

        if isinstance(vector_fields, list):
            set_cluster_field = f"{cluster_field}.{'.'.join(vector_fields)}.{alias}"
        elif isinstance(vector_fields, str):
            set_cluster_field = f"{cluster_field}.{vector_fields}.{alias}"

        if inplace:
            self.set_field_across_documents(
                set_cluster_field,
                cluster_labels,
                docs,
            )
            if return_only_clusters:
                return [
                    {"_id": d.get("_id"), cluster_field: d.get(cluster_field)}
                    for d in docs
                ]
            return docs

        new_docs = docs.copy()

        self.set_field_across_documents(set_cluster_field, cluster_labels, new_docs)

        if return_only_clusters:
            return [
                {"_id": d.get("_id"), cluster_field: d.get(cluster_field)} for d in docs
            ]
        return docs

    def to_metadata(self):
        """You can also store the metadata of this clustering algorithm"""
        raise NotImplementedError

    @property
    def metadata(self):
        return self.to_metadata()

    def _label_cluster(self, label: Union[int, str]):
        if isinstance(label, (int, float)):
            return "cluster-" + str(label)
        return str(label)

    def _label_clusters(self, labels):
        return [self._label_cluster(x) for x in labels]


class CentroidCluster(ClusterBase):
    def __call__(self, *args, **kwargs):
        return self.fit_transform(*args, **kwargs)

    @abstractmethod
    def fit_transform(self, vectors):
        raise NotImplementedError

    @abstractmethod
    def get_centers(self) -> Union[np.ndarray, List[list]]:
        """Get centers for the centroid-based clusters"""
        raise NotImplementedError

    def get_centroid_docs(self, centroid_vector_field_name="centroid_vector_") -> List:
        """
        Get the centroid documents to store.
        If single vector field returns this:
            {
                "_id": "document-id-1",
                "centroid_vector_": [0.23, 0.24, 0.23]
            }
        If multiple vector fields returns this:
        Returns multiple
        ```
        {
            "_id": "document-id-1",
            "blue_vector_": [0.12, 0.312, 0.42],
            "red_vector_": [0.23, 0.41, 0.3]
        }
        ```
        """
        self.centers = self.get_centers()
        if not hasattr(self, "vector_fields") or len(self.vector_fields) == 1:
            if isinstance(self.centers, np.ndarray):
                self.centers = self.centers.tolist()
            return [
                {
                    "_id": self._label_cluster(i),
                    centroid_vector_field_name: self.centers[i],
                }
                for i in range(len(self.centers))
            ]
        # For one or more vectors, separate out the vector fields
        # centroid documents are created using multiple vector fields
        centroid_docs = []
        for i, c in enumerate(self.centers):
            centroid_doc = {"_id": self._label_cluster(i)}
            for j, vf in enumerate(self.vector_fields):
                centroid_doc[vf] = self.centers[i][vf]
            centroid_docs.append(centroid_doc.copy())
        return centroid_docs


class DensityCluster(ClusterBase):
    def __call__(self, *args, **kwargs):
        return self.fit_transform(*args, **kwargs)

    def fit_transform(self, vectors):
        raise NotImplementedError


class MiniBatchKMeans(CentroidCluster):
    def __init__(
        self,
        k: Union[None, int] = 10,
        init: str = "k-means++",
        verbose: bool = False,
        compute_labels: bool = True,
        max_no_improvement: int = 2,
    ):
        """
        Kmeans Centroid Clustering

        Parameters
        ------------
        k: int
            The number of clusters
        init: str
            The optional parameter to be clustering
        verbose: bool
            If True, will print what is happening
        compute_labels: bool
            If True, computes the labels of the cluster
        max_no_improvement: int
            The maximum number of improvemnets
        """
        self.k = k
        self.init = init
        self.verbose = verbose
        self.compute_labels = compute_labels
        self.max_no_improvement = max_no_improvement

    def _init_model(self):
        from sklearn.cluster import MiniBatchKMeans

        self.km = MiniBatchKMeans(
            n_clusters=self.k,
            init=self.init,
            verbose=self.verbose,
            compute_labels=self.compute_labels,
            max_no_improvement=self.max_no_improvement,
        )
        return

    def fit_transform(self, vectors: Union[np.ndarray, List]):
        """
        Fit and transform transform the vectors
        """
        if not hasattr(self, "km"):
            self._init_model()
        self.km.fit(vectors)
        cluster_labels = self.km.labels_.tolist()
        # cluster_centroids = km.cluster_centers_
        return cluster_labels

    def get_centers(self):
        """Returns centroids of clusters"""
        if not hasattr(self, "vector_fields") or len(self.vector_fields) == 1:
            return [list(i) for i in self.km.cluster_centers_]

        # Returning for multiple vector fields
        cluster_centers = []
        for i, center in enumerate(self.km.cluster_centers_):
            cluster_center_doc = {}
            for j, vf in enumerate(self.vector_fields):
                deconcat_center = center[
                    self._vector_field_length[vf]["start"] : self._vector_field_length[
                        vf
                    ]["end"]
                ].tolist()
                cluster_center_doc[vf] = deconcat_center
            cluster_centers.append(cluster_center_doc.copy())
        return cluster_centers

    def to_metadata(self):
        """Editing the metadata of the function"""
        return {
            "k": self.k,
            "init": self.init,
            "verbose": self.verbose,
            "compute_labels": self.compute_labels,
            "max_no_improvement": self.max_no_improvement,
            "number_of_clusters": self.k,
        }


# class KMedoids(CentroidCluster):
#     def fit_transform(self,
#         vectors: np.ndarray,
#         cluster_args: Optional[Dict[Any, Any]] = CLUSTER_DEFAULT_ARGS['kmedoids'],
#         k: Union[None, int] = 10,
#     ) -> np.ndarray:
#         try:
#             from sklearn_extra.cluster import KMedoids
#         except ModuleNotFoundError as e:
#             raise ModuleNotFoundError(
#                 f"{e}\nInstall umap\n \
#                 pip install -U relevanceai[kmedoids]"
#             )
#         self.logger.debug(f"{cluster_args}")
#         km = KMedoids(n_clusters=k, **cluster_args).fit(vectors)
#         cluster_labels = km.labels_
#         # cluster_centroids = km.cluster_centers_
#         return cluster_labels


class KMeans(MiniBatchKMeans):
    def __init__(
        self,
        k=10,
        init="k-means++",
        n_init=10,
        max_iter=300,
        tol=1e-4,
        verbose=0,
        random_state=None,
        copy_x=True,
        algorithm="auto",
    ):
        self.init = init
        self.n_init = n_init
        self.max_iter = max_iter
        self.tol = tol
        self.verbose = verbose
        self.random_state = random_state
        self.copy_x = copy_x
        self.algorithm = algorithm
        self.n_clusters = k

    def _init_model(self):
        from sklearn.cluster import KMeans

        self.km = KMeans(
            n_clusters=self.n_clusters,
            init=self.init,
            verbose=self.verbose,
            max_iter=self.max_iter,
            tol=self.tol,
            random_state=self.random_state,
            copy_x=self.copy_x,
            algorithm=self.algorithm,
        )
        return

    def to_metadata(self):
        """Editing the metadata of the function"""
        return {
            "n_clusters": self.n_clusters,
            "init": self.init,
            "max_iter": self.max_iter,
            "tol": self.tol,
            "random_state": self.random_state,
            "copy_x": self.copy_x,
            "algorithm": self.algorithm,
        }


class HDBSCANClusterer(DensityCluster):
    def __init__(
        self,
        algorithm: str = "best",
        alpha: float = 1.0,
        approx_min_span_tree: bool = True,
        gen_min_span_tree: bool = False,
        leaf_size: int = 40,
        memory=Memory(cachedir=None),
        metric: str = "euclidean",
        min_samples: int = None,
        p: float = None,
        min_cluster_size: Union[None, int] = 10,
    ):
        self.algorithm = algorithm
        self.alpha = alpha
        self.approx_min_span_tree = approx_min_span_tree
        self.gen_min_span_tree = gen_min_span_tree
        self.leaf_size = leaf_size
        self.memory = memory
        self.metric = metric
        self.min_samples = min_samples
        self.p = p
        self.min_cluster_size = min_cluster_size

    def fit_transform(
        self,
        vectors: np.ndarray,
    ) -> np.ndarray:
        try:
            from hdbscan import HDBSCAN
        except ModuleNotFoundError as e:
            raise ModuleNotFoundError(
                f"{e}\nInstall hdbscan\n \
                pip install -U relevanceai[hdbscan]"
            )
        hdbscan = HDBSCAN(
            min_cluster_size=self.min_cluster_size,
            algorithm=self.algorithm,
            approx_min_span_tree=self.approx_min_span_tree,
            gen_min_span_tree=self.gen_min_span_tree,
            leaf_size=self.leaf_size,
            memory=self.memory,
            metric=self.metric,
            min_samples=self.min_samples,
            p=self.p,
        ).fit(vectors)
        cluster_labels = hdbscan.labels_
        return cluster_labels


class Cluster(ClusterEvaluate, BatchAPIClient, ClusterBase):
    def __init__(self, project, api_key):
        self.project = project
        self.api_key = api_key
        super().__init__(project, api_key)

    @staticmethod
    def _choose_k(vectors: np.ndarray):
        """ "
        Choose k clusters
        """
        # Partitioning methods
        # if check_type(self.cluster, CLUSTER_NUMERIC):
        """
        Scaled_inertia = inertia(k)/inertia(k=1) + (a * K)
        where a is penalty factor of num_clusters
        """
        return 10

    @staticmethod
    def cluster(
        vectors: np.ndarray,
        cluster: Union[CLUSTER, ClusterBase],
        cluster_args: Dict = {},
        k: Union[None, int] = None,
    ) -> np.ndarray:
        """
        Cluster vectors
        """
        if isinstance(cluster, str):
            if cluster_args == {}:
                cluster_args = CLUSTER_DEFAULT_ARGS[cluster]
            if cluster in ["kmeans", "kmedoids"]:
                if k is None and cluster_args is None:
                    k = Cluster._choose_k(vectors)
                if cluster == "kmeans":
                    if k not in cluster_args:
                        cluster_args["k"] = k
                    return KMeans(**cluster_args).fit_transform(vectors=vectors)
                elif cluster == "kmedoids":
                    raise NotImplementedError
            elif cluster == "hdbscan":
                return HDBSCANClusterer(**cluster_args).fit_transform(vectors=vectors)
        elif isinstance(cluster, ClusterBase):
            return cluster().fit_transform(vectors=vectors, cluster_args=cluster_args)
        raise ValueError("Not valid cluster input.")

    def kmeans_cluster(
        self,
        dataset_id: str,
        vector_fields: list,
        filters: List = [],
        k: Union[None, int] = 10,
        init: str = "k-means++",
        n_init: int = 10,
        max_iter: int = 300,
        tol: float = 1e-4,
        verbose: bool = True,
        random_state: Optional[int] = None,
        copy_x: bool = True,
        algorithm: str = "auto",
        alias: str = None,
        cluster_field: str = "_cluster_",
        update_documents_chunksize: int = 50,
        overwrite: bool = False,
        page_size: int = 1,
    ):
        """
        This function performs all the steps required for Kmeans clustering:
        1- Loads the data
        2- Clusters the data
        3- Updates the data with clustering info
        4- Adds the centroid to the hidden centroid collection

        Parameters
        ----------
        dataset_id : string
            name of the dataser
        vector_fields : list
            a list containing the vector field to be used for clustering
        filters : list
            a list to filter documents of the dataset,
        k : int
            K in Kmeans
        init : string
            "k-means++" -> Kmeans algorithm parameter
        n_init : int
            number of reinitialization for the kmeans algorithm
        max_iter : int
            max iteration in the kmeans algorithm
        tol : int
            tol in the kmeans algorithm
        verbose : bool
            True by default
        random_state = None
            None by default -> Kmeans algorithm parameter
        copy_x : bool
            True bydefault
        algorithm : string
            "auto" by default
        alias : string
            "kmeans", string to be used in naming of the field showing the clustering results
        cluster_field: string
            "_cluster_", string to name the main cluster field
        overwrite : bool
            False by default, To overwite an existing clusering result

        Example
        -------------

        >>> client.vector_tools.cluster.kmeans_cluster(
            dataset_id="sample_dataset",
            vector_fields=vector_fields
        )
        """

        if alias is None:
            alias = "kmeans_" + str(k)

        EXPECTED_CLUSTER_OUTFIELD = ".".join([cluster_field, vector_fields[0], alias])
        if (
            EXPECTED_CLUSTER_OUTFIELD in self.datasets.schema(dataset_id)
            and not overwrite
        ):
            raise ClusteringResultsAlreadyExistsError(EXPECTED_CLUSTER_OUTFIELD)

        filters = filters + [
            {
                "field": vector_fields[0],
                "filter_type": "exists",
                "condition": ">=",
                "condition_value": " ",
            }
        ]
        # load the documents
        self.logger.warning(
            "Retrieving documents... This can take a while if the dataset is large."
        )
        docs = self.get_all_documents(
            dataset_id=dataset_id, filters=filters, select_fields=vector_fields
        )

        # Cluster
        clusterer = KMeans(
            k=k,
            init=init,
            n_init=n_init,
            max_iter=max_iter,
            tol=tol,
            verbose=verbose,
            random_state=random_state,
            copy_x=copy_x,
            algorithm=algorithm,
        )
        clustered_docs = clusterer.fit_documents(
            vector_fields,
            docs,
            alias=alias,
            cluster_field=cluster_field,
            return_only_clusters=True,
            inplace=False,
        )

        # Updating the db
        results = self.update_documents(
            dataset_id, clustered_docs, chunksize=update_documents_chunksize
        )
        self.logger.info(results)

        # Update the centroid collection
        clusterer.vector_fields = vector_fields
        if len(vector_fields) == 1:
            centers = clusterer.get_centroid_docs(vector_fields[0])
        else:
            centers = clusterer.get_centroid_docs()

        # Change centroids insertion
        results = self.services.cluster.centroids.insert(
            dataset_id=dataset_id,
            cluster_centers=centers,
            vector_fields=vector_fields,
            alias=alias,
        )
        self.logger.info(results)
        print(f"Finished clustering. The cluster alias is `{alias}`.")
        self.datasets.cluster.centroids.list_closest_to_center(
            dataset_id,
            vector_fields=vector_fields,
            alias=alias,
            centroid_vector_fields=vector_fields,
            page_size=page_size,
        )

    def hdbscan_cluster(
        self,
        dataset_id: str,
        vector_fields: list,
        filters: List = [],
        algorithm: str = "best",
        alpha: float = 1.0,
        approx_min_span_tree: bool = True,
        gen_min_span_tree: bool = False,
        leaf_size: int = 40,
        memory=Memory(cachedir=None),
        metric: str = "euclidean",
        min_samples=None,
        p=None,
        min_cluster_size: Union[None, int] = 10,
        alias: str = "hdbscan",
        cluster_field: str = "_cluster_",
        update_documents_chunksize: int = 50,
        overwrite: bool = False,
    ):
        """
        This function performs all the steps required for hdbscan clustering:
        1- Loads the data
        2- Clusters the data
        3- Updates the data with clustering info
        4- Adds the centroid to the hidden centroid collection

        Parameters
        ----------
        dataset_id : string
            name of the dataser
        vector_fields : list
            a list containing the vector field to be used for clustering
        filters : list
            a list to filter documents of the dataset
        algorithm : str
            hdbscan configuration parameter default to "best"
        alpha: float
            hdbscan configuration parameter default to 1.0
        approx_min_span_tree: bool
            hdbscan configuration parameter default to True
        gen_min_span_tree: bool
            hdbscan configuration parameter default to False
        leaf_size: int
            hdbscan configuration parameter default to 40
        memory = Memory(cachedir=None)
            hdbscan configuration parameter on memory management
        metric: str = "euclidean"
            hdbscan configuration parameter default to "euclidean"
        min_samples = None
            hdbscan configuration parameter default to None
        p = None
            hdbscan configuration parameter default to None
        min_cluster_size:
            minimum cluster size, 10 by default
        alias : string
            "hdbscan", string to be used in naming of the field showing the clustering results
        cluster_field: string
            "_cluster_", string to name the main cluster field
        overwrite : bool
            False by default, To overwite an existing clusering result

        Example
        -------------

        >>> client.vector_tools.cluster.hdbscan_cluster(
            dataset_id="sample_dataset",
            vector_fields=["sample_1_vector_"] # Only 1 vector field is supported for now
        )
        """

        if (
            ".".join([cluster_field, vector_fields[0], alias])
            in self.datasets.schema(dataset_id)
            and not overwrite
        ):
            raise ClusteringResultsAlreadyExistsError(
                ".".join([cluster_field, vector_fields[0], alias])
            )
        # load the documents
        docs = self.get_all_documents(
            dataset_id=dataset_id, filters=filters, select_fields=vector_fields
        )

        # get vectors
        if len(vector_fields) > 1:
            raise ValueError(
                "We currently do not support more than 1 vector field yet. This will be supported in the future."
            )

        # Cluster
        clusterer = HDBSCANClusterer(
            algorithm=algorithm,
            alpha=alpha,
            approx_min_span_tree=approx_min_span_tree,
            gen_min_span_tree=gen_min_span_tree,
            leaf_size=leaf_size,
            memory=memory,
            metric=metric,
            min_samples=min_samples,
            p=p,
            min_cluster_size=min_cluster_size,
        )
        clustered_docs = clusterer.fit_documents(
            vector_fields, docs, alias=alias, return_only_clusters=True
        )

        # Updating the db
        # formatted_clustered_docs = [
        #     {cluster_field:{vector_fields[0]:{alias:res}},
        #     '_id':docs[i]['_id']}
        #     for i,res in enumerate(clustered_docs)]
        results = self.update_documents(
            dataset_id, clustered_docs, chunksize=update_documents_chunksize
        )
        self.logger.info(results)
        return clustered_docs
=======
# -*- coding: utf-8 -*-

from abc import abstractmethod
import numpy as np

from typing import List, Union, Dict, Any, Optional
from doc_utils import DocUtils
from joblib.memory import Memory

from relevanceai.api.client import BatchAPIClient
from relevanceai.logger import LoguruLogger
from relevanceai.vector_tools.constants import CLUSTER, CLUSTER_DEFAULT_ARGS
from relevanceai.errors import ClusteringResultsAlreadyExistsError
from relevanceai.vector_tools.cluster_evaluate import ClusterEvaluate


class ClusterBase(LoguruLogger, DocUtils):
    def __call__(self, *args, **kwargs):
        return self.fit_transform(*args, **kwargs)

    @abstractmethod
    def fit_transform(self, vectors):
        """ """
        raise NotImplementedError

    def _concat_vectors_from_list(self, list_of_vectors: list):
        """Concatenate 2 vectors together in a pairwise fashion"""
        return [np.concatenate(x) for x in list_of_vectors]

    def fit_documents(
        self,
        vector_fields: list,
        docs: list,
        alias: str = "default",
        cluster_field: str = "_cluster_",
        return_only_clusters: bool = True,
        inplace: bool = True,
    ):
        """
        Train clustering algorithm on documents and then store the labels
        inside the documents.

        Parameters
        -----------
        vector_field: list
            The vector field of the documents
        docs: list
            List of documents to run clustering on
        alias: str
            What the clusters can be called
        cluster_field: str
            What the cluster fields should be called
        return_only_clusters: bool
            If True, return only clusters, otherwise returns the original document
        inplace: bool
            If True, the documents are edited inplace otherwise, a copy is made first
        kwargs: dict
            Any other keyword argument will go directly into the clustering algorithm

        """
        self.vector_fields = vector_fields
        if len(vector_fields) == 1:
            # filtering out entries not containing the specified vector
            docs = list(filter(DocUtils.list_doc_fields, docs))
            vectors = self.get_field_across_documents(
                vector_fields[0], docs, missing_treatment="skip"
            )
        else:
            # In multifield clusering, we get all the vectors in each document
            # (skip if they are missing any of the vectors)
            # Then run clustering on the result
            docs = list(self.filter_docs_for_fields(vector_fields, docs))
            all_vectors = self.get_fields_across_documents(
                vector_fields, docs, missing_treatment="skip_if_any_missing"
            )
            # Store the vector field lengths to de-concatenate them later
            self._vector_field_length: dict = {}
            prev_vf = 0
            for i, vf in enumerate(self.vector_fields):
                self._vector_field_length[vf] = {}
                self._vector_field_length[vf]["start"] = prev_vf
                end_vf = prev_vf + len(all_vectors[0][i])
                self._vector_field_length[vf]["end"] = end_vf
                # Update the ending
                prev_vf = end_vf

            # Store the vector lengths
            vectors = self._concat_vectors_from_list(all_vectors)

        cluster_labels = self.fit_transform(vectors)

        # Label the clusters
        cluster_labels = self._label_clusters(cluster_labels)

        if isinstance(vector_fields, list):
            set_cluster_field = f"{cluster_field}.{'.'.join(vector_fields)}.{alias}"
        elif isinstance(vector_fields, str):
            set_cluster_field = f"{cluster_field}.{vector_fields}.{alias}"

        if inplace:
            self.set_field_across_documents(
                set_cluster_field,
                cluster_labels,
                docs,
            )
            if return_only_clusters:
                return [
                    {"_id": d.get("_id"), cluster_field: d.get(cluster_field)}
                    for d in docs
                ]
            return docs

        new_docs = docs.copy()

        self.set_field_across_documents(set_cluster_field, cluster_labels, new_docs)

        if return_only_clusters:
            return [
                {"_id": d.get("_id"), cluster_field: d.get(cluster_field)} for d in docs
            ]
        return docs

    def to_metadata(self):
        """You can also store the metadata of this clustering algorithm"""
        raise NotImplementedError

    @property
    def metadata(self):
        return self.to_metadata()

    def _label_cluster(self, label: Union[int, str]):
        if isinstance(label, (int, float)):
            return "cluster-" + str(label)
        return str(label)

    def _label_clusters(self, labels):
        return [self._label_cluster(x) for x in labels]


class CentroidCluster(ClusterBase):
    def __call__(self, *args, **kwargs):
        return self.fit_transform(*args, **kwargs)

    @abstractmethod
    def fit_transform(self, vectors):
        raise NotImplementedError

    @abstractmethod
    def get_centers(self) -> Union[np.ndarray, List[list]]:
        """Get centers for the centroid-based clusters"""
        raise NotImplementedError

    def get_centroid_documents(
        self, centroid_vector_field_name="centroid_vector_"
    ) -> List:
        """
        Get the centroid documents to store.
        If single vector field returns this:
            {
                "_id": "document-id-1",
                "centroid_vector_": [0.23, 0.24, 0.23]
            }
        If multiple vector fields returns this:
        Returns multiple
        ```
        {
            "_id": "document-id-1",
            "blue_vector_": [0.12, 0.312, 0.42],
            "red_vector_": [0.23, 0.41, 0.3]
        }
        ```
        """
        self.centers = self.get_centers()
        if not hasattr(self, "vector_fields") or len(self.vector_fields) == 1:
            if isinstance(self.centers, np.ndarray):
                self.centers = self.centers.tolist()
            return [
                {
                    "_id": self._label_cluster(i),
                    centroid_vector_field_name: self.centers[i],
                }
                for i in range(len(self.centers))
            ]
        # For one or more vectors, separate out the vector fields
        # centroid documents are created using multiple vector fields
        centroid_docs = []
        for i, c in enumerate(self.centers):
            centroid_doc = {"_id": self._label_cluster(i)}
            for j, vf in enumerate(self.vector_fields):
                centroid_doc[vf] = self.centers[i][vf]
            centroid_docs.append(centroid_doc.copy())
        return centroid_docs

    # Add for backwards compatibility
    get_centroid_docs = get_centroid_documents


class DensityCluster(ClusterBase):
    def __call__(self, *args, **kwargs):
        return self.fit_transform(*args, **kwargs)

    def fit_transform(self, vectors):
        raise NotImplementedError


class MiniBatchKMeans(CentroidCluster):
    def __init__(
        self,
        k: Union[None, int] = 10,
        init: str = "k-means++",
        verbose: bool = False,
        compute_labels: bool = True,
        max_no_improvement: int = 2,
    ):
        """
        Kmeans Centroid Clustering

        Parameters
        ------------
        k: int
            The number of clusters
        init: str
            The optional parameter to be clustering
        verbose: bool
            If True, will print what is happening
        compute_labels: bool
            If True, computes the labels of the cluster
        max_no_improvement: int
            The maximum number of improvemnets
        """
        self.k = k
        self.init = init
        self.verbose = verbose
        self.compute_labels = compute_labels
        self.max_no_improvement = max_no_improvement

    def _init_model(self):
        from sklearn.cluster import MiniBatchKMeans

        self.km = MiniBatchKMeans(
            n_clusters=self.k,
            init=self.init,
            verbose=self.verbose,
            compute_labels=self.compute_labels,
            max_no_improvement=self.max_no_improvement,
        )
        return

    def fit_transform(self, vectors: Union[np.ndarray, List]):
        """
        Fit and transform transform the vectors
        """
        if not hasattr(self, "km"):
            self._init_model()
        self.km.fit(vectors)
        cluster_labels = self.km.labels_.tolist()
        # cluster_centroids = km.cluster_centers_
        return cluster_labels

    def get_centers(self):
        """Returns centroids of clusters"""
        if not hasattr(self, "vector_fields") or len(self.vector_fields) == 1:
            return [list(i) for i in self.km.cluster_centers_]

        # Returning for multiple vector fields
        cluster_centers = []
        for i, center in enumerate(self.km.cluster_centers_):
            cluster_center_doc = {}
            for j, vf in enumerate(self.vector_fields):
                deconcat_center = center[
                    self._vector_field_length[vf]["start"] : self._vector_field_length[
                        vf
                    ]["end"]
                ].tolist()
                cluster_center_doc[vf] = deconcat_center
            cluster_centers.append(cluster_center_doc.copy())
        return cluster_centers

    def to_metadata(self):
        """Editing the metadata of the function"""
        return {
            "k": self.k,
            "init": self.init,
            "verbose": self.verbose,
            "compute_labels": self.compute_labels,
            "max_no_improvement": self.max_no_improvement,
            "number_of_clusters": self.k,
        }


# class KMedoids(CentroidCluster):
#     def fit_transform(self,
#         vectors: np.ndarray,
#         cluster_args: Optional[Dict[Any, Any]] = CLUSTER_DEFAULT_ARGS['kmedoids'],
#         k: Union[None, int] = 10,
#     ) -> np.ndarray:
#         try:
#             from sklearn_extra.cluster import KMedoids
#         except ModuleNotFoundError as e:
#             raise ModuleNotFoundError(
#                 f"{e}\nInstall umap\n \
#                 pip install -U relevanceai[kmedoids]"
#             )
#         self.logger.debug(f"{cluster_args}")
#         km = KMedoids(n_clusters=k, **cluster_args).fit(vectors)
#         cluster_labels = km.labels_
#         # cluster_centroids = km.cluster_centers_
#         return cluster_labels


class KMeans(MiniBatchKMeans):
    def __init__(
        self,
        k=10,
        init="k-means++",
        n_init=10,
        max_iter=300,
        tol=1e-4,
        verbose=0,
        random_state=None,
        copy_x=True,
        algorithm="auto",
    ):
        self.init = init
        self.n_init = n_init
        self.max_iter = max_iter
        self.tol = tol
        self.verbose = verbose
        self.random_state = random_state
        self.copy_x = copy_x
        self.algorithm = algorithm
        self.n_clusters = k

    def _init_model(self):
        from sklearn.cluster import KMeans

        self.km = KMeans(
            n_clusters=self.n_clusters,
            init=self.init,
            verbose=self.verbose,
            max_iter=self.max_iter,
            tol=self.tol,
            random_state=self.random_state,
            copy_x=self.copy_x,
            algorithm=self.algorithm,
        )
        return

    def to_metadata(self):
        """Editing the metadata of the function"""
        return {
            "n_clusters": self.n_clusters,
            "init": self.init,
            "max_iter": self.max_iter,
            "tol": self.tol,
            "random_state": self.random_state,
            "copy_x": self.copy_x,
            "algorithm": self.algorithm,
        }


class HDBSCANClusterer(DensityCluster):
    def __init__(
        self,
        algorithm: str = "best",
        alpha: float = 1.0,
        approx_min_span_tree: bool = True,
        gen_min_span_tree: bool = False,
        leaf_size: int = 40,
        memory=Memory(cachedir=None),
        metric: str = "euclidean",
        min_samples: int = None,
        p: float = None,
        min_cluster_size: Union[None, int] = 10,
    ):
        self.algorithm = algorithm
        self.alpha = alpha
        self.approx_min_span_tree = approx_min_span_tree
        self.gen_min_span_tree = gen_min_span_tree
        self.leaf_size = leaf_size
        self.memory = memory
        self.metric = metric
        self.min_samples = min_samples
        self.p = p
        self.min_cluster_size = min_cluster_size

    def fit_transform(
        self,
        vectors: np.ndarray,
    ) -> np.ndarray:
        try:
            from hdbscan import HDBSCAN
        except ModuleNotFoundError as e:
            raise ModuleNotFoundError(
                f"{e}\nInstall hdbscan\n \
                pip install -U relevanceai[hdbscan]"
            )
        hdbscan = HDBSCAN(
            min_cluster_size=self.min_cluster_size,
            algorithm=self.algorithm,
            approx_min_span_tree=self.approx_min_span_tree,
            gen_min_span_tree=self.gen_min_span_tree,
            leaf_size=self.leaf_size,
            memory=self.memory,
            metric=self.metric,
            min_samples=self.min_samples,
            p=self.p,
        ).fit(vectors)
        cluster_labels = hdbscan.labels_
        return cluster_labels


class Cluster(ClusterEvaluate, BatchAPIClient, ClusterBase):
    def __init__(self, project, api_key):
        self.project = project
        self.api_key = api_key
        super().__init__(project, api_key)

    @staticmethod
    def _choose_k(vectors: np.ndarray):
        """ "
        Choose k clusters
        """
        # Partitioning methods
        # if check_type(self.cluster, CLUSTER_NUMERIC):
        """
        Scaled_inertia = inertia(k)/inertia(k=1) + (a * K)
        where a is penalty factor of num_clusters
        """
        return 10

    @staticmethod
    def cluster(
        vectors: np.ndarray,
        cluster: Union[CLUSTER, ClusterBase],
        cluster_args: Dict = {},
        k: Union[None, int] = None,
    ) -> np.ndarray:
        """
        Cluster vectors
        """
        if isinstance(cluster, str):
            if cluster_args == {}:
                cluster_args = CLUSTER_DEFAULT_ARGS[cluster]
            if cluster in ["kmeans", "kmedoids"]:
                if k is None and cluster_args is None:
                    k = Cluster._choose_k(vectors)
                if cluster == "kmeans":
                    if k not in cluster_args:
                        cluster_args["k"] = k
                    return KMeans(**cluster_args).fit_transform(vectors=vectors)
                elif cluster == "kmedoids":
                    raise NotImplementedError
            elif cluster == "hdbscan":
                return HDBSCANClusterer(**cluster_args).fit_transform(vectors=vectors)
        elif isinstance(cluster, ClusterBase):
            return cluster().fit_transform(vectors=vectors, cluster_args=cluster_args)
        raise ValueError("Not valid cluster input.")

    def kmeans_cluster(
        self,
        dataset_id: str,
        vector_fields: list,
        alias: str,
        filters: List = [],
        k: Union[None, int] = 10,
        init: str = "k-means++",
        n_init: int = 10,
        max_iter: int = 300,
        tol: float = 1e-4,
        verbose: bool = True,
        random_state: Optional[int] = None,
        copy_x: bool = True,
        algorithm: str = "auto",
        cluster_field: str = "_cluster_",
        update_documents_chunksize: int = 50,
        overwrite: bool = False,
        page_size: int = 1,
    ):
        """
        This function performs all the steps required for Kmeans clustering:
        1- Loads the data
        2- Clusters the data
        3- Updates the data with clustering info
        4- Adds the centroid to the hidden centroid collection

        Parameters
        ----------
        dataset_id : string
            name of the dataser
        vector_fields : list
            a list containing the vector field to be used for clustering
        alias : string
            "kmeans", string to be used in naming of the field showing the clustering results
        filters : list
            a list to filter documents of the dataset,
        k : int
            K in Kmeans
        init : string
            "k-means++" -> Kmeans algorithm parameter
        n_init : int
            number of reinitialization for the kmeans algorithm
        max_iter : int
            max iteration in the kmeans algorithm
        tol : int
            tol in the kmeans algorithm
        verbose : bool
            True by default
        random_state = None
            None by default -> Kmeans algorithm parameter
        copy_x : bool
            True bydefault
        algorithm : string
            "auto" by default
        cluster_field: string
            "_cluster_", string to name the main cluster field
        overwrite : bool
            False by default, To overwite an existing clusering result

        Example
        -------------

        >>> client.vector_tools.cluster.kmeans_cluster(
            dataset_id="sample_dataset",
            vector_fields=vector_fields
        )
        """

        if alias is None:
            alias = "kmeans_" + str(k)

        EXPECTED_CLUSTER_OUTFIELD = ".".join([cluster_field, vector_fields[0], alias])
        if (
            EXPECTED_CLUSTER_OUTFIELD in self.datasets.schema(dataset_id)
            and not overwrite
        ):
            raise ClusteringResultsAlreadyExistsError(EXPECTED_CLUSTER_OUTFIELD)

        filters = filters + [
            {
                "field": vector_fields[0],
                "filter_type": "exists",
                "condition": ">=",
                "condition_value": " ",
            }
        ]
        # load the documents
        self.logger.warning(
            "Retrieving documents... This can take a while if the dataset is large."
        )
        docs = self.get_all_documents(
            dataset_id=dataset_id, filters=filters, select_fields=vector_fields
        )

        # Cluster
        clusterer = KMeans(
            k=k,
            init=init,
            n_init=n_init,
            max_iter=max_iter,
            tol=tol,
            verbose=verbose,
            random_state=random_state,
            copy_x=copy_x,
            algorithm=algorithm,
        )
        clustered_docs = clusterer.fit_documents(
            vector_fields,
            docs,
            alias=alias,
            cluster_field=cluster_field,
            return_only_clusters=True,
            inplace=False,
        )

        # Updating the db
        results = self.update_documents(
            dataset_id, clustered_docs, chunksize=update_documents_chunksize
        )
        self.logger.info(results)

        # Update the centroid collection
        clusterer.vector_fields = vector_fields
        if len(vector_fields) == 1:
            centers = clusterer.get_centroid_documents(vector_fields[0])
        else:
            centers = clusterer.get_centroid_documents()

        # Change centroids insertion
        results = self.services.cluster.centroids.insert(
            dataset_id=dataset_id,
            cluster_centers=centers,
            vector_fields=vector_fields,
            alias=alias,
        )
        self.logger.info(results)
        print(f"Finished clustering. The cluster alias is `{alias}`.")
        self.datasets.cluster.centroids.list_closest_to_center(
            dataset_id,
            vector_fields=vector_fields,
            alias=alias,
            centroid_vector_fields=vector_fields,
            page_size=page_size,
        )

    def hdbscan_cluster(
        self,
        dataset_id: str,
        vector_fields: list,
        filters: List = [],
        algorithm: str = "best",
        alpha: float = 1.0,
        approx_min_span_tree: bool = True,
        gen_min_span_tree: bool = False,
        leaf_size: int = 40,
        memory=Memory(cachedir=None),
        metric: str = "euclidean",
        min_samples=None,
        p=None,
        min_cluster_size: Union[None, int] = 10,
        alias: str = "hdbscan",
        cluster_field: str = "_cluster_",
        update_documents_chunksize: int = 50,
        overwrite: bool = False,
    ):
        """
        This function performs all the steps required for hdbscan clustering:
        1- Loads the data
        2- Clusters the data
        3- Updates the data with clustering info
        4- Adds the centroid to the hidden centroid collection

        Parameters
        ----------
        dataset_id : string
            name of the dataser
        vector_fields : list
            a list containing the vector field to be used for clustering
        filters : list
            a list to filter documents of the dataset
        algorithm : str
            hdbscan configuration parameter default to "best"
        alpha: float
            hdbscan configuration parameter default to 1.0
        approx_min_span_tree: bool
            hdbscan configuration parameter default to True
        gen_min_span_tree: bool
            hdbscan configuration parameter default to False
        leaf_size: int
            hdbscan configuration parameter default to 40
        memory = Memory(cachedir=None)
            hdbscan configuration parameter on memory management
        metric: str = "euclidean"
            hdbscan configuration parameter default to "euclidean"
        min_samples = None
            hdbscan configuration parameter default to None
        p = None
            hdbscan configuration parameter default to None
        min_cluster_size:
            minimum cluster size, 10 by default
        alias : string
            "hdbscan", string to be used in naming of the field showing the clustering results
        cluster_field: string
            "_cluster_", string to name the main cluster field
        overwrite : bool
            False by default, To overwite an existing clusering result

        Example
        -------------

        >>> client.vector_tools.cluster.hdbscan_cluster(
            dataset_id="sample_dataset",
            vector_fields=["sample_1_vector_"] # Only 1 vector field is supported for now
        )
        """

        if (
            ".".join([cluster_field, vector_fields[0], alias])
            in self.datasets.schema(dataset_id)
            and not overwrite
        ):
            raise ClusteringResultsAlreadyExistsError(
                ".".join([cluster_field, vector_fields[0], alias])
            )
        # load the documents
        docs = self.get_all_documents(
            dataset_id=dataset_id, filters=filters, select_fields=vector_fields
        )

        # get vectors
        if len(vector_fields) > 1:
            raise ValueError(
                "We currently do not support more than 1 vector field yet. This will be supported in the future."
            )

        # Cluster
        clusterer = HDBSCANClusterer(
            algorithm=algorithm,
            alpha=alpha,
            approx_min_span_tree=approx_min_span_tree,
            gen_min_span_tree=gen_min_span_tree,
            leaf_size=leaf_size,
            memory=memory,
            metric=metric,
            min_samples=min_samples,
            p=p,
            min_cluster_size=min_cluster_size,
        )
        clustered_docs = clusterer.fit_documents(
            vector_fields, docs, alias=alias, return_only_clusters=True
        )

        # Updating the db
        # formatted_clustered_docs = [
        #     {cluster_field:{vector_fields[0]:{alias:res}},
        #     '_id':docs[i]['_id']}
        #     for i,res in enumerate(clustered_docs)]
        results = self.update_documents(
            dataset_id, clustered_docs, chunksize=update_documents_chunksize
        )
        self.logger.info(results)
        return clustered_docs
>>>>>>> 65447f09
<|MERGE_RESOLUTION|>--- conflicted
+++ resolved
@@ -1,4 +1,3 @@
-<<<<<<< HEAD
 # -*- coding: utf-8 -*-
 
 from abc import abstractmethod
@@ -151,7 +150,9 @@
         """Get centers for the centroid-based clusters"""
         raise NotImplementedError
 
-    def get_centroid_docs(self, centroid_vector_field_name="centroid_vector_") -> List:
+    def get_centroid_documents(
+        self, centroid_vector_field_name="centroid_vector_"
+    ) -> List:
         """
         Get the centroid documents to store.
         If single vector field returns this:
@@ -189,6 +190,9 @@
                 centroid_doc[vf] = self.centers[i][vf]
             centroid_docs.append(centroid_doc.copy())
         return centroid_docs
+
+    # Add for backwards compatibility
+    get_centroid_docs = get_centroid_documents
 
 
 class DensityCluster(ClusterBase):
@@ -457,6 +461,7 @@
         self,
         dataset_id: str,
         vector_fields: list,
+        alias: str,
         filters: List = [],
         k: Union[None, int] = 10,
         init: str = "k-means++",
@@ -467,7 +472,6 @@
         random_state: Optional[int] = None,
         copy_x: bool = True,
         algorithm: str = "auto",
-        alias: str = None,
         cluster_field: str = "_cluster_",
         update_documents_chunksize: int = 50,
         overwrite: bool = False,
@@ -486,6 +490,8 @@
             name of the dataser
         vector_fields : list
             a list containing the vector field to be used for clustering
+        alias : string
+            "kmeans", string to be used in naming of the field showing the clustering results
         filters : list
             a list to filter documents of the dataset,
         k : int
@@ -506,8 +512,6 @@
             True bydefault
         algorithm : string
             "auto" by default
-        alias : string
-            "kmeans", string to be used in naming of the field showing the clustering results
         cluster_field: string
             "_cluster_", string to name the main cluster field
         overwrite : bool
@@ -578,9 +582,9 @@
         # Update the centroid collection
         clusterer.vector_fields = vector_fields
         if len(vector_fields) == 1:
-            centers = clusterer.get_centroid_docs(vector_fields[0])
+            centers = clusterer.get_centroid_documents(vector_fields[0])
         else:
-            centers = clusterer.get_centroid_docs()
+            centers = clusterer.get_centroid_documents()
 
         # Change centroids insertion
         results = self.services.cluster.centroids.insert(
@@ -715,728 +719,4 @@
             dataset_id, clustered_docs, chunksize=update_documents_chunksize
         )
         self.logger.info(results)
-        return clustered_docs
-=======
-# -*- coding: utf-8 -*-
-
-from abc import abstractmethod
-import numpy as np
-
-from typing import List, Union, Dict, Any, Optional
-from doc_utils import DocUtils
-from joblib.memory import Memory
-
-from relevanceai.api.client import BatchAPIClient
-from relevanceai.logger import LoguruLogger
-from relevanceai.vector_tools.constants import CLUSTER, CLUSTER_DEFAULT_ARGS
-from relevanceai.errors import ClusteringResultsAlreadyExistsError
-from relevanceai.vector_tools.cluster_evaluate import ClusterEvaluate
-
-
-class ClusterBase(LoguruLogger, DocUtils):
-    def __call__(self, *args, **kwargs):
-        return self.fit_transform(*args, **kwargs)
-
-    @abstractmethod
-    def fit_transform(self, vectors):
-        """ """
-        raise NotImplementedError
-
-    def _concat_vectors_from_list(self, list_of_vectors: list):
-        """Concatenate 2 vectors together in a pairwise fashion"""
-        return [np.concatenate(x) for x in list_of_vectors]
-
-    def fit_documents(
-        self,
-        vector_fields: list,
-        docs: list,
-        alias: str = "default",
-        cluster_field: str = "_cluster_",
-        return_only_clusters: bool = True,
-        inplace: bool = True,
-    ):
-        """
-        Train clustering algorithm on documents and then store the labels
-        inside the documents.
-
-        Parameters
-        -----------
-        vector_field: list
-            The vector field of the documents
-        docs: list
-            List of documents to run clustering on
-        alias: str
-            What the clusters can be called
-        cluster_field: str
-            What the cluster fields should be called
-        return_only_clusters: bool
-            If True, return only clusters, otherwise returns the original document
-        inplace: bool
-            If True, the documents are edited inplace otherwise, a copy is made first
-        kwargs: dict
-            Any other keyword argument will go directly into the clustering algorithm
-
-        """
-        self.vector_fields = vector_fields
-        if len(vector_fields) == 1:
-            # filtering out entries not containing the specified vector
-            docs = list(filter(DocUtils.list_doc_fields, docs))
-            vectors = self.get_field_across_documents(
-                vector_fields[0], docs, missing_treatment="skip"
-            )
-        else:
-            # In multifield clusering, we get all the vectors in each document
-            # (skip if they are missing any of the vectors)
-            # Then run clustering on the result
-            docs = list(self.filter_docs_for_fields(vector_fields, docs))
-            all_vectors = self.get_fields_across_documents(
-                vector_fields, docs, missing_treatment="skip_if_any_missing"
-            )
-            # Store the vector field lengths to de-concatenate them later
-            self._vector_field_length: dict = {}
-            prev_vf = 0
-            for i, vf in enumerate(self.vector_fields):
-                self._vector_field_length[vf] = {}
-                self._vector_field_length[vf]["start"] = prev_vf
-                end_vf = prev_vf + len(all_vectors[0][i])
-                self._vector_field_length[vf]["end"] = end_vf
-                # Update the ending
-                prev_vf = end_vf
-
-            # Store the vector lengths
-            vectors = self._concat_vectors_from_list(all_vectors)
-
-        cluster_labels = self.fit_transform(vectors)
-
-        # Label the clusters
-        cluster_labels = self._label_clusters(cluster_labels)
-
-        if isinstance(vector_fields, list):
-            set_cluster_field = f"{cluster_field}.{'.'.join(vector_fields)}.{alias}"
-        elif isinstance(vector_fields, str):
-            set_cluster_field = f"{cluster_field}.{vector_fields}.{alias}"
-
-        if inplace:
-            self.set_field_across_documents(
-                set_cluster_field,
-                cluster_labels,
-                docs,
-            )
-            if return_only_clusters:
-                return [
-                    {"_id": d.get("_id"), cluster_field: d.get(cluster_field)}
-                    for d in docs
-                ]
-            return docs
-
-        new_docs = docs.copy()
-
-        self.set_field_across_documents(set_cluster_field, cluster_labels, new_docs)
-
-        if return_only_clusters:
-            return [
-                {"_id": d.get("_id"), cluster_field: d.get(cluster_field)} for d in docs
-            ]
-        return docs
-
-    def to_metadata(self):
-        """You can also store the metadata of this clustering algorithm"""
-        raise NotImplementedError
-
-    @property
-    def metadata(self):
-        return self.to_metadata()
-
-    def _label_cluster(self, label: Union[int, str]):
-        if isinstance(label, (int, float)):
-            return "cluster-" + str(label)
-        return str(label)
-
-    def _label_clusters(self, labels):
-        return [self._label_cluster(x) for x in labels]
-
-
-class CentroidCluster(ClusterBase):
-    def __call__(self, *args, **kwargs):
-        return self.fit_transform(*args, **kwargs)
-
-    @abstractmethod
-    def fit_transform(self, vectors):
-        raise NotImplementedError
-
-    @abstractmethod
-    def get_centers(self) -> Union[np.ndarray, List[list]]:
-        """Get centers for the centroid-based clusters"""
-        raise NotImplementedError
-
-    def get_centroid_documents(
-        self, centroid_vector_field_name="centroid_vector_"
-    ) -> List:
-        """
-        Get the centroid documents to store.
-        If single vector field returns this:
-            {
-                "_id": "document-id-1",
-                "centroid_vector_": [0.23, 0.24, 0.23]
-            }
-        If multiple vector fields returns this:
-        Returns multiple
-        ```
-        {
-            "_id": "document-id-1",
-            "blue_vector_": [0.12, 0.312, 0.42],
-            "red_vector_": [0.23, 0.41, 0.3]
-        }
-        ```
-        """
-        self.centers = self.get_centers()
-        if not hasattr(self, "vector_fields") or len(self.vector_fields) == 1:
-            if isinstance(self.centers, np.ndarray):
-                self.centers = self.centers.tolist()
-            return [
-                {
-                    "_id": self._label_cluster(i),
-                    centroid_vector_field_name: self.centers[i],
-                }
-                for i in range(len(self.centers))
-            ]
-        # For one or more vectors, separate out the vector fields
-        # centroid documents are created using multiple vector fields
-        centroid_docs = []
-        for i, c in enumerate(self.centers):
-            centroid_doc = {"_id": self._label_cluster(i)}
-            for j, vf in enumerate(self.vector_fields):
-                centroid_doc[vf] = self.centers[i][vf]
-            centroid_docs.append(centroid_doc.copy())
-        return centroid_docs
-
-    # Add for backwards compatibility
-    get_centroid_docs = get_centroid_documents
-
-
-class DensityCluster(ClusterBase):
-    def __call__(self, *args, **kwargs):
-        return self.fit_transform(*args, **kwargs)
-
-    def fit_transform(self, vectors):
-        raise NotImplementedError
-
-
-class MiniBatchKMeans(CentroidCluster):
-    def __init__(
-        self,
-        k: Union[None, int] = 10,
-        init: str = "k-means++",
-        verbose: bool = False,
-        compute_labels: bool = True,
-        max_no_improvement: int = 2,
-    ):
-        """
-        Kmeans Centroid Clustering
-
-        Parameters
-        ------------
-        k: int
-            The number of clusters
-        init: str
-            The optional parameter to be clustering
-        verbose: bool
-            If True, will print what is happening
-        compute_labels: bool
-            If True, computes the labels of the cluster
-        max_no_improvement: int
-            The maximum number of improvemnets
-        """
-        self.k = k
-        self.init = init
-        self.verbose = verbose
-        self.compute_labels = compute_labels
-        self.max_no_improvement = max_no_improvement
-
-    def _init_model(self):
-        from sklearn.cluster import MiniBatchKMeans
-
-        self.km = MiniBatchKMeans(
-            n_clusters=self.k,
-            init=self.init,
-            verbose=self.verbose,
-            compute_labels=self.compute_labels,
-            max_no_improvement=self.max_no_improvement,
-        )
-        return
-
-    def fit_transform(self, vectors: Union[np.ndarray, List]):
-        """
-        Fit and transform transform the vectors
-        """
-        if not hasattr(self, "km"):
-            self._init_model()
-        self.km.fit(vectors)
-        cluster_labels = self.km.labels_.tolist()
-        # cluster_centroids = km.cluster_centers_
-        return cluster_labels
-
-    def get_centers(self):
-        """Returns centroids of clusters"""
-        if not hasattr(self, "vector_fields") or len(self.vector_fields) == 1:
-            return [list(i) for i in self.km.cluster_centers_]
-
-        # Returning for multiple vector fields
-        cluster_centers = []
-        for i, center in enumerate(self.km.cluster_centers_):
-            cluster_center_doc = {}
-            for j, vf in enumerate(self.vector_fields):
-                deconcat_center = center[
-                    self._vector_field_length[vf]["start"] : self._vector_field_length[
-                        vf
-                    ]["end"]
-                ].tolist()
-                cluster_center_doc[vf] = deconcat_center
-            cluster_centers.append(cluster_center_doc.copy())
-        return cluster_centers
-
-    def to_metadata(self):
-        """Editing the metadata of the function"""
-        return {
-            "k": self.k,
-            "init": self.init,
-            "verbose": self.verbose,
-            "compute_labels": self.compute_labels,
-            "max_no_improvement": self.max_no_improvement,
-            "number_of_clusters": self.k,
-        }
-
-
-# class KMedoids(CentroidCluster):
-#     def fit_transform(self,
-#         vectors: np.ndarray,
-#         cluster_args: Optional[Dict[Any, Any]] = CLUSTER_DEFAULT_ARGS['kmedoids'],
-#         k: Union[None, int] = 10,
-#     ) -> np.ndarray:
-#         try:
-#             from sklearn_extra.cluster import KMedoids
-#         except ModuleNotFoundError as e:
-#             raise ModuleNotFoundError(
-#                 f"{e}\nInstall umap\n \
-#                 pip install -U relevanceai[kmedoids]"
-#             )
-#         self.logger.debug(f"{cluster_args}")
-#         km = KMedoids(n_clusters=k, **cluster_args).fit(vectors)
-#         cluster_labels = km.labels_
-#         # cluster_centroids = km.cluster_centers_
-#         return cluster_labels
-
-
-class KMeans(MiniBatchKMeans):
-    def __init__(
-        self,
-        k=10,
-        init="k-means++",
-        n_init=10,
-        max_iter=300,
-        tol=1e-4,
-        verbose=0,
-        random_state=None,
-        copy_x=True,
-        algorithm="auto",
-    ):
-        self.init = init
-        self.n_init = n_init
-        self.max_iter = max_iter
-        self.tol = tol
-        self.verbose = verbose
-        self.random_state = random_state
-        self.copy_x = copy_x
-        self.algorithm = algorithm
-        self.n_clusters = k
-
-    def _init_model(self):
-        from sklearn.cluster import KMeans
-
-        self.km = KMeans(
-            n_clusters=self.n_clusters,
-            init=self.init,
-            verbose=self.verbose,
-            max_iter=self.max_iter,
-            tol=self.tol,
-            random_state=self.random_state,
-            copy_x=self.copy_x,
-            algorithm=self.algorithm,
-        )
-        return
-
-    def to_metadata(self):
-        """Editing the metadata of the function"""
-        return {
-            "n_clusters": self.n_clusters,
-            "init": self.init,
-            "max_iter": self.max_iter,
-            "tol": self.tol,
-            "random_state": self.random_state,
-            "copy_x": self.copy_x,
-            "algorithm": self.algorithm,
-        }
-
-
-class HDBSCANClusterer(DensityCluster):
-    def __init__(
-        self,
-        algorithm: str = "best",
-        alpha: float = 1.0,
-        approx_min_span_tree: bool = True,
-        gen_min_span_tree: bool = False,
-        leaf_size: int = 40,
-        memory=Memory(cachedir=None),
-        metric: str = "euclidean",
-        min_samples: int = None,
-        p: float = None,
-        min_cluster_size: Union[None, int] = 10,
-    ):
-        self.algorithm = algorithm
-        self.alpha = alpha
-        self.approx_min_span_tree = approx_min_span_tree
-        self.gen_min_span_tree = gen_min_span_tree
-        self.leaf_size = leaf_size
-        self.memory = memory
-        self.metric = metric
-        self.min_samples = min_samples
-        self.p = p
-        self.min_cluster_size = min_cluster_size
-
-    def fit_transform(
-        self,
-        vectors: np.ndarray,
-    ) -> np.ndarray:
-        try:
-            from hdbscan import HDBSCAN
-        except ModuleNotFoundError as e:
-            raise ModuleNotFoundError(
-                f"{e}\nInstall hdbscan\n \
-                pip install -U relevanceai[hdbscan]"
-            )
-        hdbscan = HDBSCAN(
-            min_cluster_size=self.min_cluster_size,
-            algorithm=self.algorithm,
-            approx_min_span_tree=self.approx_min_span_tree,
-            gen_min_span_tree=self.gen_min_span_tree,
-            leaf_size=self.leaf_size,
-            memory=self.memory,
-            metric=self.metric,
-            min_samples=self.min_samples,
-            p=self.p,
-        ).fit(vectors)
-        cluster_labels = hdbscan.labels_
-        return cluster_labels
-
-
-class Cluster(ClusterEvaluate, BatchAPIClient, ClusterBase):
-    def __init__(self, project, api_key):
-        self.project = project
-        self.api_key = api_key
-        super().__init__(project, api_key)
-
-    @staticmethod
-    def _choose_k(vectors: np.ndarray):
-        """ "
-        Choose k clusters
-        """
-        # Partitioning methods
-        # if check_type(self.cluster, CLUSTER_NUMERIC):
-        """
-        Scaled_inertia = inertia(k)/inertia(k=1) + (a * K)
-        where a is penalty factor of num_clusters
-        """
-        return 10
-
-    @staticmethod
-    def cluster(
-        vectors: np.ndarray,
-        cluster: Union[CLUSTER, ClusterBase],
-        cluster_args: Dict = {},
-        k: Union[None, int] = None,
-    ) -> np.ndarray:
-        """
-        Cluster vectors
-        """
-        if isinstance(cluster, str):
-            if cluster_args == {}:
-                cluster_args = CLUSTER_DEFAULT_ARGS[cluster]
-            if cluster in ["kmeans", "kmedoids"]:
-                if k is None and cluster_args is None:
-                    k = Cluster._choose_k(vectors)
-                if cluster == "kmeans":
-                    if k not in cluster_args:
-                        cluster_args["k"] = k
-                    return KMeans(**cluster_args).fit_transform(vectors=vectors)
-                elif cluster == "kmedoids":
-                    raise NotImplementedError
-            elif cluster == "hdbscan":
-                return HDBSCANClusterer(**cluster_args).fit_transform(vectors=vectors)
-        elif isinstance(cluster, ClusterBase):
-            return cluster().fit_transform(vectors=vectors, cluster_args=cluster_args)
-        raise ValueError("Not valid cluster input.")
-
-    def kmeans_cluster(
-        self,
-        dataset_id: str,
-        vector_fields: list,
-        alias: str,
-        filters: List = [],
-        k: Union[None, int] = 10,
-        init: str = "k-means++",
-        n_init: int = 10,
-        max_iter: int = 300,
-        tol: float = 1e-4,
-        verbose: bool = True,
-        random_state: Optional[int] = None,
-        copy_x: bool = True,
-        algorithm: str = "auto",
-        cluster_field: str = "_cluster_",
-        update_documents_chunksize: int = 50,
-        overwrite: bool = False,
-        page_size: int = 1,
-    ):
-        """
-        This function performs all the steps required for Kmeans clustering:
-        1- Loads the data
-        2- Clusters the data
-        3- Updates the data with clustering info
-        4- Adds the centroid to the hidden centroid collection
-
-        Parameters
-        ----------
-        dataset_id : string
-            name of the dataser
-        vector_fields : list
-            a list containing the vector field to be used for clustering
-        alias : string
-            "kmeans", string to be used in naming of the field showing the clustering results
-        filters : list
-            a list to filter documents of the dataset,
-        k : int
-            K in Kmeans
-        init : string
-            "k-means++" -> Kmeans algorithm parameter
-        n_init : int
-            number of reinitialization for the kmeans algorithm
-        max_iter : int
-            max iteration in the kmeans algorithm
-        tol : int
-            tol in the kmeans algorithm
-        verbose : bool
-            True by default
-        random_state = None
-            None by default -> Kmeans algorithm parameter
-        copy_x : bool
-            True bydefault
-        algorithm : string
-            "auto" by default
-        cluster_field: string
-            "_cluster_", string to name the main cluster field
-        overwrite : bool
-            False by default, To overwite an existing clusering result
-
-        Example
-        -------------
-
-        >>> client.vector_tools.cluster.kmeans_cluster(
-            dataset_id="sample_dataset",
-            vector_fields=vector_fields
-        )
-        """
-
-        if alias is None:
-            alias = "kmeans_" + str(k)
-
-        EXPECTED_CLUSTER_OUTFIELD = ".".join([cluster_field, vector_fields[0], alias])
-        if (
-            EXPECTED_CLUSTER_OUTFIELD in self.datasets.schema(dataset_id)
-            and not overwrite
-        ):
-            raise ClusteringResultsAlreadyExistsError(EXPECTED_CLUSTER_OUTFIELD)
-
-        filters = filters + [
-            {
-                "field": vector_fields[0],
-                "filter_type": "exists",
-                "condition": ">=",
-                "condition_value": " ",
-            }
-        ]
-        # load the documents
-        self.logger.warning(
-            "Retrieving documents... This can take a while if the dataset is large."
-        )
-        docs = self.get_all_documents(
-            dataset_id=dataset_id, filters=filters, select_fields=vector_fields
-        )
-
-        # Cluster
-        clusterer = KMeans(
-            k=k,
-            init=init,
-            n_init=n_init,
-            max_iter=max_iter,
-            tol=tol,
-            verbose=verbose,
-            random_state=random_state,
-            copy_x=copy_x,
-            algorithm=algorithm,
-        )
-        clustered_docs = clusterer.fit_documents(
-            vector_fields,
-            docs,
-            alias=alias,
-            cluster_field=cluster_field,
-            return_only_clusters=True,
-            inplace=False,
-        )
-
-        # Updating the db
-        results = self.update_documents(
-            dataset_id, clustered_docs, chunksize=update_documents_chunksize
-        )
-        self.logger.info(results)
-
-        # Update the centroid collection
-        clusterer.vector_fields = vector_fields
-        if len(vector_fields) == 1:
-            centers = clusterer.get_centroid_documents(vector_fields[0])
-        else:
-            centers = clusterer.get_centroid_documents()
-
-        # Change centroids insertion
-        results = self.services.cluster.centroids.insert(
-            dataset_id=dataset_id,
-            cluster_centers=centers,
-            vector_fields=vector_fields,
-            alias=alias,
-        )
-        self.logger.info(results)
-        print(f"Finished clustering. The cluster alias is `{alias}`.")
-        self.datasets.cluster.centroids.list_closest_to_center(
-            dataset_id,
-            vector_fields=vector_fields,
-            alias=alias,
-            centroid_vector_fields=vector_fields,
-            page_size=page_size,
-        )
-
-    def hdbscan_cluster(
-        self,
-        dataset_id: str,
-        vector_fields: list,
-        filters: List = [],
-        algorithm: str = "best",
-        alpha: float = 1.0,
-        approx_min_span_tree: bool = True,
-        gen_min_span_tree: bool = False,
-        leaf_size: int = 40,
-        memory=Memory(cachedir=None),
-        metric: str = "euclidean",
-        min_samples=None,
-        p=None,
-        min_cluster_size: Union[None, int] = 10,
-        alias: str = "hdbscan",
-        cluster_field: str = "_cluster_",
-        update_documents_chunksize: int = 50,
-        overwrite: bool = False,
-    ):
-        """
-        This function performs all the steps required for hdbscan clustering:
-        1- Loads the data
-        2- Clusters the data
-        3- Updates the data with clustering info
-        4- Adds the centroid to the hidden centroid collection
-
-        Parameters
-        ----------
-        dataset_id : string
-            name of the dataser
-        vector_fields : list
-            a list containing the vector field to be used for clustering
-        filters : list
-            a list to filter documents of the dataset
-        algorithm : str
-            hdbscan configuration parameter default to "best"
-        alpha: float
-            hdbscan configuration parameter default to 1.0
-        approx_min_span_tree: bool
-            hdbscan configuration parameter default to True
-        gen_min_span_tree: bool
-            hdbscan configuration parameter default to False
-        leaf_size: int
-            hdbscan configuration parameter default to 40
-        memory = Memory(cachedir=None)
-            hdbscan configuration parameter on memory management
-        metric: str = "euclidean"
-            hdbscan configuration parameter default to "euclidean"
-        min_samples = None
-            hdbscan configuration parameter default to None
-        p = None
-            hdbscan configuration parameter default to None
-        min_cluster_size:
-            minimum cluster size, 10 by default
-        alias : string
-            "hdbscan", string to be used in naming of the field showing the clustering results
-        cluster_field: string
-            "_cluster_", string to name the main cluster field
-        overwrite : bool
-            False by default, To overwite an existing clusering result
-
-        Example
-        -------------
-
-        >>> client.vector_tools.cluster.hdbscan_cluster(
-            dataset_id="sample_dataset",
-            vector_fields=["sample_1_vector_"] # Only 1 vector field is supported for now
-        )
-        """
-
-        if (
-            ".".join([cluster_field, vector_fields[0], alias])
-            in self.datasets.schema(dataset_id)
-            and not overwrite
-        ):
-            raise ClusteringResultsAlreadyExistsError(
-                ".".join([cluster_field, vector_fields[0], alias])
-            )
-        # load the documents
-        docs = self.get_all_documents(
-            dataset_id=dataset_id, filters=filters, select_fields=vector_fields
-        )
-
-        # get vectors
-        if len(vector_fields) > 1:
-            raise ValueError(
-                "We currently do not support more than 1 vector field yet. This will be supported in the future."
-            )
-
-        # Cluster
-        clusterer = HDBSCANClusterer(
-            algorithm=algorithm,
-            alpha=alpha,
-            approx_min_span_tree=approx_min_span_tree,
-            gen_min_span_tree=gen_min_span_tree,
-            leaf_size=leaf_size,
-            memory=memory,
-            metric=metric,
-            min_samples=min_samples,
-            p=p,
-            min_cluster_size=min_cluster_size,
-        )
-        clustered_docs = clusterer.fit_documents(
-            vector_fields, docs, alias=alias, return_only_clusters=True
-        )
-
-        # Updating the db
-        # formatted_clustered_docs = [
-        #     {cluster_field:{vector_fields[0]:{alias:res}},
-        #     '_id':docs[i]['_id']}
-        #     for i,res in enumerate(clustered_docs)]
-        results = self.update_documents(
-            dataset_id, clustered_docs, chunksize=update_documents_chunksize
-        )
-        self.logger.info(results)
-        return clustered_docs
->>>>>>> 65447f09
+        return clustered_docs