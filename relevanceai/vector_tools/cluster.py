# -*- coding: utf-8 -*-

from abc import abstractmethod
import numpy as np
import warnings

from typing import List, Union, Dict, Any, Optional

from doc_utils import DocUtils

from relevanceai.api.client import BatchAPIClient
from relevanceai.logger import LoguruLogger
from relevanceai.vector_tools.constants import CLUSTER, CLUSTER_DEFAULT_ARGS
from relevanceai.errors import ClusteringResultsAlreadyExistsError


class ClusterBase(LoguruLogger, DocUtils):
    def __call__(self, *args, **kwargs):
        return self.fit_transform(*args, **kwargs)

    @abstractmethod
    def fit_transform(self, vectors):
        """ """
        raise NotImplementedError

    def fit_documents(
        self,
        vector_field: list,
        docs: list,
<<<<<<< HEAD
        alias: str = "default",
        cluster_field: str = "_cluster_",
        return_only_clusters: bool = True,
=======
        alias: str="default",
        cluster_field: str="_cluster_",
        return_only_clusters: bool=True,
        inplace: bool=True
>>>>>>> 6dcd161d
    ):
        """
        Train clustering algorithm on documents and then store the labels
        inside the documents.

        Parameters
        -----------
        vector_field: list
            The vector field of the documents
        docs: list
            List of documents to run clustering on
        alias: str
            What the clusters can be called
        cluster_field: str
            What the cluster fields should be called
        return_only_clusters: bool
            If True, return only clusters, otherwise returns the original document
        inplace: bool
            If True, the documents are edited inplace otherwise, a copy is made first

        """
        if len(vector_field) == 1:
            # filtering out entries not containing the specified vector
            docs = list(filter(DocUtils.list_doc_fields, docs))
            vectors = self.get_field_across_documents(vector_field[0], docs, 
                missing_treatment="skip")
        else:
            raise ValueError(
                "We currently do not support more than 1 vector field yet. This will be supported in the future."
            )
        cluster_labels = self.fit_transform(vectors)
        # Label the clusters
        cluster_labels = self._label_clusters(cluster_labels)

        if inplace:
            self.set_field_across_documents(
                f"{cluster_field}.{vector_field[0]}.{alias}", cluster_labels, docs
            )
            if return_only_clusters:
                return [{"_id": d.get("_id"), cluster_field: d.get(cluster_field)} for d in docs]
            return docs

        new_docs = docs.copy()

        self.set_field_across_documents(
            f"{cluster_field}.{vector_field[0]}.{alias}", cluster_labels, new_docs
        )

        if return_only_clusters:
<<<<<<< HEAD
            return [
                {"_id": d.get("_id"), cluster_field: d.get(cluster_field)} for d in docs
            ]
=======
            return [{"_id": d.get("_id"), cluster_field: d.get(cluster_field)}
                for d in new_docs]

>>>>>>> 6dcd161d
        return docs

    def to_metadata(self):
        """You can also store the metadata of this clustering algorithm"""
        raise NotImplementedError

    def _label_cluster(self, label: Union[int, str]):
        if isinstance(label, (int, float)):
            return "cluster_" + str(label)
        return str(label)

    def _label_clusters(self, labels):
        return [self._label_cluster(x) for x in labels]


class CentroidCluster(ClusterBase):
    def __call__(self, *args, **kwargs):
        return self.fit_transform(*args, **kwargs)

    @abstractmethod
    def fit_transform(self, vectors):
        raise NotImplementedError

    @abstractmethod
    def get_centers(self) -> Union[np.ndarray, List[list]]:
        """Get centers for the centroid-based clusters"""
        raise NotImplementedError

    def get_centroid_docs(self) -> List:
        """Get the centroid documents to store."""
        self.centers = self.get_centers()
        if isinstance(self.centers, np.ndarray):
            self.centers = self.centers.tolist()
        return [
            {"_id": f"cluster_{i}", "centroid_vector_": self.centers[i]}
            for i in range(len(self.centers))
        ]


class DensityCluster(ClusterBase):
    def __call__(self, *args, **kwargs):
        return self.fit_transform(*args, **kwargs)

    def fit_transform(self, vectors):
        raise NotImplementedError


class MiniBatchKMeans(CentroidCluster):
    def __init__(
        self,
        k: Union[None, int] = 10,
        init: str = "k-means++",
        verbose: bool = False,
        compute_labels: bool = True,
        max_no_improvement: int = 2,
    ):
        """
        Kmeans Centroid Clustering

        Parameters
        ------------
        k: int
            The number of clusters
        init: str
            The optional parameter to be clustering
        verbose: bool
            If True, will print what is happening
        compute_labels: bool
            If True, computes the labels of the cluster
        max_no_improvement: int
            The maximum number of improvemnets
        """
        self.k = k
        self.init = init
        self.verbose = verbose
        self.compute_labels = compute_labels
        self.max_no_improvement = max_no_improvement

    def _init_model(self):
        from sklearn.cluster import MiniBatchKMeans

        self.km = MiniBatchKMeans(
            n_clusters=self.k,
            init=self.init,
            verbose=self.verbose,
            compute_labels=self.compute_labels,
            max_no_improvement=self.max_no_improvement,
        )
        return

    def fit_transform(self, vectors: Union[np.ndarray, List]):
        """
        Fit and transform transform the vectors
        """
        if not hasattr(self, "km"):
            self._init_model()
        self.km.fit(vectors)
        cluster_labels = self.km.labels_.tolist()
        # cluster_centroids = km.cluster_centers_
        return cluster_labels

    def get_centers(self):
        """Returns centroids of clusters"""
        return [list(i) for i in self.km.cluster_centers_]

    def to_metadata(self):
        """Editing the metadata of the function"""
        return {
            "k": self.k,
            "init": self.init,
            "verbose": self.verbose,
            "compute_labels": self.compute_labels,
            "max_no_improvement": self.max_no_improvement,
            "number_of_clusters": self.k,
        }


# class KMedoids(CentroidCluster):
#     def fit_transform(self,
#         vectors: np.ndarray,
#         cluster_args: Optional[Dict[Any, Any]] = CLUSTER_DEFAULT_ARGS['kmedoids'],
#         k: Union[None, int] = 10,
#     ) -> np.ndarray:
#         try:
#             from sklearn_extra.cluster import KMedoids
#         except ModuleNotFoundError as e:
#             raise ModuleNotFoundError(
#                 f"{e}\nInstall umap\n \
#                 pip install -U relevanceai[kmedoids]"
#             )
#         self.logger.debug(f"{cluster_args}")
#         km = KMedoids(n_clusters=k, **cluster_args).fit(vectors)
#         cluster_labels = km.labels_
#         # cluster_centroids = km.cluster_centers_
#         return cluster_labels


class KMeans(MiniBatchKMeans):
    def __init__(
        self,
        k=10,
        init="k-means++",
        n_init=10,
        max_iter=300,
        tol=1e-4,
        verbose=0,
        random_state=None,
        copy_x=True,
        algorithm="auto",
    ):
        self.init = init
        self.n_init = n_init
        self.max_iter = max_iter
        self.tol = tol
        self.verbose = verbose
        self.random_state = random_state
        self.copy_x = copy_x
        self.algorithm = algorithm
        self.n_clusters = k

    def _init_model(self):
        from sklearn.cluster import KMeans

        self.km = KMeans(
            n_clusters=self.n_clusters,
            init=self.init,
            verbose=self.verbose,
            max_iter=self.max_iter,
            tol=self.tol,
            random_state=self.random_state,
            copy_x=self.copy_x,
            algorithm=self.algorithm,
        )
        return

    def to_metadata(self):
        """Editing the metadata of the function"""
        return {
            "n_clusters": self.n_clusters,
            "init": self.init,
            "max_iter": self.max_iter,
            "tol": self.tol,
            "random_state": self.random_state,
            "copy_x": self.copy_x,
            "algorithm": self.algorithm,
        }


class HDBSCAN(DensityCluster):
    def fit_transform(
        self,
        vectors: np.ndarray,
        cluster_args: Optional[Dict[Any, Any]] = CLUSTER_DEFAULT_ARGS["hdbscan"],
        min_cluster_size: Union[None, int] = 10,
    ) -> np.ndarray:
        try:
            from hdbscan import HDBSCAN
        except ModuleNotFoundError as e:
            raise ModuleNotFoundError(
                f"{e}\nInstall hdbscan\n \
                pip install -U relevanceai[hdbscan]"
            )
        self.logger.debug(f"{cluster_args}")
        hdbscan = HDBSCAN(min_cluster_size=min_cluster_size, **cluster_args).fit(
            vectors
        )
        cluster_labels = hdbscan.labels_

        return cluster_labels


class Cluster(BatchAPIClient, ClusterBase):
    def __init__(self, project, api_key):
        self.project = project
        self.api_key = api_key
        super().__init__(project, api_key)

    @staticmethod
    def _choose_k(vectors: np.ndarray):
        """ "
        Choose k clusters
        """
        # Partitioning methods
        # if check_type(self.cluster, CLUSTER_NUMERIC):
        """
        Scaled_inertia = inertia(k)/inertia(k=1) + (a * K)
        where a is penalty factor of num_clusters
        """
        return 10

    @staticmethod
    def cluster(
        vectors: np.ndarray,
        cluster: Union[CLUSTER, ClusterBase],
        cluster_args: Union[None, dict],
        k: Union[None, int] = None,
    ) -> np.ndarray:
        """
        Cluster vectors
        """
        if isinstance(cluster, str):
            if cluster_args is None:
                cluster_args = CLUSTER_DEFAULT_ARGS[cluster]
            if cluster in ["kmeans", "kmedoids"]:
                if (k is None and cluster_args is None) or (
                    "n_clusters" not in cluster_args.keys()
                ):
                    k = Cluster._choose_k(vectors)
                if cluster == "kmeans":
                    return KMeans(k=k, **cluster_args).fit_transform(vectors=vectors)
                elif cluster == "kmedoids":
                    raise NotImplementedError
                    # return KMedioids().fit_transform(vectors=vectors, cluster_args=cluster_args)
            elif cluster == "hdbscan":
                return HDBSCAN().fit_transform(
                    vectors=vectors, cluster_args=cluster_args
                )

        elif isinstance(cluster, ClusterBase):
            return cluster().fit_transform(vectors=vectors, cluster_args=cluster_args)
        raise ValueError("Not valid cluster input.")

    def kmeans_cluster(
        self,
        dataset_id: str,
        vector_fields: list,
        filters: List = [],
        k: Union[None, int] = 10,
        init: str = "k-means++",
        n_init: int = 10,
        max_iter: int = 300,
        tol: float = 1e-4,
        verbose: bool = True,
        random_state: Optional[int] = None,
        copy_x: bool = True,
        algorithm: str = "auto",
        alias: str = "default",
        cluster_field: str = "_cluster_",
        update_documents_chunksize: int = 50,
        overwrite: bool = False,
    ):
        """
        This function performs all the steps required for Kmeans clustering:
        1- Loads the data
        2- Clusters the data
        3- Updates the data with clustering info
        4- Adds the centroid to the hidden centroid collection

        Parameters
        ----------
        dataset_id : string
            name of the dataser
        vector_fields : list
            a list containing the vector field to be used for clustering
        filters : list
            a list to filter documents of the dataset,
        k : int
            K in Kmeans
        init : string
            "k-means++" -> Kmeans algorithm parameter
        n_init : int
            number of reinitialization for the kmeans algorithm
        max_iter : int
            max iteration in the kmeans algorithm
        tol : int
            tol in the kmeans algorithm
        verbose : bool
            True by default
        random_state = None
            None by default -> Kmeans algorithm parameter
        copy_x : bool
            True bydefault
        algorithm : string
            "auto" by default
        alias : string
            "default", string to be used in naming of the field showing the clustering results
        cluster_field: string
            "_cluster_", string to name the main cluster field
        overwrite : bool
            False by default, To overwite an existing clusering result

        Example
        -------------

        >>> client.vector_tools.cluster.kmeans_cluster(
            dataset_id="sample_dataset",
            vector_fields=["sample_1_vector_"] # Only 1 vector field is supported for now
        )
        """

        EXISTING_CLUSTER_MESSAGE = """Clustering results already exist"""

        if (
            ".".join([cluster_field, vector_fields[0], alias])
            in self.datasets.schema(dataset_id)
            and not overwrite
        ):
            raise ClusteringResultsAlreadyExistsError(EXISTING_CLUSTER_MESSAGE)

        # load the documents
        docs = self.get_all_documents(
            dataset_id=dataset_id, filters=filters, select_fields=vector_fields
        )

        # Cluster
        clusterer = KMeans(
            k=k,
            init=init,
            n_init=n_init,
            max_iter=max_iter,
            tol=tol,
            verbose=verbose,
            random_state=random_state,
            copy_x=copy_x,
            algorithm=algorithm,
        )
        clustered_docs = clusterer.fit_documents(
            vector_fields,
            docs,
            alias=alias,
            cluster_field=cluster_field,
            return_only_clusters=True,
        )

        # Updating the db
        try:
            results = self.update_documents(
                dataset_id, clustered_docs, chunksize=update_documents_chunksize
            )
        except Exception as e:
            self.logger.error(e)
        self.logger.info(results)

        # Update the centroid collection
        centers = clusterer.get_centroid_docs()
        try:
            results = self.services.cluster.centroids.insert(
                dataset_id=dataset_id,
                cluster_centers=centers,
                vector_field=vector_fields[0],
                alias=alias,
            )
        except Exception as e:
            self.logger.error(e)
        self.logger.info(results)
        return centers<|MERGE_RESOLUTION|>--- conflicted
+++ resolved
@@ -27,16 +27,9 @@
         self,
         vector_field: list,
         docs: list,
-<<<<<<< HEAD
         alias: str = "default",
         cluster_field: str = "_cluster_",
         return_only_clusters: bool = True,
-=======
-        alias: str="default",
-        cluster_field: str="_cluster_",
-        return_only_clusters: bool=True,
-        inplace: bool=True
->>>>>>> 6dcd161d
     ):
         """
         Train clustering algorithm on documents and then store the labels
@@ -86,15 +79,9 @@
         )
 
         if return_only_clusters:
-<<<<<<< HEAD
             return [
                 {"_id": d.get("_id"), cluster_field: d.get(cluster_field)} for d in docs
             ]
-=======
-            return [{"_id": d.get("_id"), cluster_field: d.get(cluster_field)}
-                for d in new_docs]
-
->>>>>>> 6dcd161d
         return docs
 
     def to_metadata(self):
