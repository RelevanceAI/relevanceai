--- conflicted
+++ resolved
@@ -358,15 +358,9 @@
         verbose: bool = True,
         random_state: Optional[int] = None,
         copy_x: bool = True,
-<<<<<<< HEAD
-        algorithm: str = "auto",
-        alias: str = "default",
-        cluster_field: str = "_cluster_",
-=======
         algorithm: str ="auto",
         alias: str = "kmeans",
         cluster_field: str="_cluster_",
->>>>>>> 64734fef
         update_documents_chunksize: int = 50,
         overwrite: bool = False,
     ):
@@ -418,20 +412,8 @@
             vector_fields=["sample_1_vector_"] # Only 1 vector field is supported for now
         )
         """
-
-<<<<<<< HEAD
-        EXISTING_CLUSTER_MESSAGE = """Clustering results already exist"""
-
-        if (
-            ".".join([cluster_field, vector_fields[0], alias])
-            in self.datasets.schema(dataset_id)
-            and not overwrite
-        ):
-            raise ClusteringResultsAlreadyExistsError(EXISTING_CLUSTER_MESSAGE)
-=======
         if '.'.join([cluster_field, vector_fields[0], alias+'_'+str(k)]) in self.datasets.schema(dataset_id) and not overwrite:
             raise ClusteringResultsAlreadyExistsError('.'.join([cluster_field, vector_fields[0], alias+'_'+str(k)]))
->>>>>>> 64734fef
 
         # load the documents
         docs = self.get_all_documents(
@@ -453,49 +435,23 @@
         clustered_docs = clusterer.fit_documents(
             vector_fields,
             docs,
-<<<<<<< HEAD
-            alias=alias,
-            cluster_field=cluster_field,
-            return_only_clusters=True,
-        )
-
-        # Updating the db
-        try:
-            results = self.update_documents(
-                dataset_id, clustered_docs, chunksize=update_documents_chunksize
-            )
-        except Exception as e:
-            self.logger.error(e)
-=======
+
             alias=alias+'_'+str(k),
             cluster_field=cluster_field, 
             return_only_clusters=True)
 
         # Updating the db
         results = self.update_documents(dataset_id, clustered_docs, chunksize = update_documents_chunksize)
->>>>>>> 64734fef
         self.logger.info(results)
 
         # Update the centroid collection
         centers = clusterer.get_centroid_docs()
-<<<<<<< HEAD
-        try:
-            results = self.services.cluster.centroids.insert(
-                dataset_id=dataset_id,
-                cluster_centers=centers,
-                vector_field=vector_fields[0],
-                alias=alias,
-            )
-        except Exception as e:
-            self.logger.error(e)
-=======
         results = self.services.cluster.centroids.insert(
             dataset_id = dataset_id,
             cluster_centers=centers,
             vector_field=vector_fields[0],
             alias= alias+'_'+str(k)
         )
->>>>>>> 64734fef
         self.logger.info(results)
 
         return centers
