# -*- coding: utf-8 -*-

from abc import abstractmethod
import numpy as np

from typing import List, Union, Dict, Any, Optional
from doc_utils import DocUtils
from joblib.memory import Memory

from relevanceai.api.client import BatchAPIClient
from relevanceai.logger import LoguruLogger
from relevanceai.vector_tools.constants import CLUSTER, CLUSTER_DEFAULT_ARGS
from relevanceai.errors import ClusteringResultsAlreadyExistsError
from relevanceai.vector_tools.cluster_evaluate import ClusterEvaluate


class ClusterBase(LoguruLogger, DocUtils):
    def __call__(self, *args, **kwargs):
        return self.fit_transform(*args, **kwargs)

    @abstractmethod
    def fit_transform(self, vectors):
        """ """
        raise NotImplementedError

    def _concat_vectors_from_list(self, list_of_vectors: list):
        """Concatenate 2 vectors together in a pairwise fashion"""
        return [np.concatenate(x) for x in list_of_vectors]

    def fit_documents(
        self,
        vector_fields: list,
        docs: list,
        alias: str = "default",
        cluster_field: str = "_cluster_",
        return_only_clusters: bool = True,
        inplace: bool = True,
    ):
        """
        Train clustering algorithm on documents and then store the labels
        inside the documents.

        Parameters
        -----------
        vector_field: list
            The vector field of the documents
        docs: list
            List of documents to run clustering on
        alias: str
            What the clusters can be called
        cluster_field: str
            What the cluster fields should be called
        return_only_clusters: bool
            If True, return only clusters, otherwise returns the original document
        inplace: bool
            If True, the documents are edited inplace otherwise, a copy is made first
        kwargs: dict
            Any other keyword argument will go directly into the clustering algorithm

        """
        self.vector_fields = vector_fields
        if len(vector_fields) == 1:
            # filtering out entries not containing the specified vector
            docs = list(filter(DocUtils.list_doc_fields, docs))
            vectors = self.get_field_across_documents(
                vector_fields[0], docs, missing_treatment="skip"
            )
        else:
            # In multifield clusering, we get all the vectors in each document
            # (skip if they are missing any of the vectors)
            # Then run clustering on the result
            docs = list(self.filter_docs_for_fields(vector_fields, docs))
            all_vectors = self.get_fields_across_documents(
                vector_fields, docs, missing_treatment="skip_if_any_missing"
            )
            # Store the vector field lengths to de-concatenate them later
            self._vector_field_length: dict = {}
            prev_vf = 0
            for i, vf in enumerate(self.vector_fields):
                self._vector_field_length[vf] = {}
                self._vector_field_length[vf]["start"] = prev_vf
                end_vf = prev_vf + len(all_vectors[0][i])
                self._vector_field_length[vf]["end"] = end_vf
                # Update the ending
                prev_vf = end_vf

            # Store the vector lengths
            vectors = self._concat_vectors_from_list(all_vectors)

        cluster_labels = self.fit_transform(vectors)

        # Label the clusters
        cluster_labels = self._label_clusters(cluster_labels)

        if isinstance(vector_fields, list):
            set_cluster_field = f"{cluster_field}.{'.'.join(vector_fields)}.{alias}"
        elif isinstance(vector_fields, str):
            set_cluster_field = f"{cluster_field}.{vector_fields}.{alias}"

        if inplace:
            self.set_field_across_documents(
                set_cluster_field,
                cluster_labels,
                docs,
            )
            if return_only_clusters:
                return [
                    {"_id": d.get("_id"), cluster_field: d.get(cluster_field)}
                    for d in docs
                ]
            return docs

        new_docs = docs.copy()

        self.set_field_across_documents(set_cluster_field, cluster_labels, new_docs)

        if return_only_clusters:
            return [
                {"_id": d.get("_id"), cluster_field: d.get(cluster_field)} for d in docs
            ]
        return docs

    def to_metadata(self):
        """You can also store the metadata of this clustering algorithm"""
        raise NotImplementedError

    @property
    def metadata(self):
        return self.to_metadata()

    def _label_cluster(self, label: Union[int, str]):
        if isinstance(label, (int, float)):
            return "Cluster-" + str(label)
        return str(label)

    def _label_clusters(self, labels):
        return [self._label_cluster(x) for x in labels]


class CentroidCluster(ClusterBase):
    def __call__(self, *args, **kwargs):
        return self.fit_transform(*args, **kwargs)

    @abstractmethod
    def fit_transform(self, vectors):
        raise NotImplementedError

    @abstractmethod
    def get_centers(self) -> Union[np.ndarray, List[list]]:
        """Get centers for the centroid-based clusters"""
        raise NotImplementedError

    def get_centroid_docs(self, centroid_vector_field_name="centroid_vector_") -> List:
        """Get the centroid documents to store.
        if single vector field returns this:
            {
                "_id": "document-id-1",
                "centroid_vector_": [0.23, 0.24, 0.23]
            }
        If multiple vector fields returns this:
        Returns multiple
        ```
        {
            "_id": "document-id-1",
            "blue_vector_": [0.12, 0.312, 0.42],
            "red_vector_": [0.23, 0.41, 0.3]
        }
        ```
        """
        self.centers = self.get_centers()
        if not hasattr(self, "vector_fields") or len(self.vector_fields) == 1:
            if isinstance(self.centers, np.ndarray):
                self.centers = self.centers.tolist()
            return [
                {
                    "_id": self._label_cluster(i),
                    centroid_vector_field_name: self.centers[i],
                }
                for i in range(len(self.centers))
            ]
        # For one or more vectors, separate out the vector fields
        # centroid documents are created using multiple vector fields
        centroid_docs = []
        for i, c in enumerate(self.centers):
            centroid_doc = {"_id": self._label_cluster(i)}
            for j, vf in enumerate(self.vector_fields):
                centroid_doc[vf] = self.centers[i][vf]
            centroid_docs.append(centroid_doc.copy())
        return centroid_docs


class DensityCluster(ClusterBase):
    def __call__(self, *args, **kwargs):
        return self.fit_transform(*args, **kwargs)

    def fit_transform(self, vectors):
        raise NotImplementedError


class MiniBatchKMeans(CentroidCluster):
    def __init__(
        self,
        k: Union[None, int] = 10,
        init: str = "k-means++",
        verbose: bool = False,
        compute_labels: bool = True,
        max_no_improvement: int = 2,
    ):
        """
        Kmeans Centroid Clustering

        Parameters
        ------------
        k: int
            The number of clusters
        init: str
            The optional parameter to be clustering
        verbose: bool
            If True, will print what is happening
        compute_labels: bool
            If True, computes the labels of the cluster
        max_no_improvement: int
            The maximum number of improvemnets
        """
        self.k = k
        self.init = init
        self.verbose = verbose
        self.compute_labels = compute_labels
        self.max_no_improvement = max_no_improvement

    def _init_model(self):
        from sklearn.cluster import MiniBatchKMeans

        self.km = MiniBatchKMeans(
            n_clusters=self.k,
            init=self.init,
            verbose=self.verbose,
            compute_labels=self.compute_labels,
            max_no_improvement=self.max_no_improvement,
        )
        return

    def fit_transform(self, vectors: Union[np.ndarray, List]):
        """
        Fit and transform transform the vectors
        """
        if not hasattr(self, "km"):
            self._init_model()
        self.km.fit(vectors)
        cluster_labels = self.km.labels_.tolist()
        # cluster_centroids = km.cluster_centers_
        return cluster_labels

    def get_centers(self):
        """Returns centroids of clusters"""
        if not hasattr(self, "vector_fields") or len(self.vector_fields) == 1:
            return [list(i) for i in self.km.cluster_centers_]

        # Returning for multiple vector fields
        cluster_centers = []
        for i, center in enumerate(self.km.cluster_centers_):
            cluster_center_doc = {}
            for j, vf in enumerate(self.vector_fields):
                deconcat_center = center[
                    self._vector_field_length[vf]["start"] : self._vector_field_length[
                        vf
                    ]["end"]
                ].tolist()
                cluster_center_doc[vf] = deconcat_center
            cluster_centers.append(cluster_center_doc.copy())
        return cluster_centers

    def to_metadata(self):
        """Editing the metadata of the function"""
        return {
            "k": self.k,
            "init": self.init,
            "verbose": self.verbose,
            "compute_labels": self.compute_labels,
            "max_no_improvement": self.max_no_improvement,
            "number_of_clusters": self.k,
        }


# class KMedoids(CentroidCluster):
#     def fit_transform(self,
#         vectors: np.ndarray,
#         cluster_args: Optional[Dict[Any, Any]] = CLUSTER_DEFAULT_ARGS['kmedoids'],
#         k: Union[None, int] = 10,
#     ) -> np.ndarray:
#         try:
#             from sklearn_extra.cluster import KMedoids
#         except ModuleNotFoundError as e:
#             raise ModuleNotFoundError(
#                 f"{e}\nInstall umap\n \
#                 pip install -U relevanceai[kmedoids]"
#             )
#         self.logger.debug(f"{cluster_args}")
#         km = KMedoids(n_clusters=k, **cluster_args).fit(vectors)
#         cluster_labels = km.labels_
#         # cluster_centroids = km.cluster_centers_
#         return cluster_labels


class KMeans(MiniBatchKMeans):
    def __init__(
        self,
        k=10,
        init="k-means++",
        n_init=10,
        max_iter=300,
        tol=1e-4,
        verbose=0,
        random_state=None,
        copy_x=True,
        algorithm="auto",
    ):
        self.init = init
        self.n_init = n_init
        self.max_iter = max_iter
        self.tol = tol
        self.verbose = verbose
        self.random_state = random_state
        self.copy_x = copy_x
        self.algorithm = algorithm
        self.n_clusters = k

    def _init_model(self):
        from sklearn.cluster import KMeans

        self.km = KMeans(
            n_clusters=self.n_clusters,
            init=self.init,
            verbose=self.verbose,
            max_iter=self.max_iter,
            tol=self.tol,
            random_state=self.random_state,
            copy_x=self.copy_x,
            algorithm=self.algorithm,
        )
        return

    def to_metadata(self):
        """Editing the metadata of the function"""
        return {
            "n_clusters": self.n_clusters,
            "init": self.init,
            "max_iter": self.max_iter,
            "tol": self.tol,
            "random_state": self.random_state,
            "copy_x": self.copy_x,
            "algorithm": self.algorithm,
        }


class HDBSCANClusterer(DensityCluster):
    def __init__(
        self,
        algorithm: str = "best",
        alpha: float = 1.0,
        approx_min_span_tree: bool = True,
        gen_min_span_tree: bool = False,
        leaf_size: int = 40,
        memory=Memory(cachedir=None),
        metric: str = "euclidean",
        min_samples: int = None,
        p: float = None,
        min_cluster_size: Union[None, int] = 10,
    ):
        self.algorithm = algorithm
        self.alpha = alpha
        self.approx_min_span_tree = approx_min_span_tree
        self.gen_min_span_tree = gen_min_span_tree
        self.leaf_size = leaf_size
        self.memory = memory
        self.metric = metric
        self.min_samples = min_samples
        self.p = p
        self.min_cluster_size = min_cluster_size

    def fit_transform(
        self,
        vectors: np.ndarray,
    ) -> np.ndarray:
        try:
            from hdbscan import HDBSCAN
        except ModuleNotFoundError as e:
            raise ModuleNotFoundError(
                f"{e}\nInstall hdbscan\n \
                pip install -U relevanceai[hdbscan]"
            )
        hdbscan = HDBSCAN(
            min_cluster_size=self.min_cluster_size,
            algorithm=self.algorithm,
            approx_min_span_tree=self.approx_min_span_tree,
            gen_min_span_tree=self.gen_min_span_tree,
            leaf_size=self.leaf_size,
            memory=self.memory,
            metric=self.metric,
            min_samples=self.min_samples,
            p=self.p,
        ).fit(vectors)
        cluster_labels = hdbscan.labels_
        return cluster_labels


class Cluster(ClusterEvaluate, BatchAPIClient, ClusterBase):
    def __init__(self, project, api_key):
        self.project = project
        self.api_key = api_key
        super().__init__(project, api_key)

    @staticmethod
    def _choose_k(vectors: np.ndarray):
        """ "
        Choose k clusters
        """
        # Partitioning methods
        # if check_type(self.cluster, CLUSTER_NUMERIC):
        """
        Scaled_inertia = inertia(k)/inertia(k=1) + (a * K)
        where a is penalty factor of num_clusters
        """
        return 10

    @staticmethod
    def cluster(
        vectors: np.ndarray,
        cluster: Union[CLUSTER, ClusterBase],
        cluster_args: Dict = {},
        k: Union[None, int] = None,
    ) -> np.ndarray:
        """
        Cluster vectors
        """
        if isinstance(cluster, str):
            if cluster_args == {}:
                cluster_args = CLUSTER_DEFAULT_ARGS[cluster]
            if cluster in ["kmeans", "kmedoids"]:
                if k is None and cluster_args is None:
                    k = Cluster._choose_k(vectors)
                if cluster == "kmeans":
                    return KMeans(k=k, **cluster_args).fit_transform(vectors=vectors)
                elif cluster == "kmedoids":
                    raise NotImplementedError
            elif cluster == "hdbscan":
                return HDBSCANClusterer(**cluster_args).fit_transform(vectors=vectors)
        elif isinstance(cluster, ClusterBase):
            return cluster().fit_transform(vectors=vectors, cluster_args=cluster_args)
        raise ValueError("Not valid cluster input.")

    def kmeans_cluster(
        self,
        dataset_id: str,
        vector_fields: list,
        filters: List = [],
        k: Union[None, int] = 10,
        init: str = "k-means++",
        n_init: int = 10,
        max_iter: int = 300,
        tol: float = 1e-4,
        verbose: bool = True,
        random_state: Optional[int] = None,
        copy_x: bool = True,
        algorithm: str = "auto",
        alias: str = None,
        cluster_field: str = "_cluster_",
        update_documents_chunksize: int = 50,
        overwrite: bool = False,
        page_size: int = 1,
    ):
        """
        This function performs all the steps required for Kmeans clustering:
        1- Loads the data
        2- Clusters the data
        3- Updates the data with clustering info
        4- Adds the centroid to the hidden centroid collection

        Parameters
        ----------
        dataset_id : string
            name of the dataser
        vector_fields : list
            a list containing the vector field to be used for clustering
        filters : list
            a list to filter documents of the dataset,
        k : int
            K in Kmeans
        init : string
            "k-means++" -> Kmeans algorithm parameter
        n_init : int
            number of reinitialization for the kmeans algorithm
        max_iter : int
            max iteration in the kmeans algorithm
        tol : int
            tol in the kmeans algorithm
        verbose : bool
            True by default
        random_state = None
            None by default -> Kmeans algorithm parameter
        copy_x : bool
            True bydefault
        algorithm : string
            "auto" by default
        alias : string
            "kmeans", string to be used in naming of the field showing the clustering results
        cluster_field: string
            "_cluster_", string to name the main cluster field
        overwrite : bool
            False by default, To overwite an existing clusering result

        Example
        -------------

        >>> client.vector_tools.cluster.kmeans_cluster(
            dataset_id="sample_dataset",
            vector_fields=vector_fields
        )
        """

        if alias is None:
            alias = "kmeans_" + str(k)

        EXPECTED_CLUSTER_OUTFIELD = ".".join([cluster_field, vector_fields[0], alias])
        if (
            EXPECTED_CLUSTER_OUTFIELD in self.datasets.schema(dataset_id)
            and not overwrite
        ):
            raise ClusteringResultsAlreadyExistsError(EXPECTED_CLUSTER_OUTFIELD)

        filters = filters + [
            {
                "field": vector_fields[0],
                "filter_type": "exists",
                "condition": ">=",
                "condition_value": " ",
            }
        ]
        # load the documents
        self.logger.warning(
            "Retrieving documents... This can take a while if the dataset is large."
        )
        docs = self.get_all_documents(
            dataset_id=dataset_id, filters=filters, select_fields=vector_fields
        )

        # Cluster
        clusterer = KMeans(
            k=k,
            init=init,
            n_init=n_init,
            max_iter=max_iter,
            tol=tol,
            verbose=verbose,
            random_state=random_state,
            copy_x=copy_x,
            algorithm=algorithm,
        )
        clustered_docs = clusterer.fit_documents(
            vector_fields,
            docs,
            alias=alias,
            cluster_field=cluster_field,
            return_only_clusters=True,
            inplace=False,
        )

        # Updating the db
        results = self.update_documents(
            dataset_id, clustered_docs, chunksize=update_documents_chunksize
        )
        self.logger.info(results)

        # Update the centroid collection
        centers = clusterer.get_centroid_docs()

        # Change centroids insertion
        results = self.services.cluster.centroids.insert(
            dataset_id=dataset_id,
            cluster_centers=centers,
            vector_fields=vector_fields,
            alias=alias,
        )
        self.logger.info(results)
<<<<<<< HEAD
        print(f"Finished clustering. The cluster alias is `{alias}`.")

        self.services.cluster.centroids.list_closest_to_center(
            dataset_id,
            vector_fields=vector_fields,
            alias=alias,
            centroid_vector_fields=vector_fields,
=======
        self.logger.info(f"Finished clustering. The cluster alias is `{alias}`.")
        self.services.cluster.centroids.list_closest_to_center(
            dataset_id, vector_fields=vector_fields, alias=alias, page_size=page_size
>>>>>>> 998d3fd7
        )

    def hdbscan_cluster(
        self,
        dataset_id: str,
        vector_fields: list,
        filters: List = [],
        algorithm: str = "best",
        alpha: float = 1.0,
        approx_min_span_tree: bool = True,
        gen_min_span_tree: bool = False,
        leaf_size: int = 40,
        memory=Memory(cachedir=None),
        metric: str = "euclidean",
        min_samples=None,
        p=None,
        min_cluster_size: Union[None, int] = 10,
        alias: str = "hdbscan",
        cluster_field: str = "_cluster_",
        update_documents_chunksize: int = 50,
        overwrite: bool = False,
    ):
        """
        This function performs all the steps required for hdbscan clustering:
        1- Loads the data
        2- Clusters the data
        3- Updates the data with clustering info
        4- Adds the centroid to the hidden centroid collection

        Parameters
        ----------
        dataset_id : string
            name of the dataser
        vector_fields : list
            a list containing the vector field to be used for clustering
        filters : list
            a list to filter documents of the dataset
        algorithm : str
            hdbscan configuration parameter default to "best"
        alpha: float
            hdbscan configuration parameter default to 1.0
        approx_min_span_tree: bool
            hdbscan configuration parameter default to True
        gen_min_span_tree: bool
            hdbscan configuration parameter default to False
        leaf_size: int
            hdbscan configuration parameter default to 40
        memory = Memory(cachedir=None)
            hdbscan configuration parameter on memory management
        metric: str = "euclidean"
            hdbscan configuration parameter default to "euclidean"
        min_samples = None
            hdbscan configuration parameter default to None
        p = None
            hdbscan configuration parameter default to None
        min_cluster_size:
            minimum cluster size, 10 by default
        alias : string
            "hdbscan", string to be used in naming of the field showing the clustering results
        cluster_field: string
            "_cluster_", string to name the main cluster field
        overwrite : bool
            False by default, To overwite an existing clusering result

        Example
        -------------

        >>> client.vector_tools.cluster.hdbscan_cluster(
            dataset_id="sample_dataset",
            vector_fields=["sample_1_vector_"] # Only 1 vector field is supported for now
        )
        """

        if (
            ".".join([cluster_field, vector_fields[0], alias])
            in self.datasets.schema(dataset_id)
            and not overwrite
        ):
            raise ClusteringResultsAlreadyExistsError(
                ".".join([cluster_field, vector_fields[0], alias])
            )
        # load the documents
        docs = self.get_all_documents(
            dataset_id=dataset_id, filters=filters, select_fields=vector_fields
        )

        # get vectors
        if len(vector_fields) > 1:
            raise ValueError(
                "We currently do not support more than 1 vector field yet. This will be supported in the future."
            )

        # Cluster
        clusterer = HDBSCANClusterer(
            algorithm=algorithm,
            alpha=alpha,
            approx_min_span_tree=approx_min_span_tree,
            gen_min_span_tree=gen_min_span_tree,
            leaf_size=leaf_size,
            memory=memory,
            metric=metric,
            min_samples=min_samples,
            p=p,
            min_cluster_size=min_cluster_size,
        )
        clustered_docs = clusterer.fit_documents(
            vector_fields, docs, alias=alias, return_only_clusters=True
        )

        # Updating the db
        # formatted_clustered_docs = [
        #     {cluster_field:{vector_fields[0]:{alias:res}},
        #     '_id':docs[i]['_id']}
        #     for i,res in enumerate(clustered_docs)]
        results = self.update_documents(
            dataset_id, clustered_docs, chunksize=update_documents_chunksize
        )
        self.logger.info(results)
        return clustered_docs<|MERGE_RESOLUTION|>--- conflicted
+++ resolved
@@ -582,19 +582,11 @@
             alias=alias,
         )
         self.logger.info(results)
-<<<<<<< HEAD
+        # Not logged because the cluster alias is really important if auto generated.
         print(f"Finished clustering. The cluster alias is `{alias}`.")
-
         self.services.cluster.centroids.list_closest_to_center(
-            dataset_id,
-            vector_fields=vector_fields,
-            alias=alias,
+            dataset_id, vector_fields=vector_fields, alias=alias, page_size=page_size,
             centroid_vector_fields=vector_fields,
-=======
-        self.logger.info(f"Finished clustering. The cluster alias is `{alias}`.")
-        self.services.cluster.centroids.list_closest_to_center(
-            dataset_id, vector_fields=vector_fields, alias=alias, page_size=page_size
->>>>>>> 998d3fd7
         )
 
     def hdbscan_cluster(
