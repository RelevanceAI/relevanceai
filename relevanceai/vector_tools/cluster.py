--- conflicted
+++ resolved
@@ -153,18 +153,11 @@
         """Get centers for the centroid-based clusters"""
         raise NotImplementedError
 
-<<<<<<< HEAD
     def get_centroid_documents(
         self, centroid_vector_field_name="centroid_vector_"
     ) -> List:
         """Get the centroid documents to store.
         if single vector field returns this:
-=======
-    def get_centroid_docs(self, centroid_vector_field_name="centroid_vector_") -> List:
-        """
-        Get the centroid documents to store.
-        If single vector field returns this:
->>>>>>> 83af2bc1
             {
                 "_id": "document-id-1",
                 "centroid_vector_": [0.23, 0.24, 0.23]
@@ -584,13 +577,9 @@
         self.logger.info(results)
 
         # Update the centroid collection
-<<<<<<< HEAD
-        centers = clusterer.get_centroid_documents()
-=======
         clusterer.vector_fields = vector_fields
         if len(vector_fields) == 1:
-            centers = clusterer.get_centroid_docs(vector_fields[0])
->>>>>>> 83af2bc1
+            centers = clusterer.get_centroid_documents(vector_fields[0])
 
         # Change centroids insertion
         results = self.services.cluster.centroids.insert(
