from collections import Counter
from sklearn.metrics import (
    silhouette_score,
    adjusted_rand_score,
    completeness_score,
    homogeneity_score,
)
import pandas as pd
import plotly.graph_objs as go
import numpy as np

from relevanceai.vector_tools.dim_reduction import DimReduction
from relevanceai.base import _Base
from relevanceai.api.client import BatchAPIClient
from doc_utils import DocUtils
from typing import Optional, Dict

SILHOUETTE_INFO = """
Good clusters have clusters which are highly seperated and elements within which are highly cohesive. <br/>
<b>Silohuette Score</b> is a metric from <b>-1 to 1</b> that calculates the average cohesion and seperation of each element, with <b>1</b> being clustered perfectly, <b>0</b> being indifferent and <b>-1</b> being clustered the wrong way"""

RAND_INFO = """Good clusters have elements, which, when paired, belong to the same cluster label and same ground truth label. <br/>
<b>Rand Index</b> is a metric from <b>0 to 1</b> that represents the percentage of element pairs that have a matching cluster and ground truth labels with <b>1</b> matching perfect and <b>0</b> matching randomly. <br/> <i>Note: This measure is adjusted for randomness so does not equal the exact numerical percentage.</i>"""

HOMOGENEITY_INFO = """Good clusters only have elements from the same ground truth within the same cluster<br/>
<b>Homogeneity</b> is a metric from <b>0 to 1</b> that represents whether clusters contain only elements in the same ground truth with <b>1</b> being perfect and <b>0</b> being absolutely incorrect."""

COMPLETENESS_INFO = """Good clusters have all elements from the same ground truth within the same cluster <br/>
<b>Completeness</b> is a metric from <b>0 to 1</b> that represents whether clusters contain all elements in the same ground truth with <b>1</b> being perfect and <b>0</b> being absolutely incorrect."""

METRIC_DESCRIPTION = {
    "Silhouette Score": SILHOUETTE_INFO,
    "Rand Score": RAND_INFO,
    "Homogeneity": HOMOGENEITY_INFO,
    "Completeness": COMPLETENESS_INFO,
}


def sort_dict(dict, reverse: bool = True, cut_off=0):
    return {
        k: v
        for k, v in sorted(dict.items(), reverse=reverse, key=lambda item: item[1])
        if v > cut_off
    }


class ClusterEvaluate(BatchAPIClient, _Base, DocUtils):
    def __init__(self, project, api_key):
        self.project = project
        self.api_key = api_key
        super().__init__(project, api_key)

    def plot(
        self,
        dataset_id: str,
        vector_field: str,
        cluster_alias: str,
        ground_truth_field: str = None,
        description_fields: list = [],
        marker_size: int = 5,
    ):

        """
        Plot the vectors in a collection to compare performance of cluster labels, optionally, against ground truth labels

        Parameters
        ----------
        dataset_id : string
            Unique name of dataset
        vector_field: string
            The vector field that was clustered upon
        cluster_alias: string
            The alias of the clustered labels
        ground_truth_field: string
            The field to use as ground truth
        description_fields : list
            List of fields to use as additional labels on plot
        marker_size: int
            Size of scatterplot marker
        """

        (
            vectors,
            cluster_labels,
            ground_truth,
            vector_description,
        ) = self._get_cluster_documents(
            dataset_id=dataset_id,
            vector_field=vector_field,
            cluster_alias=cluster_alias,
            ground_truth_field=ground_truth_field,
            description_fields=description_fields,
        )
        self.plot_from_documents(
            vectors=vectors,
            cluster_labels=cluster_labels,
            ground_truth=ground_truth,
            vector_description=vector_description,
            marker_size=marker_size,
        )
        return

    def metrics(
        self,
        dataset_id: str,
        vector_field: str,
        cluster_alias: str,
        ground_truth_field: str = None,
    ):

        """
        Determine the performance of clusters through the Silhouette Score, and optionally against ground truth labels through Rand Index, Homogeneity and Completeness

        Parameters
        ----------
        dataset_id : string
            Unique name of dataset
        vector_field: string
            The vector field that was clustered upon
        cluster_alias: string
            The alias of the clustered labels
        ground_truth_field: string
            The field to use as ground truth
        """

        (
            vectors,
            cluster_labels,
            ground_truth,
            vector_description,
        ) = self._get_cluster_documents(
            dataset_id=dataset_id,
            vector_field=vector_field,
            cluster_alias=cluster_alias,
            ground_truth_field=ground_truth_field,
        )
<<<<<<< HEAD
        return self.metrics_from_documents(
=======

        return self.metrics_from_docs(
>>>>>>> 83af2bc1
            vectors=vectors, cluster_labels=cluster_labels, ground_truth=ground_truth
        )

    def distribution(
        self,
        dataset_id: str,
        vector_field: str,
        cluster_alias: str,
        ground_truth_field: str = None,
        transpose=False,
    ):

        """
        Determine the distribution of clusters, optionally against the ground truth

        Parameters
        ----------
        dataset_id : string
            Unique name of dataset
        vector_field: string
            The vector field that was clustered upon
        cluster_alias: string
            The alias of the clustered labels
        ground_truth_field: string
            The field to use as ground truth
        transpose: bool
            Whether to transpose cluster and ground truth perspectives

        """

        (
            vectors,
            cluster_labels,
            ground_truth,
            vector_description,
        ) = self._get_cluster_documents(
            dataset_id=dataset_id,
            vector_field=vector_field,
            cluster_alias=cluster_alias,
            ground_truth_field=ground_truth_field,
            get_vectors=False,
        )

        if ground_truth_field:
            if transpose:
                return self.label_joint_distribution_from_documents(
                    cluster_labels, ground_truth
                )
            else:
                return self.label_joint_distribution_from_documents(
                    ground_truth, cluster_labels
                )

        else:
            return self.label_distribution_from_documents(cluster_labels)

    def _get_cluster_documents(
        self,
        dataset_id: str,
        vector_field: str,
        cluster_alias: str,
        ground_truth_field: str = None,
        description_fields: list = [],
        get_vectors=True,
    ):

        """
        Return vectors, cluster labels, ground truth labels and other fields
        """

        cluster_field = f"_cluster_.{vector_field}.{cluster_alias}"

        if ground_truth_field:
            ground_truth_select_field = [ground_truth_field]
        else:
            ground_truth_select_field = []

        if get_vectors:
            vector_select_field = [vector_field]
        else:
            vector_select_field = []

        documents = self.get_all_documents(
            dataset_id,
            chunk_size=1000,
            select_fields=["_id", cluster_field]
            + vector_select_field
            + ground_truth_select_field
            + description_fields,
            filters=[
                {
                    "field": cluster_field,
                    "filter_type": "exists",
                    "condition": "==",
                    "condition_value": "",
                }
            ],
        )

        # Get cluster labels
        cluster_labels = self.get_field_across_documents(cluster_field, documents)

        # Get vectors
        if get_vectors:
            vectors = self.get_field_across_documents(vector_field, documents)
        else:
            vectors = None

        # Get ground truth
        if ground_truth_field:
            ground_truth = self.get_field_across_documents(
                ground_truth_field, documents
            )
        else:
            ground_truth = None

        # Get vector description
        if len(description_fields) > 0:
            vector_description: Optional[Dict] = {
                field: self.get_field_across_documents(field, documents)
                for field in description_fields
            }
        else:
            vector_description = None

        return vectors, cluster_labels, ground_truth, vector_description

    @staticmethod
    def plot_from_documents(
        vectors: list,
        cluster_labels: list,
        ground_truth: list = None,
        vector_description: dict = None,
        marker_size: int = 5,
    ):

        """
        Plot the vectors in a collection to compare performance of cluster labels, optionally, against ground truth labels

        Parameters
        ----------
        vectors : list
            List of vectors which were clustered upon
        cluster_labels: list
            List of cluster labels corresponding to the vectors
        ground_truth: list
            List of ground truth labels for the vectors
        vector_description : dict
            Dictionary of fields and their values to describe the vectors
        marker_size: int
            Size of scatterplot marker
        """

        vector_dr = DimReduction.dim_reduce(
            vectors=np.array(vectors), dr="pca", dr_args=None, dims=3
        )
        embedding_df = pd.DataFrame(
            {"x": vector_dr[:, 0], "y": vector_dr[:, 1], "z": vector_dr[:, 2]}
        )

        embedding_df = pd.concat(
            [
                embedding_df,
                pd.DataFrame([{"Predicted Cluster": i} for i in cluster_labels]),
            ],
            axis=1,
        )
        hover_label = ["Predicted Cluster"]

        if ground_truth:
            embedding_df = pd.concat(
                [
                    embedding_df,
                    pd.DataFrame([{"Ground Truth": i} for i in ground_truth]),
                ],
                axis=1,
            )
            hover_label += ["Ground Truth"]

        if vector_description:
            for k, v in vector_description.items():
                embedding_df = pd.concat(
                    [embedding_df, pd.DataFrame([{k: i} for i in v])], axis=1
                )
                hover_label += [k]

        # Plot Cluster
        cluster_data = []
        cluster_groups = embedding_df.groupby("Predicted Cluster")
        for idx, val in cluster_groups:
            cluster_data.append(
                ClusterEvaluate._generate_plot(val, hover_label, marker_size)
            )

        cluster_fig = go.Figure(
            data=cluster_data, layout=ClusterEvaluate._generate_layout()
        )
        cluster_fig.update_layout(title={"text": "Cluster", "font": {"size": 30}})
        cluster_fig.show()

        # Plot Ground Truth
        if ground_truth:
            ground_truth_data = []
            ground_truth_groups = embedding_df.groupby("Ground Truth")
            for idx, val in ground_truth_groups:
                ground_truth_data.append(
                    ClusterEvaluate._generate_plot(val, hover_label, marker_size)
                )

            ground_truth_fig = go.Figure(
                data=ground_truth_data, layout=ClusterEvaluate._generate_layout()
            )
            ground_truth_fig.update_layout(
                title={"text": "Ground Truth", "font": {"size": 30}}
            )
            ground_truth_fig.show()

        return

    @staticmethod
    def metrics_from_documents(vectors, cluster_labels, ground_truth=None):
        """
        Determine the performance of clusters through the Silhouette Score, and optionally against ground truth labels through Rand Index, Homogeneity and Completeness

        Parameters
        ----------
        vectors : list
            List of vectors which were clustered upon
        cluster_labels: list
            List of cluster labels corresponding to the vectors
        ground_truth: list
            List of ground truth labels for the vectors
        """
        metrics_list = []
        metrics_list.append(
            {
                "Metric": "Silhouette Score",
                "Value": ClusterEvaluate.silhouette_score(vectors, cluster_labels),
                "Description": METRIC_DESCRIPTION["Silhouette Score"],
            }
        )
        if ground_truth:
            metrics_list.append(
                {
                    "Metric": "Rand Score",
                    "Value": ClusterEvaluate.adjusted_rand_score(
                        ground_truth, cluster_labels
                    ),
                    "Description": METRIC_DESCRIPTION["Rand Score"],
                }
            )
            metrics_list.append(
                {
                    "Metric": "Homogeneity",
                    "Value": ClusterEvaluate.homogeneity_score(
                        ground_truth, cluster_labels
                    ),
                    "Description": METRIC_DESCRIPTION["Homogeneity"],
                }
            )
            metrics_list.append(
                {
                    "Metric": "Completeness",
                    "Value": ClusterEvaluate.completeness_score(
                        ground_truth, cluster_labels
                    ),
                    "Description": METRIC_DESCRIPTION["Completeness"],
                }
            )
        return metrics_list

    @staticmethod
    def label_distribution_from_documents(label):
        """
        Determine the distribution of a label

        Parameters
        ----------
        label : list
            List of labels
        """

        label_sparsity = Counter(label)
        return dict(label_sparsity)

    @staticmethod
    def label_joint_distribution_from_documents(label_1, label_2):
        """
        Determine the distribution of a label against another label

        Parameters
        ----------
        label_1 : list
            List of labels
        label_2 : list
            List of labels
        """
        cluster_matches = {}
        for i in list(set(label_1)):
            matches = [j == i for j in label_1]
            result = [label for label, match in zip(label_2, matches) if match == True]
            cluster_matches[i] = result

        label_distribution = {
            k: {i: len([j for j in v if j == i]) / len(v) for i in list(set(label_2))}
            for k, v in cluster_matches.items()
        }

        label_distribution = {k: sort_dict(v) for k, v in label_distribution.items()}

        return label_distribution

    @staticmethod
    def silhouette_score(vectors, cluster_labels):
        return silhouette_score(vectors, cluster_labels)

    @staticmethod
    def adjusted_rand_score(ground_truth, cluster_labels):
        return adjusted_rand_score(ground_truth, cluster_labels)

    @staticmethod
    def completeness_score(ground_truth, cluster_labels):
        return completeness_score(ground_truth, cluster_labels)

    @staticmethod
    def homogeneity_score(ground_truth, cluster_labels):
        return homogeneity_score(ground_truth, cluster_labels)

    @staticmethod
    def _generate_layout():
        axes_3d = {
            "title": "",
            "backgroundcolor": "#ffffff",
            "showgrid": False,
            "showticklabels": False,
        }

        layout = go.Layout(
            scene={"xaxis": axes_3d, "yaxis": axes_3d, "zaxis": axes_3d},
            plot_bgcolor="#FFF",
        )
        return layout

    @staticmethod
    def _generate_plot(df, hover_label, marker_size):
        custom_data = df[hover_label]
        custom_data_hover = [
            f"{c}: %{{customdata[{i}]}}" for i, c in enumerate(hover_label)
        ]
        coord_info = "X: %{x}   Y: %{y}   Z: %{z}"
        hovertemplate = (
            "<br>".join(
                [
                    coord_info,
                ]
                + custom_data_hover
            )
            + "<extra></extra>"
        )
        scatter_args = {
            "x": df["x"],
            "y": df["y"],
            "z": df["z"],
            "showlegend": False,
            "mode": "markers",
            "marker": {"size": marker_size, "symbol": "circle", "opacity": 0.75},
            "customdata": custom_data,
            "hovertemplate": hovertemplate,
        }

        scatter = go.Scatter3d(**scatter_args)
        return scatter<|MERGE_RESOLUTION|>--- conflicted
+++ resolved
@@ -134,12 +134,7 @@
             cluster_alias=cluster_alias,
             ground_truth_field=ground_truth_field,
         )
-<<<<<<< HEAD
         return self.metrics_from_documents(
-=======
-
-        return self.metrics_from_docs(
->>>>>>> 83af2bc1
             vectors=vectors, cluster_labels=cluster_labels, ground_truth=ground_truth
         )
 
