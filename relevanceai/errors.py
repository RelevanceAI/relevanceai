--- conflicted
+++ resolved
@@ -15,11 +15,6 @@
 
 
 class ClusteringResultsAlreadyExistsError(RelevanceAIError):
-<<<<<<< HEAD
-    """Error is raised when the clustering dataset already exists"""
-
-    pass
-=======
     """Exception raised for existing clustering results
 
     Attributes:
@@ -32,5 +27,4 @@
         super().__init__(self.message)
 
     def __str__(self):
-        return (self.message%(self.field_name))
->>>>>>> 64734fef
+        return (self.message%(self.field_name))