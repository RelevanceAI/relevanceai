--- conflicted
+++ resolved
@@ -96,6 +96,449 @@
         }
         return dtypes
 
+    def _get_schema(self):
+        # stores schema in memory to save users API usage/reloading
+        if hasattr(self, "_schema"):
+            return self._schema
+        self._schema = self.datasets.schema(self.dataset_id)
+        return self._schema
+
+    def info(self, dtype_count: bool = False) -> pd.DataFrame:
+        """
+        Return a dictionary that contains information about the Dataset
+        including the index dtype and columns and non-null values.
+
+        Parameters
+        -----------
+        dtype_count: bool
+            If dtype_count is True, prints a value_counts of the data type
+
+
+        Returns
+        ---------
+        pd.DataFrame
+            a pandas dataframe of information
+
+        Example
+        ---------------
+        .. code-block::
+
+            from relevanceai import Client
+
+            client = Client()
+
+            dataset_id = "sample_dataset_id"
+            df = client.Dataset(dataset_id)
+            df.info()
+        """
+        health: dict = self.datasets.monitor.health(self.dataset_id)
+        schema: dict = self._get_schema()
+        info_json = [
+            {
+                "Column": column,
+                "Dtype": schema[column],
+            }
+            if column not in health
+            else {
+                "Column": column,
+                "Non-Null Count": health[column]["missing"],
+                "Dtype": schema[column],
+            }
+            for column in schema
+        ]
+
+        info_df = pd.DataFrame(info_json)
+        if dtype_count:
+            dtypes_info = self._get_dtype_count(schema)
+            print(dtypes_info)
+        return info_df
+
+    def head(
+        self, n: int = 5, raw_json: bool = False, **kw
+    ) -> Union[dict, pd.DataFrame]:
+        """
+        Return the first `n` rows.
+        returns the first `n` rows of your dataset.
+        It is useful for quickly testing if your object
+        has the right type of data in it.
+
+        Parameters
+        ----------
+        n : int, default 5
+            Number of rows to select.
+        raw_json: bool
+            If True, returns raw JSON and not Pandas Dataframe
+        kw:
+            Additional arguments to feed into show_json
+
+        Returns
+        -------
+        Pandas DataFrame or Dict, depending on args
+            The first 'n' rows of the caller object.
+
+        Example
+        ---------
+        .. code-block::
+
+            from relevanceai import Client
+
+            client = Client()
+
+            df = client.Dataset("sample_dataset_id", image_fields=["image_url])
+
+            df.head()
+        """
+        head_documents = self.get_documents(
+            number_of_documents=n,
+        )
+        if raw_json:
+            return head_documents
+        else:
+            try:
+                return self._show_json(head_documents, **kw)
+            except Exception as e:
+                warnings.warn(
+                    "Displaying using Pandas. To get image functionality please install RelevanceAI[notebook]. "
+                    + str(e)
+                )
+                return pd.json_normalize(head_documents).head(n=n)
+
+    def _show_json(self, documents, **kw):
+        from jsonshower import show_json
+
+        if not self.text_fields:
+            text_fields = pd.json_normalize(documents).columns.tolist()
+        else:
+            text_fields = self.text_fields
+        return show_json(
+            documents,
+            image_fields=self.image_fields,
+            audio_fields=self.audio_fields,
+            highlight_fields=self.highlight_fields,
+            text_fields=text_fields,
+            **kw,
+        )
+
+    def _repr_html_(self):
+        documents = self.get_documents()
+        documents = [
+            {
+                "_id": document["_id"],
+                "insert_date_": document["insert_date_"],
+                **document,
+            }
+            for document in documents
+        ]
+        try:
+            return self._show_json(documents, return_html=True)
+        except Exception as e:
+            warnings.warn(
+                "Displaying using pandas. To get image functionality please install RelevanceAI[notebook]. "
+                + str(e)
+            )
+            return pd.json_normalize(documents).set_index("_id")._repr_html_()
+
+    def sample(
+        self,
+        n: int = 1,
+        frac: float = None,
+        filters: list = [],
+        random_state: int = 0,
+        select_fields: list = [],
+        include_vector: bool = True,
+        output_format: str = "json",
+    ):
+
+        """
+        Return a random sample of items from a dataset.
+
+        Parameters
+        ----------
+        n : int
+            Number of items to return. Cannot be used with frac.
+        frac: float
+            Fraction of items to return. Cannot be used with n.
+        filters: list
+            Query for filtering the search results
+        random_state: int
+            Random Seed for retrieving random documents.
+        select_fields: list
+            Fields to include in the search results, empty array/list means all fields.
+
+        Example
+        ---------
+
+        .. code-block::
+
+            from relevanceai import Client
+            client = Client()
+            df = client.Dataset("sample_dataset_id", image_fields=["image_url])
+            df.sample()
+        """
+        if not select_fields and self.fields:
+            select_fields = self.fields
+
+        if frac and n:
+            raise ValueError("Only one of n or frac can be provided")
+
+        if frac:
+            if frac > 1 or frac < 0:
+                raise ValueError("Fraction must be between 0 and 1")
+            n = math.ceil(
+                self.get_number_of_documents(self.dataset_id, filters=filters) * frac
+            )
+
+        documents = self.datasets.documents.get_where(
+            dataset_id=self.dataset_id,
+            filters=filters,
+            page_size=n,
+            random_state=random_state,
+            is_random=True,
+            select_fields=select_fields,
+            include_vector=include_vector,
+        )["documents"]
+        if output_format == "json":
+            return documents
+        elif output_format == "pandas":
+            return pd.DataFrame.from_dict(documents, orient="records")
+
+    def get_all_documents(
+        self,
+        chunksize: int = 1000,
+        filters: List = [],
+        sort: List = [],
+        select_fields: List = [],
+        include_vector: bool = True,
+        show_progress_bar: bool = True,
+    ):
+
+        """
+        Retrieve all documents with filters. Filter is used to retrieve documents that match the conditions set in a filter query. This is used in advance search to filter the documents that are searched. For more details see documents.get_where.
+
+        Parameters
+        ------------
+        chunksize: list
+            Number of documents to retrieve per retrieval
+        include_vector: bool
+            Include vectors in the search results
+        sort: list
+            Fields to sort by. For each field, sort by descending or ascending. If you are using descending by datetime, it will get the most recent ones.
+        filters: list
+            Query for filtering the search results
+        select_fields : list
+            Fields to include in the search results, empty array/list means all fields.
+
+        Example
+        ----------
+
+        .. code-block::
+
+            from relevanceai import Client
+            client = Client()
+            dataset_id = "sample_dataset_id"
+            df = client.Dataset(dataset_id)
+            documents = df.get_all_documents()
+        """
+
+        return self._get_all_documents(
+            dataset_id=self.dataset_id,
+            chunksize=chunksize,
+            filters=filters,
+            sort=sort,
+            select_fields=select_fields,
+            include_vector=include_vector,
+            show_progress_bar=show_progress_bar,
+        )
+
+    def get_documents_by_ids(
+        self, document_ids: Union[List, str], include_vector: bool = True
+    ):
+        """
+        Retrieve a document by its ID ("_id" field). This will retrieve the document faster than a filter applied on the "_id" field.
+
+        Parameters
+        ----------
+        document_ids: Union[list, str]
+            ID of a document in a dataset.
+        include_vector: bool
+            Include vectors in the search results
+
+        Example
+        --------
+
+        .. code-block::
+
+            from relevanceai import Client, Dataset
+            client = Client()
+            dataset_id = "sample_dataset_id"
+            df = client.Dataset(dataset_id)
+            df.get_documents_by_ids(["sample_id"], include_vector=False)
+        """
+        if isinstance(document_ids, str):
+            return self.datasets.documents.get(
+                self.dataset_id, id=document_ids, include_vector=include_vector
+            )
+        elif isinstance(document_ids, list):
+            return self.datasets.documents.bulk_get(
+                self.dataset_id, ids=document_ids, include_vector=include_vector
+            )
+        raise TypeError("Document IDs needs to be a string or a list")
+
+    def get(self, document_ids: Union[List, str], include_vector: bool = True):
+        """
+        Retrieve a document by its ID ("_id" field). This will retrieve the document faster than a filter applied on the "_id" field.
+        This has the same functionality as get_document_by_ids.
+
+        Parameters
+        ----------
+        document_ids: Union[list, str]
+            ID of a document in a dataset.
+        include_vector: bool
+            Include vectors in the search results
+
+        Example
+        --------
+
+        .. code-block::
+
+            from relevanceai import Client
+            client = Client()
+            dataset_id = "sample_dataset_id"
+            df = client.Dataset(dataset_id)
+            df.get(["sample_id"], include_vector=False)
+        """
+        if isinstance(document_ids, str):
+            return self.datasets.documents.get(
+                self.dataset_id, id=document_ids, include_vector=include_vector
+            )
+        elif isinstance(document_ids, list):
+            return self.datasets.documents.bulk_get(
+                self.dataset_id, ids=document_ids, include_vector=include_vector
+            )
+        raise TypeError("Document IDs needs to be a string or a list")
+
+    @property
+    def schema(self) -> Dict:
+        """
+        Returns the schema of a dataset. Refer to datasets.create for different field types available in a VecDB schema.
+
+        Example
+        -----------------
+
+        .. code-block::
+
+            from relevanceai import Client
+            client = Client()
+            dataset_id = "sample_dataset_id"
+            df = client.Dataset(dataset_id)
+            df.schema
+        """
+        return self.datasets.schema(self.dataset_id)
+
+    @property
+    def columns(self) -> List[str]:
+        """
+        Returns a list of columns
+
+        Example
+        ----------
+
+        .. code-block::
+
+            from relevanceai import Client
+            client = Client()
+            dataset_id = "sample_dataset_id"
+            df = client.Dataset(dataset_id)
+            df.columns
+
+        """
+        return list(self.schema)
+
+    def filter(
+        self,
+        index: Union[str, None] = None,
+        items: Union[List, None] = None,
+        like: Union[str, None] = None,
+        regex: Union[str, None] = None,
+        axis: Union[int, str] = 0,
+    ):
+        """
+        Returns a subset of the dataset, filtered by the parameters given
+
+        Parameters
+        ----------
+        items : str, default None
+            the column on which to filter, if None then defaults to the _id column
+        items : list-like
+            Keep labels from axis which are in items.
+        like : str
+            Keep labels from axis for which "like in label == True".
+        regex : str (regular expression)
+            Keep labels from axis for which re.search(regex, label) == True.
+        axis : {0 or `index`, 1 or `columns`},
+            The axis on which to perform the search
+
+        Returns
+        ---------
+        list of documents
+
+        Example
+        ----------
+
+        .. code-block::
+
+            from relevanceai import Client
+            client = Client()
+            df = client.Dataset("ecommerce-example-encoded")
+            filtered = df.filter(items=["product_title", "query", "product_price"])
+            filtered = df.filter(index="query", like="routers")
+            filtered = df.filter(index="product_title", regex=".*Hard.*Drive.*")
+
+        """
+        fields = []
+        filters = []
+
+        schema = list(self.schema)
+
+        if index:
+            axis = 0
+        else:
+            axis = 1
+            index = "_id"
+
+        rows = axis in [0, "index"]
+        columns = axis in [1, "columns"]
+
+        if items is not None:
+            if columns:
+                fields += items
+
+            elif rows:
+                filters += _build_filters(items, filter_type="exact_match", index=index)
+
+        elif like:
+            if columns:
+                fields += [column for column in schema if like in column]
+
+            elif rows:
+                filters += _build_filters(like, filter_type="contains", index=index)
+
+        elif regex:
+            if columns:
+                query = re.compile(regex)
+                re_fields = list(filter(query.match, schema))
+                fields += re_fields
+
+            elif rows:
+                filters += _build_filters(regex, filter_type="regexp", index=index)
+
+        else:
+            raise TypeError("Must pass either `items`, `like` or `regex`")
+
+        filters = [{"filter_type": "or", "condition_value": filters}]
+
+        return self.get_all_documents(select_fields=fields, filters=filters)
+
     def get_documents(
         self,
         number_of_documents: int = 20,
@@ -107,7 +550,6 @@
         include_vector: bool = True,
         include_cursor: bool = False,
     ):
-
         """
         Retrieve documents with filters. Filter is used to retrieve documents that match the conditions set in a filter query. This is used in advance search to filter the documents that are searched. \n
         If you are looking to combine your filters with multiple ORs, simply add the following inside the query {"strict":"must_or"}.
@@ -130,531 +572,6 @@
         filters: list
             Query for filtering the search results
         """
-        if batch_size > number_of_documents:
-            batch_size = number_of_documents
-
-        resp = self.datasets.documents.get_where(
-            dataset_id=self.dataset_id,
-            select_fields=select_fields,
-            include_vector=include_vector,
-            page_size=batch_size,
-            sort=sort,
-            is_random=False,
-            random_state=0,
-            filters=filters,
-            cursor=cursor,
-        )
-        data = resp["documents"]
-
-        if number_of_documents > batch_size:
-            _cursor = resp["cursor"]
-            _page = 0
-            while resp:
-                self.logger.debug(f"Paginating {_page} batch size {batch_size} ...")
-                resp = self.datasets.documents.get_where(
-                    dataset_id=self.dataset_id,
-                    select_fields=select_fields,
-                    include_vector=include_vector,
-                    page_size=batch_size,
-                    sort=sort,
-                    is_random=False,
-                    random_state=0,
-                    filters=filters,
-                    cursor=_cursor,
-                )
-                _data = resp["documents"]
-                _cursor = resp["cursor"]
-                if (_data == []) or (_cursor == []):
-                    break
-                data += _data
-                if number_of_documents and (len(data) >= int(number_of_documents)):
-                    break
-                _page += 1
-            data = data[:number_of_documents]
-
-        if include_cursor:
-            return {"documents": data, "cursor": resp["cursor"]}
-        return data
-
-    def _get_schema(self):
-        # stores schema in memory to save users API usage/reloading
-        if hasattr(self, "_schema"):
-            return self._schema
-        self._schema = self.datasets.schema(self.dataset_id)
-        return self._schema
-
-    def info(self, dtype_count: bool = False) -> pd.DataFrame:
-        """
-        Return a dictionary that contains information about the Dataset
-        including the index dtype and columns and non-null values.
-
-        Parameters
-        -----------
-        dtype_count: bool
-            If dtype_count is True, prints a value_counts of the data type
-
-
-        Returns
-        ---------
-        pd.DataFrame
-            a pandas dataframe of information
-
-        Example
-        ---------------
-        .. code-block::
-
-            from relevanceai import Client
-
-            client = Client()
-
-            dataset_id = "sample_dataset_id"
-            df = client.Dataset(dataset_id)
-            df.info()
-        """
-        health: dict = self.datasets.monitor.health(self.dataset_id)
-        schema: dict = self._get_schema()
-        info_json = [
-            {
-                "Column": column,
-                "Dtype": schema[column],
-            }
-            if column not in health
-            else {
-                "Column": column,
-                "Non-Null Count": health[column]["missing"],
-                "Dtype": schema[column],
-            }
-            for column in schema
-        ]
-
-        info_df = pd.DataFrame(info_json)
-        if dtype_count:
-            dtypes_info = self._get_dtype_count(schema)
-            print(dtypes_info)
-        return info_df
-
-    def head(
-        self, n: int = 5, raw_json: bool = False, **kw
-    ) -> Union[dict, pd.DataFrame]:
-        """
-        Return the first `n` rows.
-        returns the first `n` rows of your dataset.
-        It is useful for quickly testing if your object
-        has the right type of data in it.
-
-        Parameters
-        ----------
-        n : int, default 5
-            Number of rows to select.
-        raw_json: bool
-            If True, returns raw JSON and not Pandas Dataframe
-        kw:
-            Additional arguments to feed into show_json
-
-        Returns
-        -------
-        Pandas DataFrame or Dict, depending on args
-            The first 'n' rows of the caller object.
-
-        Example
-        ---------
-        .. code-block::
-
-            from relevanceai import Client
-
-            client = Client()
-
-            df = client.Dataset("sample_dataset_id", image_fields=["image_url])
-
-            df.head()
-        """
-        head_documents = self.get_documents(
-            number_of_documents=n,
-        )
-        if raw_json:
-            return head_documents
-        else:
-            try:
-                return self._show_json(head_documents, **kw)
-            except Exception as e:
-                warnings.warn(
-                    "Displaying using Pandas. To get image functionality please install RelevanceAI[notebook]. "
-                    + str(e)
-                )
-                return pd.json_normalize(head_documents).head(n=n)
-
-    def _show_json(self, documents, **kw):
-        from jsonshower import show_json
-
-        if not self.text_fields:
-            text_fields = pd.json_normalize(documents).columns.tolist()
-        else:
-            text_fields = self.text_fields
-        return show_json(
-            documents,
-            image_fields=self.image_fields,
-            audio_fields=self.audio_fields,
-            highlight_fields=self.highlight_fields,
-            text_fields=text_fields,
-            **kw,
-        )
-
-    def _repr_html_(self):
-        documents = self.get_documents()
-<<<<<<< HEAD
-        documents = [
-            {
-                "_id": document["_id"],
-                "insert_date_": document["insert_date_"],
-                **document,
-            }
-            for document in documents
-        ]
-=======
->>>>>>> 884b0f9d
-        try:
-            return self._show_json(documents, return_html=True)
-        except Exception as e:
-            warnings.warn(
-                "Displaying using pandas. To get image functionality please install RelevanceAI[notebook]. "
-                + str(e)
-            )
-            return pd.json_normalize(documents).set_index("_id")._repr_html_()
-
-    def sample(
-        self,
-        n: int = 1,
-        frac: float = None,
-        filters: list = [],
-        random_state: int = 0,
-        select_fields: list = [],
-        include_vector: bool = True,
-        output_format: str = "json",
-    ):
-
-        """
-        Return a random sample of items from a dataset.
-
-        Parameters
-        ----------
-        n : int
-            Number of items to return. Cannot be used with frac.
-        frac: float
-            Fraction of items to return. Cannot be used with n.
-        filters: list
-            Query for filtering the search results
-        random_state: int
-            Random Seed for retrieving random documents.
-        select_fields: list
-            Fields to include in the search results, empty array/list means all fields.
-
-        Example
-        ---------
-
-        .. code-block::
-
-            from relevanceai import Client
-            client = Client()
-            df = client.Dataset("sample_dataset_id", image_fields=["image_url])
-            df.sample()
-        """
-        if not select_fields and self.fields:
-            select_fields = self.fields
-
-        if frac and n:
-            raise ValueError("Only one of n or frac can be provided")
-
-        if frac:
-            if frac > 1 or frac < 0:
-                raise ValueError("Fraction must be between 0 and 1")
-            n = math.ceil(
-                self.get_number_of_documents(self.dataset_id, filters=filters) * frac
-            )
-
-        documents = self.datasets.documents.get_where(
-            dataset_id=self.dataset_id,
-            filters=filters,
-            page_size=n,
-            random_state=random_state,
-            is_random=True,
-            select_fields=select_fields,
-            include_vector=include_vector,
-        )["documents"]
-        if output_format == "json":
-            return documents
-        elif output_format == "pandas":
-            return pd.DataFrame.from_dict(documents, orient="records")
-
-    def get_all_documents(
-        self,
-        chunksize: int = 1000,
-        filters: List = [],
-        sort: List = [],
-        select_fields: List = [],
-        include_vector: bool = True,
-        show_progress_bar: bool = True,
-    ):
-
-        """
-        Retrieve all documents with filters. Filter is used to retrieve documents that match the conditions set in a filter query. This is used in advance search to filter the documents that are searched. For more details see documents.get_where.
-
-        Parameters
-        ------------
-        chunksize: list
-            Number of documents to retrieve per retrieval
-        include_vector: bool
-            Include vectors in the search results
-        sort: list
-            Fields to sort by. For each field, sort by descending or ascending. If you are using descending by datetime, it will get the most recent ones.
-        filters: list
-            Query for filtering the search results
-        select_fields : list
-            Fields to include in the search results, empty array/list means all fields.
-
-        Example
-        ----------
-
-        .. code-block::
-
-            from relevanceai import Client
-            client = Client()
-            dataset_id = "sample_dataset_id"
-            df = client.Dataset(dataset_id)
-            documents = df.get_all_documents()
-        """
-
-        return self._get_all_documents(
-            dataset_id=self.dataset_id,
-            chunksize=chunksize,
-            filters=filters,
-            sort=sort,
-            select_fields=select_fields,
-            include_vector=include_vector,
-            show_progress_bar=show_progress_bar,
-        )
-
-    def get_documents_by_ids(
-        self, document_ids: Union[List, str], include_vector: bool = True
-    ):
-        """
-        Retrieve a document by its ID ("_id" field). This will retrieve the document faster than a filter applied on the "_id" field.
-
-        Parameters
-        ----------
-        document_ids: Union[list, str]
-            ID of a document in a dataset.
-        include_vector: bool
-            Include vectors in the search results
-
-        Example
-        --------
-
-        .. code-block::
-
-            from relevanceai import Client, Dataset
-            client = Client()
-            dataset_id = "sample_dataset_id"
-            df = client.Dataset(dataset_id)
-            df.get_documents_by_ids(["sample_id"], include_vector=False)
-        """
-        if isinstance(document_ids, str):
-            return self.datasets.documents.get(
-                self.dataset_id, id=document_ids, include_vector=include_vector
-            )
-        elif isinstance(document_ids, list):
-            return self.datasets.documents.bulk_get(
-                self.dataset_id, ids=document_ids, include_vector=include_vector
-            )
-        raise TypeError("Document IDs needs to be a string or a list")
-
-    def get(self, document_ids: Union[List, str], include_vector: bool = True):
-        """
-        Retrieve a document by its ID ("_id" field). This will retrieve the document faster than a filter applied on the "_id" field.
-        This has the same functionality as get_document_by_ids.
-
-        Parameters
-        ----------
-        document_ids: Union[list, str]
-            ID of a document in a dataset.
-        include_vector: bool
-            Include vectors in the search results
-
-        Example
-        --------
-
-        .. code-block::
-
-            from relevanceai import Client
-            client = Client()
-            dataset_id = "sample_dataset_id"
-            df = client.Dataset(dataset_id)
-            df.get(["sample_id"], include_vector=False)
-        """
-        if isinstance(document_ids, str):
-            return self.datasets.documents.get(
-                self.dataset_id, id=document_ids, include_vector=include_vector
-            )
-        elif isinstance(document_ids, list):
-            return self.datasets.documents.bulk_get(
-                self.dataset_id, ids=document_ids, include_vector=include_vector
-            )
-        raise TypeError("Document IDs needs to be a string or a list")
-
-    @property
-    def schema(self) -> Dict:
-        """
-        Returns the schema of a dataset. Refer to datasets.create for different field types available in a VecDB schema.
-
-        Example
-        -----------------
-
-        .. code-block::
-
-            from relevanceai import Client
-            client = Client()
-            dataset_id = "sample_dataset_id"
-            df = client.Dataset(dataset_id)
-            df.schema
-        """
-        return self.datasets.schema(self.dataset_id)
-
-    @property
-    def columns(self) -> List[str]:
-        """
-        Returns a list of columns
-
-        Example
-        ----------
-
-        .. code-block::
-
-            from relevanceai import Client
-            client = Client()
-            dataset_id = "sample_dataset_id"
-            df = client.Dataset(dataset_id)
-            df.columns
-
-        """
-        return list(self.schema)
-
-    def filter(
-        self,
-        index: Union[str, None] = None,
-        items: Union[List, None] = None,
-        like: Union[str, None] = None,
-        regex: Union[str, None] = None,
-        axis: Union[int, str] = 0,
-    ):
-        """
-        Returns a subset of the dataset, filtered by the parameters given
-
-        Parameters
-        ----------
-        items : str, default None
-            the column on which to filter, if None then defaults to the _id column
-        items : list-like
-            Keep labels from axis which are in items.
-        like : str
-            Keep labels from axis for which "like in label == True".
-        regex : str (regular expression)
-            Keep labels from axis for which re.search(regex, label) == True.
-        axis : {0 or `index`, 1 or `columns`},
-            The axis on which to perform the search
-
-        Returns
-        ---------
-        list of documents
-
-        Example
-        ----------
-
-        .. code-block::
-
-            from relevanceai import Client
-            client = Client()
-            df = client.Dataset("ecommerce-example-encoded")
-            filtered = df.filter(items=["product_title", "query", "product_price"])
-            filtered = df.filter(index="query", like="routers")
-            filtered = df.filter(index="product_title", regex=".*Hard.*Drive.*")
-
-        """
-        fields = []
-        filters = []
-
-        schema = list(self.schema)
-
-        if index:
-            axis = 0
-        else:
-            axis = 1
-            index = "_id"
-
-        rows = axis in [0, "index"]
-        columns = axis in [1, "columns"]
-
-        if items is not None:
-            if columns:
-                fields += items
-
-            elif rows:
-                filters += _build_filters(items, filter_type="exact_match", index=index)
-
-        elif like:
-            if columns:
-                fields += [column for column in schema if like in column]
-
-            elif rows:
-                filters += _build_filters(like, filter_type="contains", index=index)
-
-        elif regex:
-            if columns:
-                query = re.compile(regex)
-                re_fields = list(filter(query.match, schema))
-                fields += re_fields
-
-            elif rows:
-                filters += _build_filters(regex, filter_type="regexp", index=index)
-
-        else:
-            raise TypeError("Must pass either `items`, `like` or `regex`")
-
-        filters = [{"filter_type": "or", "condition_value": filters}]
-
-        return self.get_all_documents(select_fields=fields, filters=filters)
-
-    def get_documents(
-        self,
-        number_of_documents: int = 20,
-        filters: list = [],
-        cursor: str = None,
-        batch_size: int = 1000,
-        sort: list = [],
-        select_fields: list = [],
-        include_vector: bool = True,
-        include_cursor: bool = False,
-    ):
-        """
-        Retrieve documents with filters. Filter is used to retrieve documents that match the conditions set in a filter query. This is used in advance search to filter the documents that are searched. \n
-        If you are looking to combine your filters with multiple ORs, simply add the following inside the query {"strict":"must_or"}.
-        Parameters
-        ----------
-        dataset_id: string
-            Unique name of dataset
-        number_of_documents: int
-            Number of documents to retrieve
-        select_fields: list
-            Fields to include in the search results, empty array/list means all fields.
-        cursor: string
-            Cursor to paginate the document retrieval
-        batch_size: int
-            Number of documents to retrieve per iteration
-        include_vector: bool
-            Include vectors in the search results
-        sort: list
-            Fields to sort by. For each field, sort by descending or ascending. If you are using descending by datetime, it will get the most recent ones.
-        filters: list
-            Query for filtering the search results
-        """
         return self._get_documents(
             dataset_id=self.dataset_id,
             number_of_documents=number_of_documents,
