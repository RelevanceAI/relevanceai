--- conflicted
+++ resolved
@@ -534,7 +534,6 @@
             raise Exception("No documents found")
 
     def __getattr__(self, attr):
-<<<<<<< HEAD
         if hasattr(pd.Series, attr):
             series = self._get_pandas_series()
             try:
@@ -542,10 +541,3 @@
             except SyntaxError:
                 raise AttributeError(f"'{attr}' is an invalid attribute")
         raise AttributeError(f"'{attr}' is an invalid attribute")
-=======
-        series = self._get_pandas_series()
-        try:
-            return getattr(series, attr)
-        except SyntaxError:
-            raise AttributeError(f"'{attr}' is an invalid attribute")
->>>>>>> eb3d28d7
