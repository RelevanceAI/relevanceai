--- conflicted
+++ resolved
@@ -85,7 +85,7 @@
         else:
             include_vector = False
 
-        documents = self.get_documents(
+        documents = self._get_documents(
             dataset_id=self.dataset_id,
             select_fields=[self.field],
             include_vector=include_vector,
@@ -96,10 +96,6 @@
             )
             return pd.json_normalize(documents).set_index("_id")._repr_html_()
 
-<<<<<<< HEAD
-=======
-        documents = self.get_documents(select_fields=fields)
->>>>>>> 884b0f9d
         try:
             return self._show_json(documents, return_html=True)
         except Exception as e:
