# -*- coding: utf-8 -*-
"""
Pandas like dataset API
"""
import warnings
import itertools
from collections import Counter
from typing import Dict, List, Optional, Callable

from relevanceai.analytics_funcs import track
from relevanceai.dataset_api.dataset_write import Write
from relevanceai.dataset_api.dataset_series import Series
from relevanceai.data_tools.base_text_processing import MLStripper
from relevanceai.vector_tools.nearest_neighbours import (
    NearestNeighbours,
    NEAREST_NEIGHBOURS,
)


class Operations(Write):
    @track
    def vectorize(self, field: str, model):
        """
        Vectorizes a Particular field (text) of the dataset

        .. warning::
            This function is currently in beta and is likely to change in the future.
            We recommend not using this in any production systems. We recommend using
            the bulk_apply function or the apply function to provide the intended output
            for now.

        Parameters
        ------------
        field : str
            The text field to select
        model
            a Type deep learning model that vectorizes text

        Example
            -------
        .. code-block::

            from relevanceai import Client
            from vectorhub.encoders.text.sentence_transformers import SentenceTransformer2Vec

            model = SentenceTransformer2Vec("all-mpnet-base-v2 ")

            client = Client()

            dataset_id = "sample_dataset_id"
            df = client.Dataset(dataset_id)

            text_field = "text_field"
            df.vectorize(text_field, model)
        """
        return Series(
            project=self.project,
            api_key=self.api_key,
            dataset_id=self.dataset_id,
            firebase_uid=self.firebase_uid,
            field=field,
        ).vectorize(model)

    @track
    def cluster(self, model, alias, vector_fields, **kwargs):
        """
        Performs KMeans Clustering on over a vector field within the dataset.

        .. warning::
            Deprecated in v0.33 in favour of df.auto_cluster.

        Parameters
        ----------
        model : Class
            The clustering model to use
        vector_fields : str
            The vector fields over which to cluster

        Example
        -------
        .. code-block::

            from relevanceai import Client
            from relevanceai.clusterer import ClusterOps
            from relevanceai.clusterer.kmeans_clusterer import KMeansModel

            client = Client()

            dataset_id = "sample_dataset_id"
            df = client.Dataset(dataset_id)

            vector_field = "vector_field_"
            n_clusters = 10

            model = KMeansModel(k=n_clusters)

            df.cluster(model=model, alias=f"kmeans-{n_clusters}", vector_fields=[vector_field])
        """
        from relevanceai.clusterer import ClusterOps

        clusterer = ClusterOps(
            model=model,
            alias=alias,
            api_key=self.api_key,
            project=self.project,
            firebase_uid=self.firebase_uid,
        )
        clusterer.fit_predict_update(dataset=self, vector_fields=vector_fields)
        return clusterer

    @track
    def label_vector(
        self,
        vector,
        alias: str,
        label_dataset_id: str,
        label_vector_field: str,
        label_fields: list,
        number_of_labels: int = 1,
        similarity_metric: NEAREST_NEIGHBOURS = "cosine",
        score_field: str = "_search_score",
        **kwargs,
    ):
        """
        Label a dataset based on a model.

        .. warning::
            This function is currently in beta and is likely to change in the future.
            We recommend not using this in any production systems.

        .. note::
            **New in v0.32.0**

        Parameters
        -------------

        vector_fields: list
            The list of vector field
        label_dataset_id: str
            The dataset to label with
        alias: str
            The alias of the labels (for example - "ranking_labels")
        label_dataset_id: str
            The dataset to use fo rlabelling
        label_vector_field: str
            The vector field of the label dataset
        label_fields: list
            The label field of the dataset to use
        number_of_labels: int
            The numebr of labels to get
        similarity_metric: str
            The similarity metric to adopt
        score_field: str
            The field to use for scoring

        Example
        -------------

        .. code-block::


            from relevanceai import Client
            from relevanceai.clusterer import ClusterOps
            from relevanceai.clusterer.kmeans_clusterer import KMeansModel

            client = Client()

            dataset_id = "sample_dataset_id"
            df = client.Dataset(dataset_id)

            result = df.label_vector(
                [...],
                label_vector_field="sample_1_vector_",
                alias="alias_sample",
                label_dataset_id=label_dataset_id_id,
                label_fields=["sample_1_label"],
                number_of_labels=1,
            )

        """
        # Download documents in the label dataset
        label_documents: list = self._get_all_documents(
            label_dataset_id, select_fields=[label_vector_field] + label_fields
        )

        # Build a index
        labels = self._get_nearest_labels(
            label_documents=label_documents,
            vector=vector,
            label_vector_field=label_vector_field,
            similarity_metric=similarity_metric,
            number_of_labels=number_of_labels,
            score_field=score_field,
            label_fields=label_fields,
        )

        # Store things according to
        # {"_label_": {"field": {"alias": [{"label": 3, "similarity_score": 0.4}]}
        return self.store_labels_in_document(labels, alias)

    @track
    def store_labels_in_document(self, labels: list, alias: str):
        # return {"_label_": {label_vector_field: {alias: labels}}}
        return {"_label_": {alias: labels}}

    def _get_nearest_labels(
        self,
        label_documents: List[Dict],
        vector: List[float],
        label_vector_field: str,
        similarity_metric: NEAREST_NEIGHBOURS,
        number_of_labels: int,
        label_fields: List[str],
        score_field="_label_score",
    ):
        nearest_neighbors: List[Dict] = NearestNeighbours.get_nearest_neighbours(
            label_documents,
            vector,
            label_vector_field,
            similarity_metric,
            score_field=score_field,
        )[:number_of_labels]
        labels: List[Dict] = self.subset_documents(
            [score_field] + label_fields, nearest_neighbors
        )
        # Preprocess labels for easier frontend access
        new_labels = {}
        for lf in label_fields:
            new_labels[lf] = [
                {"label": l.get(lf), score_field: l.get(score_field)} for l in labels
            ]
        return new_labels

    @track
    def label_document(
        self,
        document: dict,
        vector_field: str,
        vector: List[float],
        alias: str,
        label_dataset_id: str,
        label_vector_field: str,
        label_fields: List[str],
        number_of_labels: int = 1,
        similarity_metric="cosine",
        score_field: str = "_search_score",
    ):
        """
        Label a dataset based on a model.

        .. warning::
            This function is currently in beta and is likely to change in the future.
            We recommend not using this in any production systems.

        .. note::
            **New in v0.32.0**

        Parameters
        -------------

        document: dict
            A document to label
        vector_field: str
            The list of vector field
        label_dataset_id: str
            The dataset to label with
        alias: str
            The alias of the labels (for example - "ranking_labels")
        label_dataset_id: str
            The dataset to use fo rlabelling
        label_vector_field: str
            The vector field of the label dataset
        label_fields: list
            The label field of the dataset to use
        number_of_labels: int
            The numebr of labels to get
        similarity_metric: str
            The similarity metric to adopt
        score_field: str
            The field to use for scoring

        Example
        ---------

        .. code-block::

            from relevanceai import Client
            client = Client()
            df = client.Dataset("sample_dataset_id")

            results = df.label_document(
                document={...},
                vector_field="sample_1_vector_",
                alias="example",
                label_dataset_id=label_dataset_id_id,
                label_fields=["sample_1_label"],
                label_vector_field="sample_1_vector_",
                filters=[
                    {
                        "field": "sample_1_label",
                        "filter_type": "exists",
                        "condition": ">=",
                        "condition_value": " ",
                    },
                ],
            )
        """
        vector = self.get_field(vector_field, document)
        labels = self.label_vector(
            vector_field=vector_field,
            vector=vector,
            alias=alias,
            label_dataset_id=label_dataset_id,
            label_vector_field=label_vector_field,
            label_fields=label_fields,
            number_of_labels=number_of_labels,
            score_field=score_field,
            similarity_metric=similarity_metric,
        )
        document.update(self.store_labels_in_document(labels, alias))
        return document

    @track
    def label(
        self,
        vector_field: str,
        alias: str,
        label_dataset_id: str,
        label_vector_field: str,
        label_fields: List[str],
        number_of_labels: int = 1,
        filters: list = [],
        similarity_metric="cosine",
        score_field: str = "_search_score",
    ):

        """
        Label a dataset based on a model.

        .. warning::
            This function is currently in beta and is likely to change in the future.
            We recommend not using this in any production systems.

        .. note::
            **New in v0.32.0**

        Parameters
        -------------

        vector_field: str
            The vector field to match with
        alias: str
            The alias of the labels (for example - "ranking_labels")
        label_dataset_id: str
            The dataset to use fo rlabelling
        label_vector_field: str
            The vector field of the label dataset
        label_fields: list
            The label field of the dataset to use
        filters: list
            The filters to apply to label
        number_of_labels: int
            The numebr of labels to get
        similarity_metric: str
            The similarity metric to adopt
        score_field: str
            The field to use for scoring

        Example
        ----------

        .. code-block::

            from relevanceai import Client
            client = Client()
            df = client.Dataset("sample_dataset_id")

            results = df.label(
                vector_field="sample_1_vector_",
                alias="example",
                label_dataset_id=label_dataset_id,
                label_fields=["sample_1_label"],
                label_vector_field="sample_1_vector_",
                filters=[
                    {
                        "field": "sample_1_label",
                        "filter_type": "exists",
                        "condition": ">=",
                        "condition_value": " ",
                    },
                ],
            )

        """
        # Download documents in the label dataset
        filters += [
            {
                "field": label_field,
                "filter_type": "exists",
                "condition": ">=",
                "condition_value": " ",
            }
            for label_field in label_fields
        ] + [
            {
                "field": label_vector_field,
                "filter_type": "exists",
                "condition": ">=",
                "condition_value": " ",
            },
        ]
        label_documents: list = self._get_all_documents(
            label_dataset_id,
            select_fields=[label_vector_field] + label_fields,
            filters=filters,
        )

        def label_and_store(d: dict):
            labels = self._get_nearest_labels(
                label_documents=label_documents,
                vector=self.get_field(vector_field, d),
                label_vector_field=label_vector_field,
                similarity_metric=similarity_metric,
                number_of_labels=number_of_labels,
                score_field=score_field,
                label_fields=label_fields,
            )
            d.update(self.store_labels_in_document(labels, alias))
            return d

        def bulk_label_documents(documents):
            [label_and_store(d) for d in documents]
            return documents

        return self.bulk_apply(
            bulk_label_documents,
            filters=[
                {
                    "field": vector_field,
                    "filter_type": "exists",
                    "condition": ">=",
                    "condition_value": " ",
                },
            ],
        )

    @track
    def label_from_list(
        self,
        vector_field: str,
        model: Callable,
        label_list: list,
        similarity_metric="cosine",
        number_of_labels: int = 1,
        score_field: str = "_search_score",
        alias: Optional[str] = None,
    ):
        """Label from a given list.

        Parameters
        ------------

        vector_field: str
            The vector field to label in the original dataset
        model: Callable
            This will take a list of strings and then encode them
        label_list: List
            A list of labels to accept
        similarity_metric: str
            The similarity metric to accept
        number_of_labels: int
            The number of labels to accept
        score_field: str
            What to call the scoring of the labels
        alias: str
            The alias of the labels

        Example
        --------

        .. code-block::

            from relevanceai import Client
            client = Client()
            df = client.Dataset("sample")

            # Get a model to help us encode
            from vectorhub.encoders.text.tfhub import USE2Vec
            enc = USE2Vec()

            # Use that model to help with encoding
            label_list = ["dog", "cat"]

            df = client.Dataset("_github_repo_vectorai")

            df.label_from_list("documentation_vector_", enc.bulk_encode, label_list, alias="pets")

        """
        if alias is None:
            warnings.warn("No alias is detected. Default to 'default' as the alias.")
            alias = "default"
        print("Encoding labels...")
        label_vectors = []
        for c in self.chunk(label_list, chunksize=20):
            label_vectors.extend(model(c))

        if len(label_vectors) == 0:
            raise ValueError("Failed to encode.")

        # we need this to mock label documents - these values are not important
        # and can be changed :)
        LABEL_VECTOR_FIELD = "label_vector_"
        LABEL_FIELD = "label"

        label_documents = [
            {LABEL_VECTOR_FIELD: label_vectors[i], LABEL_FIELD: label}
            for i, label in enumerate(label_list)
        ]

        return self._bulk_label_dataset(
            label_documents=label_documents,
            vector_field=vector_field,
            label_vector_field=LABEL_VECTOR_FIELD,
            similarity_metric=similarity_metric,
            number_of_labels=number_of_labels,
            score_field=score_field,
            label_fields=[LABEL_FIELD],
            alias=alias,
        )

    def _bulk_label_dataset(
        self,
        label_documents,
        vector_field,
        label_vector_field,
        similarity_metric,
        number_of_labels,
        score_field,
        label_fields,
        alias,
    ):
        def label_and_store(d: dict):
            labels = self._get_nearest_labels(
                label_documents=label_documents,
                vector=self.get_field(vector_field, d),
                label_vector_field=label_vector_field,
                similarity_metric=similarity_metric,
                number_of_labels=number_of_labels,
                score_field=score_field,
                label_fields=label_fields,
            )
            d.update(self.store_labels_in_document(labels, alias))
            return d

        def bulk_label_documents(documents):
            [label_and_store(d) for d in documents]
            return documents

        print("Labelling dataset...")
        return self.bulk_apply(
            bulk_label_documents,
            filters=[
                {
                    "field": vector_field,
                    "filter_type": "exists",
                    "condition": ">=",
                    "condition_value": " ",
                },
            ],
            select_fields=[vector_field],
        )

<<<<<<< HEAD
    def _set_up_nltk(
        self, stopwords_dict: str = "english", additional_stopwords: list = []
    ):
        """Additional stopwords to include"""
        import nltk
        from nltk.corpus import stopwords

        self._is_set_up = True
        nltk.download("stopwords")
        nltk.download("punkt")
        self.eng_stopwords = stopwords.words(stopwords_dict)
        self.eng_stopwords.extend(additional_stopwords)
        self.eng_stopwords = set(self.eng_stopwords)

    def clean_html(self, html):
        """Cleans HTML from text"""
        s = MLStripper()
        if html is None:
            return ""
        s.feed(html)
        return s.get_data()

    def get_word_count(self, text_fields: List[str]):
        """
        Create labels from a given text field.

        Parameters
        ------------

        text_fields: list
            List of text fields


        Example
        ------------

        .. code-block::

            from relevanceai import Client
            client = Client()
            df = client.Dataset("sample")
            df.get_word_count()

        """
        import nltk
        from nltk.corpus import stopwords

        raise NotImplementedError

    def generate_text_list_from_documents(
        self, documents: list = [], text_fields: list = [], clean_html: bool = False
    ):
        """
        Generate a list of text from documents to feed into the counter
        model.
        Parameters
        -------------
        documents: list
            A list of documents
        fields: list
            A list of fields
        clean_html: bool
            If True, also cleans the text in a given text document to remove HTML. Will be slower
            if processing on a large document
        """
        text = self.get_fields_across_documents(
            text_fields, documents, missing_treatment="ignore"
        )
        return list(itertools.chain.from_iterable(text))

    def generate_text_list(
        self,
        filters: list = [],
        batch_size: int = 20,
        text_fields: list = [],
        cursor: str = None,
    ):
        filters += [
            {
                "field": tf,
                "filter_type": "exists",
                "condition": "==",
                "condition_value": " ",
            }
            for tf in text_fields
        ]
        documents = self.get_documents(
            dataset_id=self.dataset_id,
            batch_size=batch_size,
            select_fields=text_fields,
            filters=filters,
            cursor=cursor,
        )
        return self.generate_text_list_from_documents(documents, fields=text_fields)

    def get_ngrams(
        self,
        text,
        most_common: int = 5,
        n: int = 2,
        stopwords_dict: str = "english",
        additional_stopwords: list = [],
        min_word_length: int = 2,
    ):
        try:
            return self._get_ngrams(
                text=text,
                most_common=most_common,
                n=n,
                addiitonal_stopwords=additional_stopwords,
                min_word_length=min_word_length,
            )
        except:
            # Specify that this shouldn't necessarily error out.
            self.set_up(
                stopwords_dict=stopwords_dict, additional_stopwords=additional_stopwords
            )
            return self._get_ngrams(
                text=text, most_common=most_common, n=n, min_word_length=min_word_length
            )

    def _get_ngrams(
        self,
        text,
        n: int = 2,
        additional_stopwords=[],
        min_word_length: int = 2,
    ):
        """Get the bigrams"""

        from nltk import word_tokenize
        from nltk.util import ngrams
        from itertools import chain

        if additional_stopwords:
            [self.eng_stopwords.add(s) for s in additional_stopwords]

        n_grams = []
        for line in text:
            token = word_tokenize(line)
            n_grams.append(list(ngrams(token, n)))

        def length_longer_than_min_word_length(x):
            return len(x.strip()) >= min_word_length

        def is_not_stopword(x):
            return x.strip() not in self.eng_stopwords

        def is_clean(text_list):
            return all(
                length_longer_than_min_word_length(x) and is_not_stopword(x)
                for x in text_list
            )

        counter = Counter([" ".join(x) for x in chain(*n_grams) if is_clean(x)])
        return counter
        # return dict(counter.most_common(most_common))

    def get_wordcloud(
        self,
        text_fields: list,
        n: int = 2,
        most_common: int = 10,
        filters: list = [],
        additional_stopwords: list = [],
        min_word_length: int = 2,
        batch_size: int = 1000,
        document_limit: int = None,
    ) -> list:
        """
        wordcloud return object looks like:

        .. code-block::

            {'python': 232}

        Parameters
        ------------

        text_fields: list
            A list of text fields

        Example
        ----------

        .. code-block::

            from relevanceai import Client
            client = Client()

        """
        counter = Counter()
        if not hasattr(self, "_is_set_up"):
            print("setting up NLTK...")
            self._set_up_nltk()

        # Mock a dummy documents so I can loop immediately without weird logic
        documents = {"documents": [[]], "cursor": None}
        print("Updating word count...")
        while len(documents["documents"]) > 0 and (
            document_limit is None or sum(counter.values()) < document_limit
        ):
            documents = self.get_documents(
                dataset_id=self.dataset_id,
                filters=filters,
                cursor=documents["cursor"],
                batch_size=batch_size,
                select_fields=text_fields,
                include_cursor=True,
            )
            string = self.generate_text_list_from_documents(
                documents=documents["documents"],
                text_fields=text_fields,
            )

            ngram_counter = self._get_ngrams(
                string,
                n=n,
                additional_stopwords=additional_stopwords,
                min_word_length=min_word_length,
            )
            counter.update(ngram_counter)
        return dict(counter.most_common(most_common))

    def quick_label(
        self,
        field: str,
        text_fields: List[str],
        model: Callable = None,
        top_most_words: int = 1000,
        n_gram: int = 1,
    ):
        """
        Label by the most popular keywords.
        Get top X keywords or bigram for a text field.
        default X to 1000 or something scaled towards number of documents.

        Vectorize those into keywords
        Label every document with those top keywords

        Parameters
        ------------

        text_fields: str
            The field to label

        Example
        --------

        .. code-block::

            from relevanceai import Client
            client = Client()
            df = client.Dataset("sample")
            df.label_from_text_field(n=1)

        """
        # TODO
        # Algorithm for getting most common keywords
        labels = self.get_wordcloud(
            text_fields=text_fields, n=n_gram, most_common=top_most_words
        )
        if not field.endswith("_vector_"):
            def encode_documents(field, docs, vector_error_treatment: str='zero_vector', 
                field_type="vector"):
                """bulk encode documents"""
                vectors = model(self.get_field_across_documents(field, docs))
                if vector_error_treatment == "zero_vector":
                    self.set_field_across_documents(
                        self.get_default_vector_field_name(field, field_type=field_type),
                            vectors, docs)
                    return
                elif vector_error_treatment == "do_not_include":
                    [self.set_field(
                        self.get_default_vector_field_name(field, field_type=field_type), 
                            value=vectors[i], doc=d) \
                            for i, d in enumerate(docs) if \
                            not self.is_empty_vector(vectors[i])]
                else:
                    [self.set_field(
                        self.get_default_vector_field_name(field, field_type=field_type), d)
                        if not self.is_empty_vector(vectors[i])
                        else vector_error_treatment
                        for i, d in enumerate(docs)]
                    return

            self.bulk_apply()

        # create_labels_from_text_field
        return self.label_from_list(
            vector_field=field, model=model, label_list=list(labels)
        )

=======
    @track
    def label_by_ngram(self):
        """# TODO"""
        raise NotImplementedError

    @track
    def label_with_model_from_dataset(self):
        """# TODO"""
        raise NotImplementedError

    @track
>>>>>>> bbc8afe4
    def vector_search(
        self,
        multivector_query: List,
        positive_document_ids: dict = {},
        negative_document_ids: dict = {},
        vector_operation="sum",
        approximation_depth=0,
        sum_fields=True,
        page_size=20,
        page=1,
        similarity_metric="cosine",
        facets=[],
        filters=[],
        min_score=0,
        select_fields=[],
        include_vector=False,
        include_count=True,
        asc=False,
        keep_search_history=False,
        hundred_scale=False,
        search_history_id=None,
        query: str = None,
    ):
        """
        Allows you to leverage vector similarity search to create a semantic search engine. Powerful features of VecDB vector search:

        1. Multivector search that allows you to search with multiple vectors and give each vector a different weight.
        e.g. Search with a product image vector and text description vector to find the most similar products by what it looks like and what its described to do.
        You can also give weightings of each vector field towards the search, e.g. image_vector_ weights 100%, whilst description_vector_ 50% \n
            An example of a simple multivector query:

            >>> [
            >>>     {"vector": [0.12, 0.23, 0.34], "fields": ["name_vector_"], "alias":"text"},
            >>>     {"vector": [0.45, 0.56, 0.67], "fields": ["image_vector_"], "alias":"image"},
            >>> ]

            An example of a weighted multivector query:

            >>> [
            >>>     {"vector": [0.12, 0.23, 0.34], "fields": {"name_vector_":0.6}, "alias":"text"},
            >>>     {"vector": [0.45, 0.56, 0.67], "fields": {"image_vector_"0.4}, "alias":"image"},
            >>> ]

            An example of a weighted multivector query with multiple fields for each vector:

            >>> [
            >>>     {"vector": [0.12, 0.23, 0.34], "fields": {"name_vector_":0.6, "description_vector_":0.3}, "alias":"text"},
            >>>     {"vector": [0.45, 0.56, 0.67], "fields": {"image_vector_"0.4}, "alias":"image"},
            >>> ]

        2. Utilise faceted search with vector search. For information on how to apply facets/filters check out datasets.documents.get_where \n
        3. Sum Fields option to adjust whether you want multiple vectors to be combined in the scoring or compared in the scoring. e.g. image_vector_ + text_vector_ or image_vector_ vs text_vector_. \n
            When sum_fields=True:

            - Multi-vector search allows you to obtain search scores by taking the sum of these scores.
            - TextSearchScore + ImageSearchScore = SearchScore
            - We then rank by the new SearchScore, so for searching 1000 documents there will be 1000 search scores and results

            When sum_fields=False:

            - Multi vector search but not summing the score, instead including it in the comparison!
            - TextSearchScore = SearchScore1
            - ImagSearchScore = SearchScore2
            - We then rank by the 2 new SearchScore, so for searching 1000 documents there should be 2000 search scores and results.

        4. Personalization with positive and negative document ids.

            - For more information about the positive and negative document ids to personalize check out services.recommend.vector

        For more even more advanced configuration and customisation of vector search, reach out to us at dev@relevance.ai and learn about our new advanced_vector_search.

        Parameters
        ----------

        multivector_query : list
            Query for advance search that allows for multiple vector and field querying.
        positive_document_ids : dict
            Positive document IDs to personalize the results with, this will retrive the vectors from the document IDs and consider it in the operation.
        negative_document_ids: dict
            Negative document IDs to personalize the results with, this will retrive the vectors from the document IDs and consider it in the operation.
        approximation_depth: int
            Used for approximate search to speed up search. The higher the number, faster the search but potentially less accurate.
        vector_operation: string
            Aggregation for the vectors when using positive and negative document IDs, choose from ['mean', 'sum', 'min', 'max', 'divide', 'mulitple']
        sum_fields : bool
            Whether to sum the multiple vectors similarity search score as 1 or seperate
        page_size: int
            Size of each page of results
        page: int
            Page of the results
        similarity_metric: string
            Similarity Metric, choose from ['cosine', 'l1', 'l2', 'dp']
        facets: list
            Fields to include in the facets, if [] then all
        filters: list
            Query for filtering the search results
        min_score: int
            Minimum score for similarity metric
        select_fields: list
            Fields to include in the search results, empty array/list means all fields.
        include_vector: bool
            Include vectors in the search results
        include_count: bool
            Include the total count of results in the search results
        asc: bool
            Whether to sort results by ascending or descending order
        keep_search_history: bool
            Whether to store the history into VecDB. This will increase the storage costs over time.
        hundred_scale: bool
            Whether to scale up the metric by 100
        search_history_id: string
            Search history ID, only used for storing search histories.
        query: string
            What to store as the query name in the dashboard

        Example
        -----------

        .. code-block::

            from relevanceai import Client
            client = Client()
            df = client.Dataset("sample")
            results = df.vector_search(multivector_query=MULTIVECTOR_QUERY)

        """

        return self.services.search.vector(
            dataset_id=self.dataset_id,
            multivector_query=multivector_query,
            positive_document_ids=positive_document_ids,
            negative_document_ids=negative_document_ids,
            vector_operation=vector_operation,
            approximation_depth=approximation_depth,
            sum_fields=sum_fields,
            page_size=page_size,
            page=page,
            similarity_metric=similarity_metric,
            facets=facets,
            filters=filters,
            min_score=min_score,
            select_fields=select_fields,
            include_vector=include_vector,
            include_count=include_count,
            asc=asc,
            keep_search_history=keep_search_history,
            hundred_scale=hundred_scale,
            search_history_id=search_history_id,
            query=query,
        )

    @track
    def hybrid_search(
        self,
        multivector_query: List,
        text: str,
        fields: list,
        edit_distance: int = -1,
        ignore_spaces: bool = True,
        traditional_weight: float = 0.075,
        page_size: int = 20,
        page=1,
        similarity_metric="cosine",
        facets=[],
        filters=[],
        min_score=0,
        select_fields=[],
        include_vector=False,
        include_count=True,
        asc=False,
        keep_search_history=False,
        hundred_scale=False,
        search_history_id=None,
    ):
        """
        Combine the best of both traditional keyword faceted search with semantic vector search to create the best search possible. \n

        For information on how to use vector search check out services.search.vector. \n

        For information on how to use traditional keyword faceted search check out services.search.traditional.

        Parameters
        ----------
        multivector_query : list
            Query for advance search that allows for multiple vector and field querying.
        text : string
            Text Search Query (not encoded as vector)
        fields : list
            Text fields to search against
        positive_document_ids : dict
            Positive document IDs to personalize the results with, this will retrive the vectors from the document IDs and consider it in the operation.
        negative_document_ids: dict
            Negative document IDs to personalize the results with, this will retrive the vectors from the document IDs and consider it in the operation.
        approximation_depth: int
            Used for approximate search to speed up search. The higher the number, faster the search but potentially less accurate.
        vector_operation: string
            Aggregation for the vectors when using positive and negative document IDs, choose from ['mean', 'sum', 'min', 'max', 'divide', 'mulitple']
        sum_fields : bool
            Whether to sum the multiple vectors similarity search score as 1 or seperate
        page_size: int
            Size of each page of results
        page: int
            Page of the results
        similarity_metric: string
            Similarity Metric, choose from ['cosine', 'l1', 'l2', 'dp']
        facets: list
            Fields to include in the facets, if [] then all
        filters: list
            Query for filtering the search results
        min_score: float
            Minimum score for similarity metric
        select_fields: list
            Fields to include in the search results, empty array/list means all fields.
        include_vector: bool
            Include vectors in the search results
        include_count: bool
            Include the total count of results in the search results
        asc: bool
            Whether to sort results by ascending or descending order
        keep_search_history: bool
            Whether to store the history into VecDB. This will increase the storage costs over time.
        hundred_scale: bool
            Whether to scale up the metric by 100
        search_history_id: string
            Search history ID, only used for storing search histories.
        edit_distance: int
            This refers to the amount of letters it takes to reach from 1 string to another string. e.g. band vs bant is a 1 word edit distance. Use -1 if you would like this to be automated.
        ignore_spaces: bool
            Whether to consider cases when there is a space in the word. E.g. Go Pro vs GoPro.
        traditional_weight: int
            Multiplier of traditional search score. A value of 0.025~0.075 is the ideal range


        Example
        -----------

        .. code-block::

            from relevanceai import Client
            client = Client()
            df = client.Dataset("sample")
            MULTIVECTOR_QUERY = [{"vector": [0, 1, 2], "fields": ["sample_vector_"]}]
            results = df.vector_search(multivector_query=MULTIVECTOR_QUERY)

        """
        return self.services.search.hybrid(
            dataset_id=self.dataset_id,
            multivector_query=multivector_query,
            text=text,
            fields=fields,
            edit_distance=edit_distance,
            ignore_spaces=ignore_spaces,
            traditional_weight=traditional_weight,
            page_size=page_size,
            page=page,
            similarity_metric=similarity_metric,
            facets=facets,
            filters=filters,
            min_score=min_score,
            select_fields=select_fields,
            include_vector=include_vector,
            include_count=include_count,
            asc=asc,
            keep_search_history=keep_search_history,
            hundred_scale=hundred_scale,
            search_history_id=search_history_id,
        )

    @track
    def chunk_search(
        self,
        multivector_query,
        chunk_field,
        chunk_scoring="max",
        chunk_page_size: int = 3,
        chunk_page: int = 1,
        approximation_depth: int = 0,
        sum_fields: bool = True,
        page_size: int = 20,
        page: int = 1,
        similarity_metric: str = "cosine",
        facets: list = [],
        filters: list = [],
        min_score: int = None,
        include_vector: bool = False,
        include_count: bool = True,
        asc: bool = False,
        keep_search_history: bool = False,
        hundred_scale: bool = False,
        query: str = None,
    ):
        """
        Chunks are data that has been divided into different units. e.g. A paragraph is made of many sentence chunks, a sentence is made of many word chunks, an image frame in a video. By searching through chunks you can pinpoint more specifically where a match is occuring. When creating a chunk in your document use the suffix "chunk" and "chunkvector". An example of a document with chunks:

        >>> {
        >>>     "_id" : "123",
        >>>     "title" : "Lorem Ipsum Article",
        >>>     "description" : "Lorem Ipsum is simply dummy text of the printing and typesetting industry. Lorem Ipsum has been the industry's standard dummy text ever since the 1500s, when an unknown printer took a galley of type and scrambled it to make a type specimen book. It has survived not only five centuries, but also the leap into electronic typesetting, remaining essentially unchanged.",
        >>>     "description_vector_" : [1.1, 1.2, 1.3],
        >>>     "description_sentence_chunk_" : [
        >>>         {"sentence_id" : 0, "sentence_chunkvector_" : [0.1, 0.2, 0.3], "sentence" : "Lorem Ipsum is simply dummy text of the printing and typesetting industry."},
        >>>         {"sentence_id" : 1, "sentence_chunkvector_" : [0.4, 0.5, 0.6], "sentence" : "Lorem Ipsum has been the industry's standard dummy text ever since the 1500s, when an unknown printer took a galley of type and scrambled it to make a type specimen book."},
        >>>         {"sentence_id" : 2, "sentence_chunkvector_" : [0.7, 0.8, 0.9], "sentence" : "It has survived not only five centuries, but also the leap into electronic typesetting, remaining essentially unchanged."},
        >>>     ]
        >>> }

        For combining chunk search with other search check out services.search.advanced_chunk.

        Parameters
        ----------

        multivector_query : list
            Query for advance search that allows for multiple vector and field querying.
        chunk_field : string
            Field where the array of chunked documents are.
        chunk_scoring: string
            Scoring method for determining for ranking between document chunks.
        chunk_page_size: int
            Size of each page of chunk results
        chunk_page: int
            Page of the chunk results
        approximation_depth: int
            Used for approximate search to speed up search. The higher the number, faster the search but potentially less accurate.
        sum_fields : bool
            Whether to sum the multiple vectors similarity search score as 1 or seperate
        page_size: int
            Size of each page of results
        page: int
            Page of the results
        similarity_metric: string
            Similarity Metric, choose from ['cosine', 'l1', 'l2', 'dp']
        facets: list
            Fields to include in the facets, if [] then all
        filters: list
            Query for filtering the search results
        min_score: int
            Minimum score for similarity metric
        include_vector: bool
            Include vectors in the search results
        include_count: bool
            Include the total count of results in the search results
        asc: bool
            Whether to sort results by ascending or descending order
        keep_search_history: bool
            Whether to store the history into VecDB. This will increase the storage costs over time.
        hundred_scale: bool
            Whether to scale up the metric by 100
        query: string
            What to store as the query name in the dashboard

        Example
        -----------

        .. code-block::

            from relevanceai import Client
            client = Client()
            df = client.Dataset("sample")
            results = df.chunk_search(
                chunk_field="_chunk_",
                multivector_query=MULTIVECTOR_QUERY
            )

        """
        return self.services.search.chunk(
            dataset_id=self.dataset_id,
            multivector_query=multivector_query,
            chunk_field=chunk_field,
            chunk_scoring=chunk_scoring,
            chunk_page_size=chunk_page_size,
            chunk_page=chunk_page,
            approximation_depth=approximation_depth,
            sum_fields=sum_fields,
            page_size=page_size,
            page=page,
            similarity_metric=similarity_metric,
            facets=facets,
            filters=filters,
            min_score=min_score,
            include_vector=include_vector,
            include_count=include_count,
            asc=asc,
            keep_search_history=keep_search_history,
            hundred_scale=hundred_scale,
            query=query,
        )

    @track
    def multistep_chunk_search(
        self,
        multivector_query,
        first_step_multivector_query,
        chunk_field,
        chunk_scoring="max",
        chunk_page_size: int = 3,
        chunk_page: int = 1,
        approximation_depth: int = 0,
        sum_fields: bool = True,
        page_size: int = 20,
        page: int = 1,
        similarity_metric: str = "cosine",
        facets: list = [],
        filters: list = [],
        min_score: int = None,
        include_vector: bool = False,
        include_count: bool = True,
        asc: bool = False,
        keep_search_history: bool = False,
        hundred_scale: bool = False,
        first_step_page: int = 1,
        first_step_page_size: int = 20,
        query: str = None,
    ):
        """
        Multistep chunk search involves a vector search followed by chunk search, used to accelerate chunk searches or to identify context before delving into relevant chunks. e.g. Search against the paragraph vector first then sentence chunkvector after. \n

        For more information about chunk search check out services.search.chunk. \n

        For more information about vector search check out services.search.vector

        Parameters
        ----------

        multivector_query : list
            Query for advance search that allows for multiple vector and field querying.
        chunk_field : string
            Field where the array of chunked documents are.
        chunk_scoring: string
            Scoring method for determining for ranking between document chunks.
        chunk_page_size: int
            Size of each page of chunk results
        chunk_page: int
            Page of the chunk results
        approximation_depth: int
            Used for approximate search to speed up search. The higher the number, faster the search but potentially less accurate.
        sum_fields : bool
            Whether to sum the multiple vectors similarity search score as 1 or seperate
        page_size: int
            Size of each page of results
        page: int
            Page of the results
        similarity_metric: string
            Similarity Metric, choose from ['cosine', 'l1', 'l2', 'dp']
        facets: list
            Fields to include in the facets, if [] then all
        filters: list
            Query for filtering the search results
        min_score: int
            Minimum score for similarity metric
        include_vector: bool
            Include vectors in the search results
        include_count: bool
            Include the total count of results in the search results
        asc: bool
            Whether to sort results by ascending or descending order
        keep_search_history: bool
            Whether to store the history into VecDB. This will increase the storage costs over time.
        hundred_scale: bool
            Whether to scale up the metric by 100
        first_step_multivector_query: list
            Query for advance search that allows for multiple vector and field querying.
        first_step_page: int
            Page of the results
        first_step_page_size: int
            Size of each page of results
        query: string
            What to store as the query name in the dashboard

        Example
        -----------

        .. code-block::

            from relevanceai import Client
            client = Client()
            df = client.Dataset("sample")
            results = df.search.multistep_chunk(
                chunk_field="_chunk_",
                multivector_query=MULTIVECTOR_QUERY,
                first_step_multivector_query=FIRST_STEP_MULTIVECTOR_QUERY
            )

        """
        return self.services.search.multistep_chunk(
            dataset_id=self.dataset_id,
            multivector_query=multivector_query,
            first_step_multivector_query=first_step_multivector_query,
            chunk_field=chunk_field,
            chunk_scoring=chunk_scoring,
            chunk_page_size=chunk_page_size,
            chunk_page=chunk_page,
            approximation_depth=approximation_depth,
            sum_fields=sum_fields,
            page_size=page_size,
            page=page,
            similarity_metric=similarity_metric,
            facets=facets,
            filters=filters,
            min_score=min_score,
            include_vector=include_vector,
            include_count=include_count,
            asc=asc,
            keep_search_history=keep_search_history,
            hundred_scale=hundred_scale,
            first_step_page=first_step_page,
            first_step_page_size=first_step_page_size,
            query=query,
        )

    @track
    def auto_reduce_dimensions(
        self,
        alias: str,
        vector_fields: list,
        filters: Optional[list] = None,
        number_of_documents: Optional[int] = None,
    ):
        """
        Run dimensionality reduction quickly on a dataset on a small number of documents.
        This is useful if you want to quickly see a projection of your dataset.
        Currently, the only supported algorithm is `PCA`.

        .. warning::
            This function is currently in beta and is likely to change in the future.
            We recommend not using this in any production systems.


        .. note::
            **New in v0.32.0**

        Parameters
        ----------
        vector_fields: list
            The vector fields to run dimensionality reduction on
        number_of_documents: int
            The number of documents to get
        algorithm: str
            The algorithm to run. The only supported algorithm is `pca` at this
            current point in time.
        n_components: int
            The number of components

        Example
        ----------

        .. code-block::

            from relevanceai import Client
            client = Client()
            df = client.Dataset("sample")
            df.auto_reduce_dimensions(
                "pca-3",
                ["sample_vector_"],
            )

        """
        if len(vector_fields) > 1:
            raise ValueError("We only support 1 vector field at the moment.")

        dr_args = alias.split("-")

        if len(dr_args) != 2:
            raise ValueError("""Your DR alias should be in the form of `pca-3`.""")

        algorithm = dr_args[0]
        n_components = int(dr_args[1])

        print("Getting documents...")
        if filters is None:
            filters = []
        filters += [
            {
                "field": vf,
                "filter_type": "exists",
                "condition": ">=",
                "condition_value": " ",
            }
            for vf in vector_fields
        ]

        if number_of_documents is None:
            number_of_documents = self.get_number_of_documents(self.dataset_id, filters)

        documents = self.get_documents(
            select_fields=vector_fields,
            filters=filters,
            number_of_documents=number_of_documents,
        )

        print("Run PCA...")
        if algorithm == "pca":
            dr_documents = self._run_pca(
                vector_fields=vector_fields,
                documents=documents,
                alias=alias,
                n_components=n_components,
            )
        else:
            raise ValueError("DR algorithm not supported.")

        results = self.update_documents(self.dataset_id, dr_documents)

        if n_components == 3:
            projector_url = f"https://cloud.relevance.ai/dataset/{self.dataset_id}/deploy/recent/projector"
            print(f"You can now view your projector at {projector_url}")

        return results

    @track
    def reduce_dimensions(
        self,
        vector_fields: list,
        alias: str,
        number_of_documents: int = 1000,
        algorithm: str = "pca",
        n_components: int = 3,
        filters: list = [],
    ):
        """
        Run dimensionality reduction quickly on a dataset on a small number of documents.
        This is useful if you want to quickly see a projection of your dataset.
        Currently, the only supported algorithm is `PCA`.

        .. warning::
            This function is currently in beta and is likely to change in the future.
            We recommend not using this in any production systems.


        .. note::
            **New in v0.32.0**

        Parameters
        ----------
        vector_fields: list
            The vector fields to run dimensionality reduction on
        number_of_documents: int
            The number of documents to get
        algorithm: str
            The algorithm to run. The only supported algorithm is `pca` at this
            current point in time.
        n_components: int
            The number of components

        Example
        ----------

        .. code-block::

            from relevanceai import Client
            client = Client()
            df = client.Dataset("sample")
            df.auto_reduce_dimensions(
                alias="pca-3",
                ["sample_vector_"],
                number_of_documents=1000
            )

        """
        if len(vector_fields) > 1:
            raise ValueError("We only support 1 vector field at the moment.")

        print("Getting documents...")
        if filters is None:
            filters = []
        filters += [
            {
                "field": vf,
                "filter_type": "exists",
                "condition": ">=",
                "condition_value": " ",
            }
            for vf in vector_fields
        ]
        documents = self.get_documents(
            select_fields=vector_fields,
            filters=filters,
            number_of_documents=number_of_documents,
        )

        print("Run PCA...")
        if algorithm == "pca":
            dr_documents = self._run_pca(
                vector_fields=vector_fields,
                documents=documents,
                alias=alias,
                n_components=n_components,
            )

        else:
            raise ValueError(
                "DR algorithm not supported. Only supported algorithms are `pca`."
            )

        results = self.update_documents(self.dataset_id, dr_documents)

        return results

    def _run_pca(
        self, vector_fields: list, documents: list, alias: str, n_components: int = 3
    ):
        from relevanceai.vector_tools.dim_reduction import PCA

        model = PCA()
        # Returns a list of documents with the dr vector
        return model.fit_transform_documents(
            vector_field=vector_fields[0],
            documents=documents,
            alias=alias,
            dims=n_components,
        )

    @track
    def auto_cluster(self, alias: str, vector_fields: List[str], chunksize: int = 1024):
        """
        Automatically cluster in 1 line of code.
        It will retrieve documents, run fitting on the documents and then
        update the database.
        There are only 2 supported clustering algorithms at the moment:
        - kmeans
        - minibatchkmeans

        In order to choose the number of clusters, simply add a number
        after the dash like `kmeans-8` or `minibatchkmeans-50`.

        Under the hood, it uses scikit learn defaults or best practices.

        Parameters
        ----------
        alias : str
            The clustering model (as a str) to use and n_clusters. Delivered in a string separated by a '-'
            Supported aliases at the moment are 'kmeans','kmeans-10', 'kmeans-X' (where X is a number), 'minibatchkmeans',
                'minibatchkmeans-10', 'minibatchkmeans-X' (where X is a number)
        vector_fields : List
            A list vector fields over which to cluster

        Example
        ----------

        .. code-block::

            from relevanceai import Client

            client = Client()

            dataset_id = "sample_dataset_id"
            df = client.Dataset(dataset_id)

            # run kmeans with default 10 clusters
            clusterer = df.auto_cluster("kmeans", vector_fields=[vector_field])
            clusterer.list_closest_to_center()

            # Run k means clustering with 8 clusters
            clusterer = df.auto_cluster("kmeans-8", vector_fields=[vector_field])

            # Run minibatch k means clustering with 8 clusters
            clusterer = df.auto_cluster("minibatchkmeans-8", vector_fields=[vector_field])

            # Run minibatch k means clustering with 20 clusters
            clusterer = df.auto_cluster("minibatchkmeans-20", vector_fields=[vector_field])

        """
        cluster_args = alias.split("-")
        algorithm = cluster_args[0]
        if len(cluster_args) > 1:
            n_clusters = int(cluster_args[1])
        else:
            print("No clusters are detected, defaulting to 8")
            n_clusters = 8
        if n_clusters >= chunksize:
            raise ValueError("Number of clustesr exceed chunksize.")

        num_documents = self.get_number_of_documents(self.dataset_id)

        if num_documents <= n_clusters:
            warnings.warn(
                "You seem to have more clusters than documents. We recommend reducing the number of clusters."
            )

        from relevanceai.clusterer import ClusterOps

        if algorithm.lower() == "kmeans":
            from sklearn.cluster import KMeans

            model = KMeans(n_clusters=n_clusters)
            clusterer: ClusterOps = ClusterOps(
                model=model,
                alias=alias,
                api_key=self.api_key,
                project=self.project,
                firebase_uid=self.firebase_uid,
                dataset_id=self.dataset_id,
                vector_fields=vector_fields,
            )
            clusterer.fit_predict_update(dataset=self, vector_fields=vector_fields)

        elif algorithm.lower() == "hdbscan":
            raise ValueError(
                "HDBSCAN is soon to be released as an alternative clustering algorithm"
            )
        elif algorithm.lower() == "minibatchkmeans":
            from sklearn.cluster import MiniBatchKMeans

            model = MiniBatchKMeans(n_clusters=n_clusters)

            clusterer = ClusterOps(
                model=model,
                alias=alias,
                api_key=self.api_key,
                project=self.project,
                firebase_uid=self.firebase_uid,
                dataset_id=self.dataset_id,
                vector_fields=vector_fields,
            )

            clusterer.partial_fit_predict_update(
                dataset=self, vector_fields=vector_fields, chunksize=chunksize
            )
        else:
            raise ValueError("Only KMeans clustering is supported at the moment.")

        return clusterer<|MERGE_RESOLUTION|>--- conflicted
+++ resolved
@@ -570,7 +570,6 @@
             select_fields=[vector_field],
         )
 
-<<<<<<< HEAD
     def _set_up_nltk(
         self, stopwords_dict: str = "english", additional_stopwords: list = []
     ):
@@ -834,27 +833,48 @@
             text_fields=text_fields, n=n_gram, most_common=top_most_words
         )
         if not field.endswith("_vector_"):
-            def encode_documents(field, docs, vector_error_treatment: str='zero_vector', 
-                field_type="vector"):
+
+            def encode_documents(
+                field,
+                docs,
+                vector_error_treatment: str = "zero_vector",
+                field_type="vector",
+            ):
                 """bulk encode documents"""
                 vectors = model(self.get_field_across_documents(field, docs))
                 if vector_error_treatment == "zero_vector":
                     self.set_field_across_documents(
-                        self.get_default_vector_field_name(field, field_type=field_type),
-                            vectors, docs)
+                        self.get_default_vector_field_name(
+                            field, field_type=field_type
+                        ),
+                        vectors,
+                        docs,
+                    )
                     return
                 elif vector_error_treatment == "do_not_include":
-                    [self.set_field(
-                        self.get_default_vector_field_name(field, field_type=field_type), 
-                            value=vectors[i], doc=d) \
-                            for i, d in enumerate(docs) if \
-                            not self.is_empty_vector(vectors[i])]
+                    [
+                        self.set_field(
+                            self.get_default_vector_field_name(
+                                field, field_type=field_type
+                            ),
+                            value=vectors[i],
+                            doc=d,
+                        )
+                        for i, d in enumerate(docs)
+                        if not self.is_empty_vector(vectors[i])
+                    ]
                 else:
-                    [self.set_field(
-                        self.get_default_vector_field_name(field, field_type=field_type), d)
+                    [
+                        self.set_field(
+                            self.get_default_vector_field_name(
+                                field, field_type=field_type
+                            ),
+                            d,
+                        )
                         if not self.is_empty_vector(vectors[i])
                         else vector_error_treatment
-                        for i, d in enumerate(docs)]
+                        for i, d in enumerate(docs)
+                    ]
                     return
 
             self.bulk_apply()
@@ -864,7 +884,6 @@
             vector_field=field, model=model, label_list=list(labels)
         )
 
-=======
     @track
     def label_by_ngram(self):
         """# TODO"""
@@ -876,7 +895,6 @@
         raise NotImplementedError
 
     @track
->>>>>>> bbc8afe4
     def vector_search(
         self,
         multivector_query: List,
