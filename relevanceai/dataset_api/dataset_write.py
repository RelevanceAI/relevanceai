--- conflicted
+++ resolved
@@ -7,10 +7,6 @@
 import uuid
 import warnings
 
-<<<<<<< HEAD
-=======
-import uuid
->>>>>>> 49a6ee10
 import pandas as pd
 import numpy as np
 
@@ -190,11 +186,7 @@
                 pass
 
         documents = [
-<<<<<<< HEAD
-            {k: v for k, v in doc.items() if not _is_valid(v)}
-=======
             {k: v for k, v in doc.items() if _is_valid(v)}
->>>>>>> 49a6ee10
             for doc in df.to_dict(orient="records")
         ]
 
@@ -278,11 +270,8 @@
         show_progress_bar: bool = True,
         use_json_encoder: bool = True,
         axis: int = 0,
-<<<<<<< HEAD
+        run_head: bool = False,
         **apply_args,
-=======
-        run_head: bool = False,
->>>>>>> 49a6ee10
     ):
         """
         Apply a function along an axis of the DataFrame.
