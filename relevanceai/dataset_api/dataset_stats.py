--- conflicted
+++ resolved
@@ -9,10 +9,6 @@
 import pandas as pd
 
 from typing import Dict, List, Optional
-<<<<<<< HEAD
-
-=======
->>>>>>> 0ac84239
 from relevanceai.analytics_funcs import track
 from relevanceai.api.endpoints.services.cluster import ClusterClient
 from relevanceai.dataset_api.dataset_read import Read
