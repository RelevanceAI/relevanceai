"""
Pandas like dataset API
"""
import math
import warnings
import pandas as pd

from typing import List, Union, Callable, Optional

from relevanceai.dataset_api.groupby import Groupby, Agg
from relevanceai.dataset_api.centroids import Centroids

from relevanceai.vector_tools.client import VectorTools
from relevanceai.api.client import BatchAPIClient


class Series(BatchAPIClient):
    """
    A wrapper class for being able to vectorize documents over field
    """

    def __init__(self, project: str, api_key: str, dataset_id: str, field) -> None:
        """
        Initialise the class
        """
        self.project = project
        self.api_key = api_key
        self.dataset_id = dataset_id
        self.field = field
        super().__init__(project=project, api_key=api_key)

    def sample(
<<<<<<< HEAD
        self, n: int = 1, frac: float = None, filters: list = [], random_state: int = 0,
        output_format="pandas"
=======
        self, n: int = 0, frac: float = None, filters: list = [], random_state: int = 0
>>>>>>> 75ac41c5
    ):
        """
        Return a random sample of items from a dataset.

        Parameters
        ----------
        n : int
            Number of items to return. Cannot be used with frac.
        frac: float
            Fraction of items to return. Cannot be used with n.
        filters: list
            Query for filtering the search results
        random_state: int
            Random Seed for retrieving random documents.

        """
        select_fields = [self.field] if isinstance(self.field, str) else self.field
<<<<<<< HEAD
        if output_format == "json":
            return Dataset(self.project, self.api_key)(self.dataset_id).sample(
                n=n,
                frac=frac,
                filters=filters,
                random_state=random_state,
                select_fields=select_fields,
            )
=======
        return Dataset(self.project, self.api_key)(self.dataset_id).sample(
            n=n,
            frac=frac,
            filters=filters,
            random_state=random_state,
            select_fields=select_fields,
        )
>>>>>>> 75ac41c5

    def all(
        self,
        chunk_size: int = 1000,
        filters: List = [],
        sort: List = [],
        include_vector: bool = True,
        show_progress_bar: bool = True,
    ):
        select_fields = [self.field] if isinstance(self.field, str) else self.field
        return Dataset(self.project, self.api_key)(self.dataset_id).all(
            chunk_size=chunk_size,
            filters=filters,
            sort=sort,
            select_fields=select_fields,
            include_vector=include_vector,
            show_progress_bar=show_progress_bar,
        )

    def vectorize(self, model) -> None:
        """
        Vectorises over a field give a model architecture

        Parameters
        ----------
        model : Machine learning model for vectorizing text`
            The dataset_id of concern
        """
        if hasattr(model, "encode_documents"):

            def encode_documents(documents):
                return model.encode_documents(self.field, documents)

        else:

            def encode_documents(documents):
                return model([self.field], documents)

        self.client.pull_update_push(self.dataset_id, encode_documents)

    def apply(
        self,
        func: Callable,
        output_field: str,
        axis: int = 0,
    ):
        """
        Apply a function along an axis of the DataFrame.

        Objects passed to the function are Series objects whose index is either the DataFrame’s index (axis=0) or the DataFrame’s columns (axis=1). By default (result_type=None), the final return type is inferred from the return type of the applied function. Otherwise, it depends on the result_type argument.

        Parameters
        --------------
        func: function
            Function to apply to each document

        axis: int
            Axis along which the function is applied.
            - 9 or 'index': apply function to each column
            - 1 or 'columns': apply function to each row

        output_field: str
            The field from which to output

        Example
        ---------------

        >>> df["sample_1_label"].apply(lambda x: x + 3)

        """
        if axis == 1:
            raise ValueError("We do not support column-wise operations!")

        def bulk_fn(documents):
            for d in documents:
                try:
                    if self.is_field(self.field, d):
                        self.set_field(
                            output_field, d, func(self.get_field(self.field, d))
                        )
                except Exception as e:
                    continue
            return documents

        return self.pull_update_push(
            self.dataset_id, bulk_fn, select_fields=[self.field]
        )

<<<<<<< HEAD
=======
    def value_counts(
        self,
        normalize: bool = False,
        ascending: bool = False,
        sort: bool = False,
        bins: Optional[int] = None,
    ):
        """
        Return a Series containing counts of unique values (or values with in a range if bins is set).

        Parameters
        ----------
        normalize : bool, default False
            If True then the object returned will contain the relative frequencies of the unique values.
        ascending : bool, default False
            Sort in ascending order.
        bins : int, optional
            Groups categories into 'bins'. These bins are good for representing groups within continuous series
        Returns
        -------
        Series
        """
        schema = self.datasets.schema(self.dataset_id)
        dtype = schema[self.field]

        if dtype == "numeric":
            agg_type = dtype
        else:
            agg_type = "category"

        groupby_query = [{"name": self.field, "field": self.field, "agg": agg_type}]
        aggregation = self.services.aggregate.aggregate(
            self.dataset_id,
            groupby=groupby_query,
            page_size=10000,
            asc=ascending,
        )

        total = self.get_number_of_documents(dataset_id=self.dataset_id)
        aggregation = pd.DataFrame(aggregation)

        if normalize:
            aggregation["frequency"] /= total

        if bins is not None:
            vals = []
            for agg in [[agg[0]] * int(agg[1]) for agg in aggregation.values]:
                vals += agg

            vals = pd.cut(vals, bins)

            categories = [
                "({}, {}]".format(interval.left, interval.right) for interval in vals
            ]
            unique_categories = list(set(categories))

            if sort:
                categories = sorted(
                    categories, key=lambda x: float(x.split(",")[0][1:])
                )

            aggregation = pd.DataFrame(
                [categories.count(cat) for cat in unique_categories],
                index=unique_categories,
            )
            aggregation.columns = ["Frequency"]

        return aggregation

>>>>>>> 75ac41c5
    def __getitem__(self, loc: Union[int, str]):
        if isinstance(loc, int):
            warnings.warn(
                "Integer selection of dataframe is not stable at the moment. Please use a string ID if possible to ensure exact selection."
            )
            return self.get_documents(
                self.dataset_id, loc + 1, select_fields=[self.field]
            )[loc][self.field]
        elif isinstance(loc, str):
            return self.datasets.documents.get(self.dataset_id, loc)[self.field]
        raise TypeError("Incorrect data type! Must be a string or an integer")


class Dataset(BatchAPIClient):
    """
    A Pandas Like datatset API for interacting with the RelevanceAI python package
    """

    def __init__(self, project: str, api_key: str) -> None:
        """
        Initialise the class
        """
        self.project = project
        self.api_key = api_key
        self.vector_tools = VectorTools(project=project, api_key=api_key)
        super().__init__(project=project, api_key=api_key)

    def __call__(
        self,
        dataset_id: str,
        image_fields: List = [],
        text_fields: List = [],
        audio_fields: List = [],
        highlight_fields: dict = {},
        output_format: str = "pandas",
    ):
        """
        Instaniates a Dataset

        Parameters
        ----------
        dataset_id : str
            The dataset_id of concern
        image_fields : str
            The image_fields within the dataset that you would like to select
        text_fields : str
            The text_fields within the dataset that you would like to select
        audio_fields : str
            The audio_fields within the dataset that you would like to select
        output_format : str
            The output format of the dataset

        Returns
        -------
        Self
        """
        self.dataset_id = dataset_id
        self.image_fields = image_fields
        self.text_fields = text_fields
        self.audio_fields = audio_fields
        self.highlight_fields = highlight_fields
        self.output_format = output_format
        self.groupby = Groupby(self.project, self.api_key, self.dataset_id)
        self.agg = Agg(self.project, self.api_key, self.dataset_id)
        self.centroids = Centroids(self.project, self.api_key, self.dataset_id)

        return self

    @property
    def shape(self):
        """
        Returns the shape (N x C) of a dataset
        N = number of samples in the Dataset
        C = number of columns in the Dataset

        Returns
        -------
        Tuple
            (N, C)
        """
        schema = self.datasets.schema(self.dataset_id)
        n_documents = self.get_number_of_documents(dataset_id=self.dataset_id)
        return (n_documents, len(schema))

    def __getitem__(self, field):
        """
        Returns a Series Object that selects a particular field within a dataset

        Parameters
        ----------
        field
            the particular field within the dataset

        Returns
        -------
        Tuple
            (N, C)
        """
        return Series(self.project, self.api_key, self.dataset_id, field)

    def _get_possible_dtypes(self, schema):
        possible_dtypes = []
        for v in schema.values():
            if isinstance(v, str):
                possible_dtypes.append(v)
            elif isinstance(v, dict):
                if list(v)[0] == "vector":
                    possible_dtypes.append("vector_")
        return possible_dtypes

    def _get_dtype_count(self, schema: dict):
        possible_dtypes = self._get_possible_dtypes(schema)
        dtypes = {
            dtype: list(schema.values()).count(dtype) for dtype in possible_dtypes
        }
        return dtypes

    def _get_schema(self):
        # stores schema in memory to save users API usage/reloading
        if hasattr(self, "_schema"):
            return self._schema
        self._schema = self.datasets.schema(self.dataset_id)
        return self._schema

    def info(self, dtype_count: bool = False) -> pd.DataFrame:
        """
        Return a dictionary that contains information about the Dataset
        including the index dtype and columns and non-null values.

        Parameters
        -----------
        dtype_count: bool
            If dtype_count is True, prints a value_counts of the data type


        Returns
        ---------
        Dict
            Dictionary of information
        """
        health: dict = self.datasets.monitor.health(self.dataset_id)
        schema: dict = self._get_schema()
        info_df = pd.DataFrame()
        info_df["Non-Null Count"] = [health[key]["missing"] for key in schema]
        info_df["Dtype"] = [schema[key] for key in schema]
        if dtype_count:
            dtypes_info = self._get_dtype_count(schema)
            print(dtypes_info)
        return info_df

    def head(
        self, n: int = 5, raw_json: bool = False, **kw
    ) -> Union[dict, pd.DataFrame]:
        """
        Return the first `n` rows.
        returns the first `n` rows of your dataset.
        It is useful for quickly testing if your object
        has the right type of data in it.

        Parameters
        ----------
        n : int, default 5
            Number of rows to select.
        raw_json: bool
            If True, returns raw JSON and not Pandas Dataframe
        kw:
            Additional arguments to feed into show_json

        Returns
        -------
        Pandas DataFrame or Dict, depending on args
            The first 'n' rows of the caller object.
<<<<<<< HEAD

        Example
        ---------

        >>> from relevanceai import Client, Dataset
        >>> client = Client()
        >>> df = client.Dataset("sample_dataset", image_fields=["image_url])
        >>> df.head()

=======
>>>>>>> 75ac41c5
        """
        head_documents = self.get_documents(
            dataset_id=self.dataset_id,
            number_of_documents=n,
        )
        if raw_json:
            return head_documents
        else:
            try:
                return self._show_json(head_documents, **kw)
            except Exception as e:
                warnings.warn("Displaying using Pandas." + str(e))
                return pd.json_normalize(head_documents).head(n=n)

    def _show_json(self, docs, **kw):
        from jsonshower import show_json

        if not self.text_fields:
            text_fields = pd.json_normalize(docs).columns.tolist()
        else:
            text_fields = self.text_fields
        return show_json(
            docs,
            image_fields=self.image_fields,
            audio_fields=self.audio_fields,
            highlight_fields=self.highlight_fields,
            text_fields=text_fields,
        )

    def describe(self) -> dict:
        """
        Descriptive statistics include those that summarize the central tendency
        dispersion and shape of a dataset's distribution, excluding NaN values.
        """
        return self.datasets.facets(self.dataset_id)

    def vectorize(self, field, model):
        """
        Vectorizes a Particular field (text) of the dataset

        Parameters
        ----------
        field : str
            The text field to select
        model
            a Type deep learning model that vectorizes text
        """
        series = Series(self)
        series(self.dataset_id, field).vectorize(model)

    def cluster(self, field, n_clusters=10, overwrite=False):
        """
        Performs KMeans Clustering on over a vector field within the dataset.

        Parameters
        ----------
        field : str
            The text field to select
        n_cluster: int default = 10
            the number of cluster to find wihtin the vector field
        """
        centroids = self.vector_tools.cluster.kmeans_cluster(
            dataset_id=self.dataset_id,
            vector_fields=[field],
            k=n_clusters,
            alias=f"kmeans_{n_clusters}",
            overwrite=overwrite,
        )
        return centroids

    def sample(
        self,
        n: int = 0,
        frac: float = None,
        filters: list = [],
        random_state: int = 0,
        select_fields: list = [],
<<<<<<< HEAD
        output_format: str="json"
=======
>>>>>>> 75ac41c5
    ):

        """
        Return a random sample of items from a dataset.

        Parameters
        ----------
        n : int
            Number of items to return. Cannot be used with frac.
        frac: float
            Fraction of items to return. Cannot be used with n.
        filters: list
            Query for filtering the search results
        random_state: int
            Random Seed for retrieving random documents.
        select_fields: list
            Fields to include in the search results, empty array/list means all fields.

<<<<<<< HEAD

        Example
        ---------

        >>> from relevanceai import Client, Dataset
        >>> client = Client()
        >>> df = client.Dataset("sample_dataset", image_fields=["image_url])
        >>> df.sample()

=======
>>>>>>> 75ac41c5
        """
        if n == 0 and frac is None:
            raise ValueError("Must provide one of n or frac")

        if frac and n:
            raise ValueError("Only one of n or frac can be provided")

        if frac:
            if frac > 1 or frac < 0:
                raise ValueError("Fraction must be between 0 and 1")
            n = math.ceil(
                self.get_number_of_documents(self.dataset_id, filters=filters) * frac
            )

<<<<<<< HEAD
        docs = self.datasets.documents.get_where(
=======
        return self.datasets.documents.get_where(
>>>>>>> 75ac41c5
            dataset_id=self.dataset_id,
            filters=filters,
            page_size=n,
            random_state=random_state,
            is_random=True,
            select_fields=select_fields,
        )["documents"]
<<<<<<< HEAD
        if output_format == "json":
            return docs
        elif output_format == "pandas":
            return pd.DataFrame.from_dict(docs, orient='records')
=======
>>>>>>> 75ac41c5

    def apply(
        self,
        func: Callable,
<<<<<<< HEAD
        retrieve_chunk_size: int = 100,
        max_workers: int = 8,
        filters: list = [],
        select_fields: list = [],
        show_progress_bar: bool = True,
        use_json_encoder: bool = True,
=======
>>>>>>> 75ac41c5
        axis: int = 0,
    ):
        """
        Apply a function along an axis of the DataFrame.

        Objects passed to the function are Series objects whose index is either the DataFrame’s index (axis=0) or the DataFrame’s columns (axis=1). By default (result_type=None), the final return type is inferred from the return type of the applied function. Otherwise, it depends on the result_type argument.

        Parameters
        --------------
        func: function
            Function to apply to each document
<<<<<<< HEAD
        retrieve_chunk_size: int
            The number of documents that are received from the original collection with each loop iteration.
        max_workers: int
            The number of processors you want to parallelize with
        max_error: int
            How many failed uploads before the function breaks
        json_encoder : bool
            Whether to automatically convert documents to json encodable format
=======

>>>>>>> 75ac41c5
        axis: int
            Axis along which the function is applied.
            - 9 or 'index': apply function to each column
            - 1 or 'columns': apply function to each row

<<<<<<< HEAD
        Example
        ---------
        >>> from relevanceai import Client
        >>> client = Client()
        >>> df = client.Dataset("sample_dataset")
        >>> def update_doc(doc):
        >>>     doc["value"] = 2
        >>>     return doc
        >>> df.apply(update_doc)

=======
>>>>>>> 75ac41c5
        """
        if axis == 1:
            raise ValueError("We do not support column-wise operations!")

        def bulk_fn(docs):
<<<<<<< HEAD
            new_docs = []
            for d in docs:
                new_d = func(d)
                new_docs.append(new_d)
            return docs

        return self.pull_update_push(
            self.dataset_id,
            bulk_fn,
            retrieve_chunk_size=retrieve_chunk_size,
            max_workers=max_workers,
            filters=filters,
            select_fields=select_fields,
            show_progress_bar=show_progress_bar,
            use_json_encoder=use_json_encoder,
        )

    def bulk_apply(
        self,
        bulk_func: Callable,
        retrieve_chunk_size: int = 100,
        max_workers: int = 8,
        filters: list = [],
        select_fields: list = [],
        show_progress_bar: bool = True,
        use_json_encoder: bool = True,
    ):
        """
        Apply a bulk function along an axis of the DataFrame.

        Parameters
        ------------
        bulk_func: function
            Function to apply to a bunch of documents at a time
        retrieve_chunk_size: int
            The number of documents that are received from the original collection with each loop iteration.
        max_workers: int
            The number of processors you want to parallelize with
        max_error: int
            How many failed uploads before the function breaks
        json_encoder : bool
            Whether to automatically convert documents to json encodable format
        axis: int
            Axis along which the function is applied.
            - 9 or 'index': apply function to each column
            - 1 or 'columns': apply function to each row

        Example
        ---------
        >>> from relevanceai import Client
        >>> client = Client()
        >>> df = client.Dataset("sample_dataset")
        >>> def update_documents(document):
                for d in documents:
        >>>         d["value"] = 10
        >>>     return documents
        >>> df.apply(update_documents)
        """
        return self.pull_update_push(
            self.dataset_id,
            bulk_func,
            retrieve_chunk_size=retrieve_chunk_size,
            max_workers=max_workers,
            filters=filters,
            select_fields=select_fields,
            show_progress_bar=show_progress_bar,
            use_json_encoder=use_json_encoder,
        )
=======
            for d in docs:
                func(d)
            return docs

        return self.pull_update_push(self.dataset_id, bulk_fn)
>>>>>>> 75ac41c5

    def all(
        self,
        chunk_size: int = 1000,
        filters: List = [],
        sort: List = [],
        select_fields: List = [],
        include_vector: bool = True,
        show_progress_bar: bool = True,
    ):

        """
        Retrieve all documents with filters. Filter is used to retrieve documents that match the conditions set in a filter query. This is used in advance search to filter the documents that are searched. For more details see documents.get_where.

        Parameters
        ----------
        chunk_size : list
            Number of documents to retrieve per retrieval
        include_vector: bool
            Include vectors in the search results
        sort: list
            Fields to sort by. For each field, sort by descending or ascending. If you are using descending by datetime, it will get the most recent ones.
        filters: list
            Query for filtering the search results
        select_fields : list
            Fields to include in the search results, empty array/list means all fields.
        """

        return self.get_all_documents(
            dataset_id=self.dataset_id,
            chunk_size=chunk_size,
            filters=filters,
            sort=sort,
            select_fields=select_fields,
            include_vector=include_vector,
            show_progress_bar=show_progress_bar,
        )

<<<<<<< HEAD
=======
    def value_counts(self, field: str):
        """
        Return a Series containing counts of unique values.
        Parameters
        ----------
        field: str
            dataset field to which to do value counts on
        Returns
        -------
        Series
        """
        return Series(self.project, self.api_key, self.dataset_id, field).value_counts()

>>>>>>> 75ac41c5
    def to_csv(self, filename: str, **kwargs):
        """
        Download a dataset from the QC to a local .csv file

        Parameters
        ----------
        filename: str
            path to downloaded .csv file
        kwargs: Optional
            see client.get_all_documents() for extra args
        """
        documents = self.get_all_documents(self.dataset_id, **kwargs)
        df = pd.DataFrame(documents)
        df.to_csv(filename)

    def read_csv(self, filename: str, **kwargs):
        """
        Wrapper for client.insert_csv

        Parameters
        ----------
        filename: str
            path to .csv file
        kwargs: Optional
            see client.insert_csv() for extra args
        """
<<<<<<< HEAD
        return self.insert_csv(self.dataset_id, filename, **kwargs)

    # def insert_documents(
    #     self,
    #     documents,
    #     bulk_fn: Callable = None,
    #     max_workers: int = 8,
    #     retry_chunk_mult: float = 0.5,
    #     show_progress_bar: bool = False,
    #     chunksize: int = 0,
    #     use_json_encoder: bool = True,
    # ):

    #     """
    #     Update a list of documents with multi-threading automatically enabled.
    #     Edits documents by providing a key value pair of fields you are adding or changing, make sure to include the "_id" in the documents.

    #     Parameters
    #     ----------
    #     dataset_id : string
    #         Unique name of dataset
    #     docs : list
    #         A list of documents. Document is a JSON-like data that we store our metadata and vectors with. For specifying id of the document use the field '_id', for specifying vector field use the suffix of '_vector_'
    #     bulk_fn : callable
    #         Function to apply to documents before uploading
    #     max_workers : int
    #         Number of workers active for multi-threading
    #     retry_chunk_mult: int
    #         Multiplier to apply to chunksize if upload fails
    #     chunksize : int
    #         Number of documents to upload per worker. If None, it will default to the size specified in config.upload.target_chunk_mb
    #     use_json_encoder : bool
    #         Whether to automatically convert documents to json encodable format

    #     Example
    #     ----------

    #     >>> from relevanceai import Client
    #     >>> client = Client()
    #     >>> documents = [{"_id": "321", "value": 10}, "_id": "4243", "value": 100]
    #     >>> df = client.Dataset("sample")
    #     >>> df.insert_documents(dataset_id, documents)

    #     """
    #     return self.insert_documents(
    #         dataset_id=self.dataset_id,
    #         documents=documents,
    #         bulk_fn=bulk_fn,
    #         max_workers=max_workers,
    #         retry_chunk_mult=retry_chunk_mult,
    #         show_progress_bar=show_progress_bar,
    #         chunksize=chunksize,
    #         use_json_encoder=use_json_encoder,
    #     )
=======
        self.insert_csv(self.dataset_id, filename, **kwargs)
>>>>>>> 75ac41c5

    def cat(self, vector_name: Union[str, None] = None, fields: List = []):
        """
        Concatenates numerical fields along an axis and reuploads this vector for other operations

        Parameters
        ----------
        vector_name: str, default None
            name of the new concatenated vector field
        fields: List
            fields alone which the new vector will concatenate
        """
        if vector_name is None:
            vector_name = "_".join(fields) + "_cat_vector_"

        def cat_fields(documents, field_name):
            cat_vector_documents = [
                {"_id": sample["_id"], field_name: [sample[field] for field in fields]}
                for sample in documents
            ]
            return cat_vector_documents

        self.pull_update_push(
            self.dataset_id, cat_fields, updating_args={"field_name": vector_name}
        )

<<<<<<< HEAD
    def create(self, schema: dict = {}):
        """
        A dataset can store documents to be searched, retrieved, filtered and aggregated (similar to Collections in MongoDB, Tables in SQL, Indexes in ElasticSearch).
        A powerful and core feature of VecDB is that you can store both your metadata and vectors in the same document. When specifying the schema of a dataset and inserting your own vector use the suffix (ends with) "_vector_" for the field name, and specify the length of the vector in dataset_schema. \n

        For example:

        >>>    {
        >>>        "product_image_vector_": 1024,
        >>>        "product_text_description_vector_" : 128
        >>>    }

        These are the field types supported in our datasets: ["text", "numeric", "date", "dict", "chunks", "vector", "chunkvector"]. \n

        For example:

        >>>    {
        >>>        "product_text_description" : "text",
        >>>        "price" : "numeric",
        >>>        "created_date" : "date",
        >>>        "product_texts_chunk_": "chunks",
        >>>        "product_text_chunkvector_" : 1024
        >>>    }

        You don't have to specify the schema of every single field when creating a dataset, as VecDB will automatically detect the appropriate data type for each field (vectors will be automatically identified by its "_vector_" suffix). Infact you also don't always have to use this endpoint to create a dataset as /datasets/bulk_insert will infer and create the dataset and schema as you insert new documents. \n

        Note:

            - A dataset name/id can only contain undercase letters, dash, underscore and numbers.
            - "_id" is reserved as the key and id of a document.
            - Once a schema is set for a dataset it cannot be altered. If it has to be altered, utlise the copy dataset endpoint.

        For more information about vectors check out the 'Vectorizing' section, services.search.vector or out blog at https://relevance.ai/blog. For more information about chunks and chunk vectors check out services.search.chunk.

        Parameters
        ----------
        schema : dict
            Schema for specifying the field that are vectors and its length

        Example
        ----------

        >>> from relevanceai import Client
        >>> client = Client()
        >>> documents = [{"_id": "321", "value": 10}, "_id": "4243", "value": 100]
        >>> df = client.Dataset("sample")
        >>> df.create()

        """
        return self.datasets.create(self.dataset_id, schema=schema)

    def delete(self):
        """
        Delete a dataset

        Example
        ---------

        >>> from relevanceai import Client
        >>> client = Client()
        >>> documents = [{"_id": "321", "value": 10}, "_id": "4243", "value": 100]
        >>> df = client.Dataset("sample")
        >>> df.delete()

        """
        return self.datasets.delete(self.dataset_id)

    def upsert_documents(
        self,
        documents: list,
        bulk_fn: Callable = None,
        max_workers: int = 8,
        retry_chunk_mult: float = 0.5,
        chunksize: int = 0,
        show_progress_bar=False,
        use_json_encoder: bool = True,
    ):

        """
        Update a list of documents with multi-threading automatically enabled.
        Edits documents by providing a key value pair of fields you are adding or changing, make sure to include the "_id" in the documents.


        Parameters
        ----------
        dataset_id : string
            Unique name of dataset
        docs : list
            A list of documents. Document is a JSON-like data that we store our metadata and vectors with. For specifying id of the document use the field '_id', for specifying vector field use the suffix of '_vector_'
        bulk_fn : callable
            Function to apply to documents before uploading
        max_workers : int
            Number of workers active for multi-threading
        retry_chunk_mult: int
            Multiplier to apply to chunksize if upload fails
        chunksize : int
            Number of documents to upload per worker. If None, it will default to the size specified in config.upload.target_chunk_mb
        use_json_encoder : bool
            Whether to automatically convert documents to json encodable format


        Example
        ----------

        >>> from relevanceai import Client
        >>> client = Client()
        >>> documents = [{"_id": "321", "value": 10}, "_id": "4243", "value": 100]
        >>> df = client.Dataset("sample")
        >>> df.upsert(dataset_id, documents)

        """
        return self.update_documents(
            self.dataset_id,
            docs=documents,
            bulk_fn=bulk_fn,
            max_workers=max_workers,
            retry_chunk_mult=retry_chunk_mult,
            show_progress_bar=show_progress_bar,
            chunksize=chunksize,
            use_json_encoder=use_json_encoder,
        )

    def get(self, document_ids: Union[List, str], include_vector: bool = True):
        """
        Retrieve a document by its ID ("_id" field). This will retrieve the document faster than a filter applied on the "_id" field.

        Parameters
        ----------
        document_ids: Union[list, str]
            ID of a document in a dataset.
        include_vector: bool
            Include vectors in the search results

        Example
        --------
        >>> from relevanceai import Client, Dataset
        >>> client = Client()
        >>> df = client.Dataset("sample_dataset")
        >>> df.get("sample_id", include_vector=False)

        """
        if isinstance(document_ids, str):
            return self.datasets.documents.get(
                self.dataset_id, id=document_ids, include_vector=include_vector
            )
        elif isinstance(document_ids, list):
            return self.datasets.documents.bulk_get(
                self.dataset_id, ids=document_ids, include_vector=include_vector
            )
        raise TypeError("Document IDs needs to be a string or a list")

    def schema(self):
        """
        Returns the schema of a dataset. Refer to datasets.create for different field types available in a VecDB schema.

        Example
        -----------------

        >>> from relevanceai import Client
        >>> client = Client()
        >>> df = client.Dataset("sample")
        >>> df.schema()
        """
        return self.datasets.schema(self.dataset_id)
=======
    def to_dict(self, orient: str = "records"):
        """
        Returns the raw list of dicts from the QC

        Parameters
        ----------
        None

        Returns
        -------
        list of documents in dictionary format
        """
        if orient == "records":
            return self.get_all_documents(self.dataset_id)
        else:
            raise NotImplementedError
>>>>>>> 75ac41c5


class Datasets(BatchAPIClient):
    """Dataset class for multiple datasets"""

    def __init__(self, project: str, api_key: str):
        self.project = project
        self.api_key = api_key
        super().__init__(project=project, api_key=api_key)<|MERGE_RESOLUTION|>--- conflicted
+++ resolved
@@ -30,12 +30,8 @@
         super().__init__(project=project, api_key=api_key)
 
     def sample(
-<<<<<<< HEAD
         self, n: int = 1, frac: float = None, filters: list = [], random_state: int = 0,
         output_format="pandas"
-=======
-        self, n: int = 0, frac: float = None, filters: list = [], random_state: int = 0
->>>>>>> 75ac41c5
     ):
         """
         Return a random sample of items from a dataset.
@@ -53,7 +49,6 @@
 
         """
         select_fields = [self.field] if isinstance(self.field, str) else self.field
-<<<<<<< HEAD
         if output_format == "json":
             return Dataset(self.project, self.api_key)(self.dataset_id).sample(
                 n=n,
@@ -62,7 +57,6 @@
                 random_state=random_state,
                 select_fields=select_fields,
             )
-=======
         return Dataset(self.project, self.api_key)(self.dataset_id).sample(
             n=n,
             frac=frac,
@@ -70,7 +64,6 @@
             random_state=random_state,
             select_fields=select_fields,
         )
->>>>>>> 75ac41c5
 
     def all(
         self,
@@ -109,7 +102,7 @@
             def encode_documents(documents):
                 return model([self.field], documents)
 
-        self.client.pull_update_push(self.dataset_id, encode_documents)
+        self.pull_update_push(self.dataset_id, encode_documents)
 
     def apply(
         self,
@@ -159,8 +152,6 @@
             self.dataset_id, bulk_fn, select_fields=[self.field]
         )
 
-<<<<<<< HEAD
-=======
     def value_counts(
         self,
         normalize: bool = False,
@@ -230,7 +221,6 @@
 
         return aggregation
 
->>>>>>> 75ac41c5
     def __getitem__(self, loc: Union[int, str]):
         if isinstance(loc, int):
             warnings.warn(
@@ -403,7 +393,6 @@
         -------
         Pandas DataFrame or Dict, depending on args
             The first 'n' rows of the caller object.
-<<<<<<< HEAD
 
         Example
         ---------
@@ -413,8 +402,6 @@
         >>> df = client.Dataset("sample_dataset", image_fields=["image_url])
         >>> df.head()
 
-=======
->>>>>>> 75ac41c5
         """
         head_documents = self.get_documents(
             dataset_id=self.dataset_id,
@@ -492,10 +479,7 @@
         filters: list = [],
         random_state: int = 0,
         select_fields: list = [],
-<<<<<<< HEAD
         output_format: str="json"
-=======
->>>>>>> 75ac41c5
     ):
 
         """
@@ -514,8 +498,6 @@
         select_fields: list
             Fields to include in the search results, empty array/list means all fields.
 
-<<<<<<< HEAD
-
         Example
         ---------
 
@@ -524,11 +506,7 @@
         >>> df = client.Dataset("sample_dataset", image_fields=["image_url])
         >>> df.sample()
 
-=======
->>>>>>> 75ac41c5
-        """
-        if n == 0 and frac is None:
-            raise ValueError("Must provide one of n or frac")
+        """
 
         if frac and n:
             raise ValueError("Only one of n or frac can be provided")
@@ -540,11 +518,7 @@
                 self.get_number_of_documents(self.dataset_id, filters=filters) * frac
             )
 
-<<<<<<< HEAD
         docs = self.datasets.documents.get_where(
-=======
-        return self.datasets.documents.get_where(
->>>>>>> 75ac41c5
             dataset_id=self.dataset_id,
             filters=filters,
             page_size=n,
@@ -552,26 +526,20 @@
             is_random=True,
             select_fields=select_fields,
         )["documents"]
-<<<<<<< HEAD
         if output_format == "json":
             return docs
         elif output_format == "pandas":
             return pd.DataFrame.from_dict(docs, orient='records')
-=======
->>>>>>> 75ac41c5
 
     def apply(
         self,
         func: Callable,
-<<<<<<< HEAD
         retrieve_chunk_size: int = 100,
         max_workers: int = 8,
         filters: list = [],
         select_fields: list = [],
         show_progress_bar: bool = True,
         use_json_encoder: bool = True,
-=======
->>>>>>> 75ac41c5
         axis: int = 0,
     ):
         """
@@ -583,7 +551,6 @@
         --------------
         func: function
             Function to apply to each document
-<<<<<<< HEAD
         retrieve_chunk_size: int
             The number of documents that are received from the original collection with each loop iteration.
         max_workers: int
@@ -592,15 +559,11 @@
             How many failed uploads before the function breaks
         json_encoder : bool
             Whether to automatically convert documents to json encodable format
-=======
-
->>>>>>> 75ac41c5
         axis: int
             Axis along which the function is applied.
             - 9 or 'index': apply function to each column
             - 1 or 'columns': apply function to each row
 
-<<<<<<< HEAD
         Example
         ---------
         >>> from relevanceai import Client
@@ -611,14 +574,11 @@
         >>>     return doc
         >>> df.apply(update_doc)
 
-=======
->>>>>>> 75ac41c5
         """
         if axis == 1:
             raise ValueError("We do not support column-wise operations!")
 
         def bulk_fn(docs):
-<<<<<<< HEAD
             new_docs = []
             for d in docs:
                 new_d = func(d)
@@ -687,13 +647,6 @@
             show_progress_bar=show_progress_bar,
             use_json_encoder=use_json_encoder,
         )
-=======
-            for d in docs:
-                func(d)
-            return docs
-
-        return self.pull_update_push(self.dataset_id, bulk_fn)
->>>>>>> 75ac41c5
 
     def all(
         self,
@@ -732,8 +685,6 @@
             show_progress_bar=show_progress_bar,
         )
 
-<<<<<<< HEAD
-=======
     def value_counts(self, field: str):
         """
         Return a Series containing counts of unique values.
@@ -747,7 +698,6 @@
         """
         return Series(self.project, self.api_key, self.dataset_id, field).value_counts()
 
->>>>>>> 75ac41c5
     def to_csv(self, filename: str, **kwargs):
         """
         Download a dataset from the QC to a local .csv file
@@ -774,7 +724,6 @@
         kwargs: Optional
             see client.insert_csv() for extra args
         """
-<<<<<<< HEAD
         return self.insert_csv(self.dataset_id, filename, **kwargs)
 
     # def insert_documents(
@@ -829,9 +778,6 @@
     #         chunksize=chunksize,
     #         use_json_encoder=use_json_encoder,
     #     )
-=======
-        self.insert_csv(self.dataset_id, filename, **kwargs)
->>>>>>> 75ac41c5
 
     def cat(self, vector_name: Union[str, None] = None, fields: List = []):
         """
@@ -858,7 +804,6 @@
             self.dataset_id, cat_fields, updating_args={"field_name": vector_name}
         )
 
-<<<<<<< HEAD
     def create(self, schema: dict = {}):
         """
         A dataset can store documents to be searched, retrieved, filtered and aggregated (similar to Collections in MongoDB, Tables in SQL, Indexes in ElasticSearch).
@@ -1023,7 +968,6 @@
         >>> df.schema()
         """
         return self.datasets.schema(self.dataset_id)
-=======
     def to_dict(self, orient: str = "records"):
         """
         Returns the raw list of dicts from the QC
@@ -1040,7 +984,6 @@
             return self.get_all_documents(self.dataset_id)
         else:
             raise NotImplementedError
->>>>>>> 75ac41c5
 
 
 class Datasets(BatchAPIClient):
