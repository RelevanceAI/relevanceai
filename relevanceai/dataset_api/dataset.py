--- conflicted
+++ resolved
@@ -405,7 +405,6 @@
             select_fields=select_fields,
         )["documents"]
 
-<<<<<<< HEAD
     def apply(
         self,
         func: Callable,
@@ -436,7 +435,7 @@
             return docs
 
         return self.pull_update_push(self.dataset_id, bulk_fn)
-=======
+
     def all(
         self,
         chunk_size: int = 1000,
@@ -473,7 +472,6 @@
             include_vector=include_vector,
             show_progress_bar=show_progress_bar,
         )
->>>>>>> d7d44b96
 
 
 class Datasets(BatchAPIClient):
