--- conflicted
+++ resolved
@@ -8,7 +8,7 @@
 
 from doc_utils import DocUtils
 
-from typing import List, Union, Callable
+from typing import List, Union, Callable, Optional
 
 from relevanceai.dataset_api.groupby import Groupby, Agg
 from relevanceai.dataset_api.centroids import Centroids
@@ -148,7 +148,6 @@
             self.dataset_id, bulk_fn, select_fields=[self.field]
         )
 
-<<<<<<< HEAD
     def numpy(self) -> np.ndarray:
         """
         Iterates over all documents in dataset and returns all numeric values in a numpy array.
@@ -166,7 +165,7 @@
         vectors = [np.array(document[self.field]) for document in documents]
         vectors = np.array(vectors)
         return vectors
-=======
+
     def value_counts(
         self,
         normalize: bool = False,
@@ -235,7 +234,6 @@
             aggregation.columns = ["Frequency"]
 
         return aggregation
->>>>>>> 75ac41c5
 
     def __getitem__(self, loc: Union[int, str]):
         if isinstance(loc, int):
@@ -661,7 +659,6 @@
             self.dataset_id, cat_fields, updating_args={"field_name": vector_name}
         )
 
-<<<<<<< HEAD
     def _label_cluster(self, label: Union[int, str]):
         if isinstance(label, (int, float)):
             return "cluster-" + str(label)
@@ -685,7 +682,7 @@
             return docs
 
         self.pull_update_push(self.dataset_id, add_cluster_labels)
-=======
+        
     def to_dict(self, orient: str = "records"):
         """
         Returns the raw list of dicts from the QC
@@ -702,7 +699,6 @@
             return self.get_all_documents(self.dataset_id)
         else:
             raise NotImplementedError
->>>>>>> 75ac41c5
 
 
 class Datasets(BatchAPIClient):
