--- conflicted
+++ resolved
@@ -3,14 +3,10 @@
 """
 import warnings
 import pandas as pd
-<<<<<<< HEAD
-
 from relevanceai.api.client import BatchAPIClient
 from relevanceai.dataset_api.groupby import Groupby, Agg
-from typing import List, Union
-=======
 from typing import List, Union, Optional
->>>>>>> 4ac3e8c9
+
 
 
 class Series:
