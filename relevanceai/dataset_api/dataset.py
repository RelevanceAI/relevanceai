--- conflicted
+++ resolved
@@ -436,49 +436,6 @@
             text_fields=text_fields,
         )
 
-<<<<<<< HEAD
-=======
-    def describe(self) -> dict:
-        """
-        Descriptive statistics include those that summarize the central tendency
-        dispersion and shape of a dataset's distribution, excluding NaN values.
-        """
-        return self.datasets.facets(self.dataset_id)
-
-    def vectorize(self, field, model):
-        """
-        Vectorizes a Particular field (text) of the dataset
-
-        Parameters
-        ----------
-        field : str
-            The text field to select
-        model
-            a Type deep learning model that vectorizes text
-        """
-        series = Series(self)
-        series(self.dataset_id, field).vectorize(model)
-
-    def cluster(self, model, alias, vector_fields, **kwargs):
-        """
-        Performs KMeans Clustering on over a vector field within the dataset.
-
-        Parameters
-        ----------
-        model : Class
-            The clustering model to use
-        vector_fields : str
-            The vector fields over which to cluster
-        """
-
-        from relevanceai.clusterer import Clusterer
-
-        clusterer = Clusterer(
-            model=model, alias=alias, api_key=self.api_key, project=self.project
-        )
-        clusterer.fit(dataset=self, vector_fields=vector_fields)
-
->>>>>>> f12e34a0
     def sample(
         self,
         n: int = 0,
@@ -1012,8 +969,37 @@
             raise NotImplementedError
     
 class Dataset(Export, Write):
-    pass
-
+    def vectorize(self, field, model):
+        """
+        Vectorizes a Particular field (text) of the dataset
+
+        Parameters
+        ----------
+        field : str
+            The text field to select
+        model
+            a Type deep learning model that vectorizes text
+        """
+        series = Series(self)
+        series(self.dataset_id, field).vectorize(model)
+
+    def cluster(self, model, alias, vector_fields, **kwargs):
+        """
+        Performs KMeans Clustering on over a vector field within the dataset.
+
+        Parameters
+        ----------
+        model : Class
+            The clustering model to use
+        vector_fields : str
+            The vector fields over which to cluster
+        """
+
+        from relevanceai.clusterer import Clusterer
+        clusterer = Clusterer(
+            model=model, alias=alias, api_key=self.api_key, project=self.project
+        )
+        return clusterer.fit(dataset=self, vector_fields=vector_fields)
 
 class Datasets(BatchAPIClient):
     """Dataset class for multiple datasets"""
