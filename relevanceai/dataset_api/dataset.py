"""
Pandas like dataset API
"""
import warnings
import pandas as pd
<<<<<<< HEAD
from relevanceai.api.client import BatchAPIClient
from relevanceai.dataset_api.groupby import Groupby, Agg
from typing import List, Union, Optional
=======

from relevanceai.vector_tools.client import VectorTools
from relevanceai.api.client import BatchAPIClient
from typing import List, Union
>>>>>>> b85232bf


class Series:
    """
    A wrapper class for being able to vectorize documents over field
    """

    def __init__(self, client: BatchAPIClient) -> None:
        """
        Initialise the class
        """
        self.client = client

    def __call__(self, dataset_id: str, field: str):
        """
        Instaniates a Series

        Parameters
        ----------
        dataset_id : str
            The dataset_id of concern
        field : str
            The field within the dataset that you would like to select

        Returns
        -------
        Self
        """
        self.dataset_id = dataset_id
        self.field = field
        return self

    def vectorize(self, model) -> None:
        """
        Vectorises over a field give a model architecture

        Parameters
        ----------
        model : Machine learning model for vectorizing text`
            The dataset_id of concern
        """
        if hasattr(model, "encode_documents"):

            def encode_documents(documents):
                return model.encode_documents(self.field, documents)

        else:

            def encode_documents(documents):
                return model([self.field], documents)

        self.client.pull_update_push(self.dataset_id, encode_documents)


class Dataset(BatchAPIClient):
    """
    A Pandas Like datatset API for interacting with the RelevanceAI python package
    """

    def __init__(self, project: str, api_key: str) -> None:
        """
        Initialise the class
        """
        self.project = project
        self.api_key = api_key
        self.vector_tools = VectorTools(project=project, api_key=api_key)
        super().__init__(project=project, api_key=api_key)

    def __call__(
        self,
        dataset_id: str,
        image_fields: List = [],
        text_fields: List = [],
        audio_fields: List = [],
        highlight_fields: dict = {},
        output_format: str = "pandas",
    ):
        """
        Instaniates a Dataset

        Parameters
        ----------
        dataset_id : str
            The dataset_id of concern
        image_fields : str
            The image_fields within the dataset that you would like to select
        text_fields : str
            The text_fields within the dataset that you would like to select
        audio_fields : str
            The audio_fields within the dataset that you would like to select
        output_format : str
            The output format of the dataset

        Returns
        -------
        Self
        """
        self.dataset_id = dataset_id
        self.image_fields = image_fields
        self.text_fields = text_fields
        self.audio_fields = audio_fields
        self.highlight_fields = highlight_fields
        self.output_format = output_format
        self.groupby = Groupby(self.client, self.dataset_id)
        self.agg = Agg(self.client, self.dataset_id)

        return self

    @property
    def shape(self):
        """
        Returns the shape (N x C) of a dataset
        N = number of samples in the Dataset
        C = number of columns in the Dataset

        Returns
        -------
        Tuple
            (N, C)
        """
        schema = self.datasets.schema(self.dataset_id)
        n_documents = self.get_number_of_documents(dataset_id=self.dataset_id)
        return (n_documents, len(schema))

    def __getitem__(self, field: str):
        """
        Returns a Series Object that selects a particular field within a dataset

        Parameters
        ----------
        field : str
            the particular field within the dataset

        Returns
        -------
        Tuple
            (N, C)
        """
        series = Series(self)
        series(dataset_id=self.dataset_id, field=field)
        return series

    def info(self) -> dict:
        """
        Return a dictionary that contains information about the Dataset
        including the index dtype and columns and non-null values.

        Returns
        -------
        Dict
            Dictionary of information
        """
        health = self.datasets.monitor.health(self.dataset_id)
        schema = self.datasets.schema(self.dataset_id)
        schema = {key: str(value) for key, value in schema.items()}
        info = {
            key: {
                "Non-Null Count": health[key]["missing"],
                "Dtype": schema[key],
            }
            for key in schema.keys()
        }
        dtypes = {
            dtype: list(schema.values()).count(dtype)
            for dtype in set(list(schema.values()))
        }
        info = {"info": info, "dtypes": dtypes}
        return info

    def head(
        self, n: int = 5, raw_json: bool = False, **kw
    ) -> Union[dict, pd.DataFrame]:
        """
        Return the first `n` rows.
        returns the first `n` rows of your dataset.
        It is useful for quickly testing if your object
        has the right type of data in it.

        Parameters
        ----------
        n : int, default 5
            Number of rows to select.
        raw_json: bool
            If True, returns raw JSON and not Pandas Dataframe
        kw:
            Additional arguments to feed into show_json

        Returns
        -------
        Pandas DataFrame or Dict, depending on args
            The first 'n' rows of the caller object.
        """
        head_documents = self.get_documents(
            dataset_id=self.dataset_id,
            number_of_documents=n,
        )
        if raw_json:
            return head_documents
        else:
            try:
                return self._show_json(head_documents, **kw)
            except Exception as e:
                warnings.warn("Displaying using Pandas." + str(e))
                return pd.json_normalize(head_documents).head(n=n)

    def _show_json(self, docs, **kw):
        from jsonshower import show_json

        if not self.text_fields:
            text_fields = pd.json_normalize(docs).columns.tolist()
        else:
            text_fields = self.text_fields
        return show_json(
            docs,
            image_fields=self.image_fields,
            audio_fields=self.audio_fields,
            highlight_fields=self.highlight_fields,
            text_fields=text_fields,
        )

    def describe(self) -> dict:
        """
        Descriptive statistics include those that summarize the central tendency
        dispersion and shape of a dataset's distribution, excluding NaN values.
        """
        return self.datasets.facets(self.dataset_id)

    def vectorize(self, field, model):
        """
        Vectorizes a Particular field (text) of the dataset

        Parameters
        ----------
        field : str
            The text field to select
        model
            a Type deep learning model that vectorizes text
        """
        series = Series(self)
        series(self.dataset_id, field).vectorize(model)

    def cluster(self, field, n_clusters=10, overwrite=False):
        """
        Performs KMeans Clustering on over a vector field within the dataset.

        Parameters
        ----------
        field : str
            The text field to select
        n_cluster: int default = 10
            the number of cluster to find wihtin the vector field
        """
        centroids = self.vector_tools.cluster.kmeans_cluster(
            dataset_id=self.dataset_id,
            vector_fields=[field],
            k=n_clusters,
            alias=f"kmeans_{n_clusters}",
            overwrite=overwrite,
        )
        return centroids


class Datasets(BatchAPIClient):
    """Dataset class for multiple datasets"""

    def __init__(self, project: str, api_key: str):
        self.project = project
        self.api_key = api_key
        super().__init__(project=project, api_key=api_key)<|MERGE_RESOLUTION|>--- conflicted
+++ resolved
@@ -3,16 +3,11 @@
 """
 import warnings
 import pandas as pd
-<<<<<<< HEAD
-from relevanceai.api.client import BatchAPIClient
 from relevanceai.dataset_api.groupby import Groupby, Agg
 from typing import List, Union, Optional
-=======
-
 from relevanceai.vector_tools.client import VectorTools
 from relevanceai.api.client import BatchAPIClient
-from typing import List, Union
->>>>>>> b85232bf
+
 
 
 class Series:
