"""
Pandas like dataset API
"""
import warnings
import pandas as pd
<<<<<<< HEAD

from relevanceai.vector_tools.client import VectorTools
from relevanceai.api.client import BatchAPIClient
from typing import List, Union
=======
from typing import List, Union, Optional
>>>>>>> 4ac3e8c9


class Series:
    """
    A wrapper class for being able to vectorize documents over field
    """

    def __init__(self, client: BatchAPIClient) -> None:
        """
        Initialise the class
        """
        self.client = client

    def __call__(self, dataset_id: str, field: str):
        """
        Instaniates a Series

        Parameters
        ----------
        dataset_id : str
            The dataset_id of concern
        field : str
            The field within the dataset that you would like to select

        Returns
        -------
        Self
        """
        self.dataset_id = dataset_id
        self.field = field
        return self

    def vectorize(self, model) -> None:
        """
        Vectorises over a field give a model architecture

        Parameters
        ----------
        model : Machine learning model for vectorizing text`
            The dataset_id of concern
        """
        if hasattr(model, "encode_documents"):

            def encode_documents(documents):
                return model.encode_documents(self.field, documents)

        else:

            def encode_documents(documents):
                return model([self.field], documents)

        self.client.pull_update_push(self.dataset_id, encode_documents)


class Dataset:
    """
    A Pandas Like datatset API for interacting with the RelevanceAI python package
    """

    def __init__(self, project: str, api_key: str) -> None:
        """
        Initialise the class
        """
        self.project = project
        self.api_key = api_key
        self.vector_tools = VectorTools(project=project, api_key=api_key)
        super().__init__(project=project, api_key=api_key)

    def __call__(
        self,
        dataset_id: str,
        image_fields: List = [],
        text_fields: List = [],
        audio_fields: List = [],
        highlight_fields: dict = {},
        output_format: str = "pandas",
    ):
        """
        Instaniates a Dataset

        Parameters
        ----------
        dataset_id : str
            The dataset_id of concern
        image_fields : str
            The image_fields within the dataset that you would like to select
        text_fields : str
            The text_fields within the dataset that you would like to select
        audio_fields : str
            The audio_fields within the dataset that you would like to select
        output_format : str
            The output format of the dataset

        Returns
        -------
        Self
        """
        self.dataset_id = dataset_id
        self.image_fields = image_fields
        self.text_fields = text_fields
        self.audio_fields = audio_fields
        self.highlight_fields = highlight_fields
        self.output_format = output_format

        return self

    @property
    def shape(self):
        """
        Returns the shape (N x C) of a dataset
        N = number of samples in the Dataset
        C = number of columns in the Dataset

        Returns
        -------
        Tuple
            (N, C)
        """
        schema = self.datasets.schema(self.dataset_id)
        n_documents = self.get_number_of_documents(dataset_id=self.dataset_id)
        return (n_documents, len(schema))

    def __getitem__(self, field: str):
        """
        Returns a Series Object that selects a particular field within a dataset

        Parameters
        ----------
        field : str
            the particular field within the dataset

        Returns
        -------
        Tuple
            (N, C)
        """
        series = Series(self)
        series(dataset_id=self.dataset_id, field=field)
        return series

    def info(self) -> dict:
        """
        Return a dictionary that contains information about the Dataset
        including the index dtype and columns and non-null values.

        Returns
        -------
        Dict
            Dictionary of information
        """
        health = self.datasets.monitor.health(self.dataset_id)
        schema = self.datasets.schema(self.dataset_id)
        schema = {key: str(value) for key, value in schema.items()}
        info = {
            key: {
                "Non-Null Count": health[key]["missing"],
                "Dtype": schema[key],
            }
            for key in schema.keys()
        }
        dtypes = {
            dtype: list(schema.values()).count(dtype)
            for dtype in set(list(schema.values()))
        }
        info = {"info": info, "dtypes": dtypes}
        return info

    def head(
        self, n: int = 5, raw_json: bool = False, **kw
    ) -> Union[dict, pd.DataFrame]:
        """
        Return the first `n` rows.
        returns the first `n` rows of your dataset.
        It is useful for quickly testing if your object
        has the right type of data in it.

        Parameters
        ----------
        n : int, default 5
            Number of rows to select.
        raw_json: bool
            If True, returns raw JSON and not Pandas Dataframe

        Returns
        -------
        Pandas DataFrame or Dict, depending on args
            The first 'n' rows of the caller object.
        """
        head_documents = self.get_documents(
            dataset_id=self.dataset_id,
            number_of_documents=n,
        )
        if raw_json:
            return head_documents
        else:
            try:
                return self._show_json(head_documents, **kw)
            except Exception as e:
                warnings.warn("Displaying using Pandas." + str(e))
                return pd.json_normalize(head_documents).head(n=n)

    def _show_json(self, docs):
        from jsonshower import show_json

        if not self.text_fields:
            text_fields = pd.json_normalize(docs).columns.tolist()
        else:
            text_fields = self.text_fields
        return show_json(
            docs,
            image_fields=self.image_fields,
            audio_fields=self.audio_fields,
            highlight_fields=self.highlight_fields,
            text_fields=text_fields,
        )

    def describe(self) -> dict:
        """
        Descriptive statistics include those that summarize the central tendency
        dispersion and shape of a dataset's distribution, excluding NaN values.
        """
        return self.datasets.facets(self.dataset_id)

    def vectorize(self, field, model):
        """
        Vectorizes a Particular field (text) of the dataset

        Parameters
        ----------
        field : str
            The text field to select
        model
            a Type deep learning model that vectorizes text
        """
        series = Series(self)
        series(self.dataset_id, field).vectorize(model)

    def cluster(self, field, n_clusters=10, overwrite=False):
        """
        Performs KMeans Clustering on over a vector field within the dataset.

        Parameters
        ----------
        field : str
            The text field to select
        n_cluster: int default = 10
            the number of cluster to find wihtin the vector field
        """
        centroids = self.vector_tools.cluster.kmeans_cluster(
            dataset_id=self.dataset_id,
            vector_fields=[field],
            k=n_clusters,
            alias=f"kmeans_{n_clusters}",
            overwrite=overwrite,
        )
        return centroids


class Datasets:
    """Dataset class for multiple datasets"""

    def __init__(self, client):
        self.client = client<|MERGE_RESOLUTION|>--- conflicted
+++ resolved
@@ -3,14 +3,10 @@
 """
 import warnings
 import pandas as pd
-<<<<<<< HEAD
 
 from relevanceai.vector_tools.client import VectorTools
 from relevanceai.api.client import BatchAPIClient
 from typing import List, Union
-=======
-from typing import List, Union, Optional
->>>>>>> 4ac3e8c9
 
 
 class Series:
