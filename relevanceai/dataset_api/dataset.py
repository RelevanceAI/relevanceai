"""
Pandas like dataset API
"""
import warnings
import pandas as pd
from relevanceai.dataset_api.groupby import Groupby, Agg
from relevanceai.dataset_api.centroids import Centroids
from typing import List, Union, Optional
from relevanceai.vector_tools.client import VectorTools
from relevanceai.api.client import BatchAPIClient

class Series:
    """
    A wrapper class for being able to vectorize documents over field
    """

    def __init__(self, client: BatchAPIClient) -> None:
        """
        Initialise the class
        """
        self.client = client

    def __call__(self, dataset_id: str, field: str):
        """
        Instaniates a Series

        Parameters
        ----------
        dataset_id : str
            The dataset_id of concern
        field : str
            The field within the dataset that you would like to select

        Returns
        -------
        Self
        """
        self.dataset_id = dataset_id
        self.field = field
        return self

    def vectorize(self, model) -> None:
        """
        Vectorises over a field give a model architecture

        Parameters
        ----------
        model : Machine learning model for vectorizing text`
            The dataset_id of concern
        """
        if hasattr(model, "encode_documents"):

            def encode_documents(documents):
                return model.encode_documents(self.field, documents)

        else:

            def encode_documents(documents):
                return model([self.field], documents)

        self.client.pull_update_push(self.dataset_id, encode_documents)


class Dataset(BatchAPIClient):
    """
    A Pandas Like datatset API for interacting with the RelevanceAI python package
    """

    def __init__(self, project: str, api_key: str) -> None:
        """
        Initialise the class
        """
        self.project = project
        self.api_key = api_key
        self.vector_tools = VectorTools(project=project, api_key=api_key)
        super().__init__(project=project, api_key=api_key)

    def __call__(
        self,
        dataset_id: str,
        image_fields: List = [],
        text_fields: List = [],
        audio_fields: List = [],
        highlight_fields: dict = {},
        output_format: str = "pandas",
    ):
        """
        Instaniates a Dataset

        Parameters
        ----------
        dataset_id : str
            The dataset_id of concern
        image_fields : str
            The image_fields within the dataset that you would like to select
        text_fields : str
            The text_fields within the dataset that you would like to select
        audio_fields : str
            The audio_fields within the dataset that you would like to select
        output_format : str
            The output format of the dataset

        Returns
        -------
        Self
        """
        self.dataset_id = dataset_id
        self.image_fields = image_fields
        self.text_fields = text_fields
        self.audio_fields = audio_fields
        self.highlight_fields = highlight_fields
        self.output_format = output_format
<<<<<<< HEAD
        self.groupby = Groupby(self.client, self.dataset_id)
        self.agg = Agg(self.client, self.dataset_id)
        self.centroids = Centroids(self.client, self.dataset_id)
=======
        self.groupby = Groupby(self.project, self.api_key, self.dataset_id)
        self.agg = Agg(self.project, self.api_key, self.dataset_id)
>>>>>>> ab373853

        return self

    @property
    def shape(self):
        """
        Returns the shape (N x C) of a dataset
        N = number of samples in the Dataset
        C = number of columns in the Dataset

        Returns
        -------
        Tuple
            (N, C)
        """
        schema = self.datasets.schema(self.dataset_id)
        n_documents = self.get_number_of_documents(dataset_id=self.dataset_id)
        return (n_documents, len(schema))

    def __getitem__(self, field: str):
        """
        Returns a Series Object that selects a particular field within a dataset

        Parameters
        ----------
        field : str
            the particular field within the dataset

        Returns
        -------
        Tuple
            (N, C)
        """
        series = Series(self)
        series(dataset_id=self.dataset_id, field=field)
        return series

    def info(self) -> dict:
        """
        Return a dictionary that contains information about the Dataset
        including the index dtype and columns and non-null values.

        Returns
        -------
        Dict
            Dictionary of information
        """
        health = self.datasets.monitor.health(self.dataset_id)
        schema = self.datasets.schema(self.dataset_id)
        schema = {key: str(value) for key, value in schema.items()}
        info = {
            key: {
                "Non-Null Count": health[key]["missing"],
                "Dtype": schema[key],
            }
            for key in schema.keys()
        }
        dtypes = {
            dtype: list(schema.values()).count(dtype)
            for dtype in set(list(schema.values()))
        }
        info = {"info": info, "dtypes": dtypes}
        return info

    def head(
        self, n: int = 5, raw_json: bool = False, **kw
    ) -> Union[dict, pd.DataFrame]:
        """
        Return the first `n` rows.
        returns the first `n` rows of your dataset.
        It is useful for quickly testing if your object
        has the right type of data in it.

        Parameters
        ----------
        n : int, default 5
            Number of rows to select.
        raw_json: bool
            If True, returns raw JSON and not Pandas Dataframe
        kw:
            Additional arguments to feed into show_json

        Returns
        -------
        Pandas DataFrame or Dict, depending on args
            The first 'n' rows of the caller object.
        """
        head_documents = self.get_documents(
            dataset_id=self.dataset_id,
            number_of_documents=n,
        )
        if raw_json:
            return head_documents
        else:
            try:
                return self._show_json(head_documents, **kw)
            except Exception as e:
                warnings.warn("Displaying using Pandas." + str(e))
                return pd.json_normalize(head_documents).head(n=n)

    def _show_json(self, docs, **kw):
        from jsonshower import show_json

        if not self.text_fields:
            text_fields = pd.json_normalize(docs).columns.tolist()
        else:
            text_fields = self.text_fields
        return show_json(
            docs,
            image_fields=self.image_fields,
            audio_fields=self.audio_fields,
            highlight_fields=self.highlight_fields,
            text_fields=text_fields,
        )

    def describe(self) -> dict:
        """
        Descriptive statistics include those that summarize the central tendency
        dispersion and shape of a dataset's distribution, excluding NaN values.
        """
        return self.datasets.facets(self.dataset_id)

    def vectorize(self, field, model):
        """
        Vectorizes a Particular field (text) of the dataset

        Parameters
        ----------
        field : str
            The text field to select
        model
            a Type deep learning model that vectorizes text
        """
        series = Series(self)
        series(self.dataset_id, field).vectorize(model)

    def cluster(self, field, n_clusters=10, overwrite=False):
        """
        Performs KMeans Clustering on over a vector field within the dataset.

        Parameters
        ----------
        field : str
            The text field to select
        n_cluster: int default = 10
            the number of cluster to find wihtin the vector field
        """
        centroids = self.vector_tools.cluster.kmeans_cluster(
            dataset_id=self.dataset_id,
            vector_fields=[field],
            k=n_clusters,
            alias=f"kmeans_{n_clusters}",
            overwrite=overwrite,
        )
        return centroids


class Datasets(BatchAPIClient):
    """Dataset class for multiple datasets"""

    def __init__(self, project: str, api_key: str):
        self.project = project
        self.api_key = api_key
        super().__init__(project=project, api_key=api_key)<|MERGE_RESOLUTION|>--- conflicted
+++ resolved
@@ -110,14 +110,8 @@
         self.audio_fields = audio_fields
         self.highlight_fields = highlight_fields
         self.output_format = output_format
-<<<<<<< HEAD
-        self.groupby = Groupby(self.client, self.dataset_id)
-        self.agg = Agg(self.client, self.dataset_id)
-        self.centroids = Centroids(self.client, self.dataset_id)
-=======
         self.groupby = Groupby(self.project, self.api_key, self.dataset_id)
         self.agg = Agg(self.project, self.api_key, self.dataset_id)
->>>>>>> ab373853
 
         return self
 
