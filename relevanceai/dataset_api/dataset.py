--- conflicted
+++ resolved
@@ -5,13 +5,8 @@
 import pandas as pd
 from relevanceai.api.client import BatchAPIClient
 from relevanceai.dataset_api.groupby import Groupby, Agg
-<<<<<<< HEAD
 from relevanceai.dataset_api.centroids import Centroids
-from typing import List, Union
-=======
 from typing import List, Union, Optional
-
->>>>>>> 1233485f
 
 
 class Series:
