--- conflicted
+++ resolved
@@ -95,13 +95,9 @@
     ):
         """Preferred login method for demos and interactive usage."""
         project, api_key = Client.token_to_auth()
-<<<<<<< HEAD
-        return Client(project=project, api_key=api_key, verbose=verbose)
-=======
         return Client(
             project=project, api_key=api_key, authenticate=authenticate
         )
->>>>>>> ed308d2d
 
     @property
     def auth_header(self):
