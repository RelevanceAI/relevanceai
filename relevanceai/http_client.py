--- conflicted
+++ resolved
@@ -1,149 +1,3 @@
-<<<<<<< HEAD
-"""access the client via this class
-"""
-import getpass
-import json
-import os
-
-from doc_utils.doc_utils import DocUtils
-from relevanceai.dataset_api.dataset import Dataset, Datasets
-
-from relevanceai.errors import APIError
-from relevanceai.api.client import BatchAPIClient
-from relevanceai.config import CONFIG
-from relevanceai.vector_tools.plot_text_theme_model import build_and_plot_clusters
-
-
-vis_requirements = False
-try:
-    from relevanceai.visualise.projector import Projector
-
-    vis_requirements = True
-
-except ModuleNotFoundError as e:
-    # warnings.warn(f"{e} You can fix this by installing RelevanceAI[vis]")
-    pass
-
-from relevanceai.vector_tools.client import VectorTools
-from relevanceai.vector_tools.plot_text_theme_model import build_and_plot_clusters
-
-
-def str2bool(v):
-    return v.lower() in ("yes", "true", "t", "1")
-
-
-class Client(BatchAPIClient, DocUtils):
-    """Python Client for Relevance AI's relevanceai"""
-
-    FAIL_MESSAGE = """Your API key is invalid. Please login again"""
-    _cred_fn = ".creds.json"
-
-    def __init__(
-        self,
-        project=os.getenv("RELEVANCE_PROJECT"),
-        api_key=os.getenv("RELEVANCE_API_KEY"),
-        authenticate: bool = False,
-    ):
-
-        if project is None or api_key is None:
-            project, api_key = self._token_to_auth()
-
-        super().__init__(project, api_key)
-
-        # Authenticate user
-        if authenticate:
-            if self.check_auth():
-
-                WELCOME_MESSAGE = f"""Welcome to the RelevanceAI Python SDK. Logged in as {project}."""
-                print(WELCOME_MESSAGE)
-            else:
-                raise APIError(self.FAIL_MESSAGE)
-
-        # Import projector and vector tools
-        if vis_requirements:
-            self.projector = Projector(project, api_key)
-        else:
-            self.logger.warning(
-                "Projector not loaded. You do not have visualisation requirements installed."
-            )
-        self.vector_tools = VectorTools(project, api_key)
-
-        self.Dataset = Dataset(project=project, api_key=api_key)
-        self.Datasets = Datasets(project=project, api_key=api_key)
-
-    # @property
-    # def output_format(self):
-    #     return CONFIG.get_field("api.output_format", CONFIG.config)
-
-    # @output_format.setter
-    # def output_format(self, value):
-    #     CONFIG.set_option("api.output_format", value)
-
-    @property
-    def base_url(self):
-        return CONFIG.get_field("api.base_url", CONFIG.config)
-
-    @base_url.setter
-    def base_url(self, value):
-        if value.endswith("/"):
-            value = value[:-1]
-        CONFIG.set_option("api.base_url", value)
-
-    @property
-    def base_ingest_url(self):
-        return CONFIG.get_field("api.base_ingest_url", CONFIG.config)
-
-    @base_ingest_url.setter
-    def base_ingest_url(self, value):
-        if value.endswith("/"):
-            value = value[:-1]
-        CONFIG.set_option("api.base_ingest_url", value)
-
-    def _token_to_auth(self):
-        # if verbose:
-        #     print("You can sign up/login and find your credentials here: https://cloud.relevance.ai/sdk/api")
-        #     print("Once you have signed up, click on the value under `Authorization token` and paste it here:")
-        # SIGNUP_URL = "https://auth.relevance.ai/signup/?callback=https%3A%2F%2Fcloud.relevance.ai%2Flogin%3Fredirect%3Dcli-api"
-        SIGNUP_URL = "https://cloud.relevance.ai/sdk/api"
-        if not os.path.exists(self._cred_fn):
-            # We repeat it twice because of different behaviours
-            print(f"Authorization token (you can find it here: {SIGNUP_URL} )")
-            token = getpass.getpass(f"Auth token:")
-            project = token.split(":")[0]
-            api_key = token.split(":")[1]
-            self._write_credentials(project, api_key)
-        else:
-            data = self._read_credentials()
-            project = data["project"]
-            api_key = data["api_key"]
-        return project, api_key
-
-    def _write_credentials(self, project, api_key):
-        json.dump({"project": project, "api_key": api_key}, open(self._cred_fn, "w"))
-
-    def _read_credentials(self):
-        return json.load(open(self._cred_fn))
-
-    def login(
-        self,
-        authenticate: bool = True,
-    ):
-        """Preferred login method for demos and interactive usage."""
-        project, api_key = self._token_to_auth()
-        return Client(project=project, api_key=api_key, authenticate=authenticate)
-
-    @property
-    def auth_header(self):
-        return {"Authorization": self.project + ":" + self.api_key}
-
-    def make_search_suggestion(self):
-        return self.services.search.make_suggestion()
-
-    def check_auth(self):
-        return self.admin._ping()
-
-    build_and_plot_clusters = build_and_plot_clusters
-=======
 """access the client via this class
 """
 import getpass
@@ -300,5 +154,4 @@
 
     """CRUD-related utility functions
     """
-    # delete_dataset = self.dataset.delete
->>>>>>> 65447f09
+    # delete_dataset = self.dataset.delete