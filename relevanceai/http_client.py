--- conflicted
+++ resolved
@@ -53,12 +53,7 @@
         if vis_requirements:
             self.projector = Projector(project, api_key)
         else:
-<<<<<<< HEAD
-            self.logger.error('Projector not loaded. You do not have visualisation requirements installed.')
-=======
             self.logger.warning('Projector not loaded. You do not have visualisation requirements installed.')
->>>>>>> 88f1f8d4
-
         self.vector_tools = VectorTools(project, api_key)
 
     @property
