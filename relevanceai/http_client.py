--- conflicted
+++ resolved
@@ -138,11 +138,6 @@
         split_token = token.split(":")
         project = split_token[0]
         api_key = split_token[1]
-<<<<<<< HEAD
-        # If the base URl is included in the pasted token then updaet base url
-=======
-        # If the base URl is included in the pasted token then include it
->>>>>>> a1ff9cb8
         if len(split_token) >= 3:
             region = split_token[2]
             if region != "old-australia-east":
