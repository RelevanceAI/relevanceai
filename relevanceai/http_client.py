"""access the client via this class
"""
import os

from doc_utils.doc_utils import DocUtils

from relevanceai.batch.client import BatchAPIClient
from relevanceai.config import CONFIG
from relevanceai.errors import APIError

vis_requirements = False
try:
    from relevanceai.visualise.constants import *
    from relevanceai.visualise.dataset import Dataset
    from relevanceai.visualise.dim_reduction import DimReduction
    from relevanceai.visualise.cluster import Cluster
    from relevanceai.visualise.projector import Projector
    vis_requirements = True
except ModuleNotFoundError as e:
<<<<<<< HEAD
    raise ModuleNotFoundError(e)
    
=======
    pass

>>>>>>> 9c6047f4
def str2bool(v):
    return v.lower() in ("yes", "true", "t", "1")

class Client(BatchAPIClient, DocUtils):
    """Python Client for Relevance AI's relevanceai"""

    WELCOME_MESSAGE = """Welcome to the development version of the relevanceai Python SDK"""
    FAIL_MESSAGE = """Your API key is invalid. Please login again"""

    def __init__(
        self,
        project: str = os.getenv("VDB_PROJECT"),
        api_key: str = os.getenv("VDB_API_KEY"),
        base_url: str = "https://gateway-api-aueast.relevance.ai/v1/",
    ):
        super().__init__(project, api_key, base_url)

        if project is None or api_key is None:
            raise ValueError(
                "It seems you are missing an API key, "
                + "you can sign up for an API key following the instructions here: "
                + "https://discovery.relevance.ai/reference/usage"
            )

        if (
            self.datasets.list(
                verbose=False, output_format=False, retries=1
            ).status_code
            == 200
        ):
            self.logger.success(self.WELCOME_MESSAGE)
        else:
            raise APIError(self.FAIL_MESSAGE)
        if vis_requirements:
            self.projector = Projector(project, api_key, base_url)

    @property
    def auth_header(self):
        return {"Authorization": self.project + ":" + self.api_key}
<|MERGE_RESOLUTION|>--- conflicted
+++ resolved
@@ -1,65 +1,56 @@
-"""access the client via this class
-"""
-import os
-
-from doc_utils.doc_utils import DocUtils
-
-from relevanceai.batch.client import BatchAPIClient
-from relevanceai.config import CONFIG
-from relevanceai.errors import APIError
-
-vis_requirements = False
-try:
-    from relevanceai.visualise.constants import *
-    from relevanceai.visualise.dataset import Dataset
-    from relevanceai.visualise.dim_reduction import DimReduction
-    from relevanceai.visualise.cluster import Cluster
-    from relevanceai.visualise.projector import Projector
-    vis_requirements = True
-except ModuleNotFoundError as e:
-<<<<<<< HEAD
-    raise ModuleNotFoundError(e)
-    
-=======
-    pass
-
->>>>>>> 9c6047f4
-def str2bool(v):
-    return v.lower() in ("yes", "true", "t", "1")
-
-class Client(BatchAPIClient, DocUtils):
-    """Python Client for Relevance AI's relevanceai"""
-
-    WELCOME_MESSAGE = """Welcome to the development version of the relevanceai Python SDK"""
-    FAIL_MESSAGE = """Your API key is invalid. Please login again"""
-
-    def __init__(
-        self,
-        project: str = os.getenv("VDB_PROJECT"),
-        api_key: str = os.getenv("VDB_API_KEY"),
-        base_url: str = "https://gateway-api-aueast.relevance.ai/v1/",
-    ):
-        super().__init__(project, api_key, base_url)
-
-        if project is None or api_key is None:
-            raise ValueError(
-                "It seems you are missing an API key, "
-                + "you can sign up for an API key following the instructions here: "
-                + "https://discovery.relevance.ai/reference/usage"
-            )
-
-        if (
-            self.datasets.list(
-                verbose=False, output_format=False, retries=1
-            ).status_code
-            == 200
-        ):
-            self.logger.success(self.WELCOME_MESSAGE)
-        else:
-            raise APIError(self.FAIL_MESSAGE)
-        if vis_requirements:
-            self.projector = Projector(project, api_key, base_url)
-
-    @property
-    def auth_header(self):
-        return {"Authorization": self.project + ":" + self.api_key}
+"""access the client via this class
+"""
+import os
+
+from doc_utils.doc_utils import DocUtils
+
+from relevanceai.batch.client import BatchAPIClient
+from relevanceai.config import CONFIG
+from relevanceai.errors import APIError
+
+vis_requirements = False
+try:
+    from relevanceai.visualise.projector import Projector
+    vis_requirements = True
+except ModuleNotFoundError as e:
+    pass
+
+def str2bool(v):
+    return v.lower() in ("yes", "true", "t", "1")
+
+class Client(BatchAPIClient, DocUtils):
+    """Python Client for Relevance AI's relevanceai"""
+
+    WELCOME_MESSAGE = """Welcome to the development version of the relevanceai Python SDK"""
+    FAIL_MESSAGE = """Your API key is invalid. Please login again"""
+
+    def __init__(
+        self,
+        project: str = os.getenv("VDB_PROJECT"),
+        api_key: str = os.getenv("VDB_API_KEY"),
+        base_url: str = "https://gateway-api-aueast.relevance.ai/v1/",
+    ):
+        super().__init__(project, api_key, base_url)
+
+        if project is None or api_key is None:
+            raise ValueError(
+                "It seems you are missing an API key, "
+                + "you can sign up for an API key following the instructions here: "
+                + "https://discovery.relevance.ai/reference/usage"
+            )
+
+        if (
+            self.datasets.list(
+                verbose=False, output_format=False, retries=1
+            ).status_code
+            == 200
+        ):
+            self.logger.success(self.WELCOME_MESSAGE)
+        else:
+            raise APIError(self.FAIL_MESSAGE)
+        if vis_requirements:
+            self.projector = Projector(project, api_key, base_url)
+
+    @property
+    def auth_header(self):
+        return {"Authorization": self.project + ":" + self.api_key}