"""Relevance AI's base Client class - primarily used to login and access
the Dataset class or ClusterOps class.


The recomended way to log in is using:

.. code-block::

    from relevanceai import Client
    client = Client()
    client.list_datasets()

If the user already knows their project and API key, they can
log in this way:

.. code-block::

    from relevanceai import Client
    project = ""
    api_key = ""
    client = Client(project=project, api_key=api_key, firebase_uid=firebase_uid)
    client.list_datasets()

If you need to change your token, simply run:

.. code-block::

    from relevanceai import Client
    client = Client(token="...")

"""
import os
import getpass
import pandas as pd
from base64 import b64decode as decode
from typing import Dict, List, Optional, Union

from doc_utils.doc_utils import DocUtils
from relevanceai.dataset_api import Dataset
from relevanceai.clusterer import ClusterOps

from relevanceai.errors import APIError
from relevanceai.api.client import BatchAPIClient
from relevanceai.config import CONFIG
from relevanceai.vector_tools.plot_text_theme_model import build_and_plot_clusters
from functools import lru_cache

import analytics

from relevanceai.analytics_funcs import track, identify
from relevanceai.utils import beta, introduced_in_version

vis_requirements = False
try:
    from relevanceai.visualise.projector import Projector

    vis_requirements = True

except ModuleNotFoundError as e:
    # warnings.warn(f"{e} You can fix this by installing RelevanceAI[vis]")
    pass

from relevanceai.vector_tools.client import VectorTools


def str2bool(v):
    return v.lower() in ("yes", "true", "t", "1")


class Client(BatchAPIClient, DocUtils):
    FAIL_MESSAGE = """Your API key is invalid. Please login again"""

    def __init__(
        self,
        project=os.getenv("RELEVANCE_PROJECT"),
        api_key=os.getenv("RELEVANCE_API_KEY"),
        firebase_uid=os.getenv("RELEVANCE_FIREBASE_UID"),
        region=None,
        authenticate: bool = True,
        token: str = None,
        force_refresh: bool = False,
    ):
        """
        Initialize the client

        Parameters
        -------------

        project: str
            The name of the project
        api_key: str
            API key
        region: str
            The region to work in. Currently only `us-east-1` is provided
        token: str
            You can paste the token here if things need to be refreshed
        force_refresh: bool
            If True, it forces you to refresh your client
        """

        try:
            self._set_mixpanel_write_key()
        except Exception as e:
            pass

        if project is None or api_key is None or force_refresh:
            credentials = self._token_to_auth(token)

        try:
            self.project = credentials["project"]
        except Exception:
            self.project = project

        try:
            self.api_key = credentials["api_key"]
        except Exception:
            self.api_key = api_key

        try:
            self.firebase_uid = credentials["firebase_uid"]
        except Exception:
            self.firebase_uid = firebase_uid

        self._identify()

        if region is not None:
            self.region = region

        self.base_url = self._region_to_url(self.region)
        self.base_ingest_url = self._region_to_ingestion_url(self.region)

        super().__init__(
            project=self.project, api_key=self.api_key, firebase_uid=self.firebase_uid
        )

        # used to debug
        if authenticate:
            if self.check_auth():
                WELCOME_MESSAGE = (
                    f"""Welcome to RelevanceAI. Logged in as {self.project}."""
                )
                print(WELCOME_MESSAGE)
            else:
                raise APIError(self.FAIL_MESSAGE)

        # Import projector and vector tools
        if vis_requirements:
            self.projector = Projector(
                project=self.project,
                api_key=self.api_key,
                firebase_uid=self.firebase_uid,
            )

        self.vector_tools = VectorTools(
            project=self.project, api_key=self.api_key, firebase_uid=self.firebase_uid
        )

        # Add non breaking changes to support old ways of inserting documents and csv
        self.insert_documents = Dataset(
            project=self.project,
            api_key=self.api_key,
            firebase_uid=self.firebase_uid,
            dataset_id="",
        )._insert_documents
        self.insert_csv = Dataset(
            project=self.project,
            api_key=self.api_key,
            firebase_uid=self.firebase_uid,
            dataset_id="",
        )._insert_csv

    # @property
    # def output_format(self):
    #     return CONFIG.get_field("api.output_format", CONFIG.config)

    # @output_format.setter
    # def output_format(self, value):
    #     CONFIG.set_option("api.output_format", value)

    ### Authentication Details

    @identify
    def _identify(self):
        return

    def _set_mixpanel_write_key(self):
        analytics.write_key = decode(self.mixpanel_write_key).decode("utf-8")

    def _process_token(self, token: str):
        split_token = token.split(":")
        project = split_token[0]
        api_key = split_token[1]
        if len(split_token) > 2:
            self.region = split_token[2]
            base_url = self._region_to_url(self.region)

            if len(split_token) > 3:
                firebase_uid = split_token[3]
                data = dict(
                    project=project,
                    api_key=api_key,
                    base_url=base_url,
                    firebase_uid=firebase_uid,
                )
                return data
            else:
                return dict(
                    project=project,
                    api_key=api_key,
                    base_url=base_url,
                )

        else:
            return dict(project=project, api_key=api_key)

    def _region_to_ingestion_url(self, region: str):
        # same as region to URL now in case ingestion ever needs to be separate
        if region == "old-australia-east":
            url = "https://gateway-api-aueast.relevance.ai/latest"
        else:
            url = f"https://api.{region}.relevance.ai/latest"
        return url

    def _token_to_auth(self, token: Optional[str] = None):
        SIGNUP_URL = "https://cloud.relevance.ai/sdk/api"
        if token:
            return self._process_token(token)
        else:
            print(f"Activation token (you can find it here: {SIGNUP_URL} )")
            if not token:
                token = self._get_token()
            return self._process_token(token)  # type: ignore

    def _get_token(self):
        # TODO: either use cache or keyring package
        token = getpass.getpass(f"Activation token:")
        return token

    @property
    def auth_header(self):
        return {"Authorization": self.project + ":" + self.api_key}

    def make_search_suggestion(self):
        return self.services.search.make_suggestion()

    def check_auth(self):
        print(f"Connecting to {self.region}...")
        return self.admin._ping()

    ### Utility functions

    build_and_plot_clusters = build_and_plot_clusters

    ### CRUD-related utility functions

    @track
    def create_dataset(self, dataset_id: str, schema: Optional[Dict] = None):
        """
        A dataset can store documents to be searched, retrieved, filtered and aggregated (similar to Collections in MongoDB, Tables in SQL, Indexes in ElasticSearch).
        A powerful and core feature of VecDB is that you can store both your metadata and vectors in the same document. When specifying the schema of a dataset and inserting your own vector use the suffix (ends with) "_vector_" for the field name, and specify the length of the vector in dataset_schema. \n

        For example:

        .. code-block::
            {
                "product_image_vector_": 1024,
                "product_text_description_vector_" : 128
            }

        These are the field types supported in our datasets: ["text", "numeric", "date", "dict", "chunks", "vector", "chunkvector"]. \n

        For example:

        .. code-block::

            {
                "product_text_description" : "text",
                "price" : "numeric",
                "created_date" : "date",
                "product_texts_chunk_": "chunks",
                "product_text_chunkvector_" : 1024
            }

        You don't have to specify the schema of every single field when creating a dataset, as VecDB will automatically detect the appropriate data type for each field (vectors will be automatically identified by its "_vector_" suffix). Infact you also don't always have to use this endpoint to create a dataset as /datasets/bulk_insert will infer and create the dataset and schema as you insert new documents. \n

        Note:

            - A dataset name/id can only contain undercase letters, dash, underscore and numbers.
            - "_id" is reserved as the key and id of a document.
            - Once a schema is set for a dataset it cannot be altered. If it has to be altered, utlise the copy dataset endpoint.

        For more information about vectors check out the 'Vectorizing' section, services.search.vector or out blog at https://relevance.ai/blog. For more information about chunks and chunk vectors check out services.search.chunk.

        Parameters
        ----------
        dataset_id: str
            The unique name of your dataset
        schema : dict
            Schema for specifying the field that are vectors and its length

        Example
        ----------
        .. code-block::

            from relevanceai import Client
            client = Client()
            client.create_dataset("sample_dataset_id")

        """
        schema = {} if schema is None else schema
        return self.datasets.create(dataset_id, schema=schema)

    @track
    def list_datasets(self):
        """List Datasets

        Example
        ----------

        .. code-block::

            from relevanceai import Client
            client = Client()
            client.list_datasets()

        """
        self.print_dashboard_message(
            "You can view all your datasets at https://cloud.relevance.ai/datasets."
        )
        return self.datasets.list()

    @track
    def delete_dataset(self, dataset_id):
        """
        Delete a dataset

        Parameters
        ------------
        dataset_id: str
            The ID of a dataset

        Example
        ---------

        .. code-block::

            from relevanceai import Client
            client = Client()
            client.delete_dataset("sample_dataset_id")

        """
        return self.datasets.delete(dataset_id)

    @track
    def Dataset(
        self,
        dataset_id: str,
        fields: Optional[List[str]] = None,
        image_fields: Optional[List[str]] = None,
        audio_fields: Optional[List[str]] = None,
        highlight_fields: Optional[Dict[str, List]] = None,
        text_fields: Optional[List[str]] = None,
    ):
        fields = [] if fields is None else fields
        image_fields = [] if image_fields is None else image_fields
        audio_fields = [] if audio_fields is None else audio_fields
        highlight_fields = {} if highlight_fields is None else highlight_fields
        text_fields = [] if text_fields is None else text_fields
        return Dataset(
            dataset_id=dataset_id,
            project=self.project,
            api_key=self.api_key,
            firebase_uid=self.firebase_uid,
            fields=fields,
            image_fields=image_fields,
            audio_fields=audio_fields,
            highlight_fields=highlight_fields,
            text_fields=text_fields,
        )

    ### Clustering

    @track
    def ClusterOps(
        self,
        alias: str,
        model=None,
        dataset_id: Optional[str] = None,
        vector_fields: Optional[List[str]] = None,
        cluster_field: str = "_cluster_",
    ):
        return ClusterOps(
            model=model,
            alias=alias,
            dataset_id=dataset_id,
            vector_fields=vector_fields,
            cluster_field=cluster_field,
            project=self.project,
            api_key=self.api_key,
            firebase_uid=self.firebase_uid,
        )

    def _set_logger_to_verbose(self):
        # Use this for debugging
        self.config["logging.logging_level"] = "INFO"

    @track
    def send_dataset(
        self,
        dataset_id: str,
        receiver_project: str,
        receiver_api_key: str,
    ):
        """
        Send an individual a dataset. For this, you must know their API key.


        Parameters
        -----------

        dataset_id: str
            The name of the dataset
        receiver_project: str
            The project name that will receive the dataset
        receiver_api_key: str
            The project API key that will receive the dataset


        Example
        --------

        .. code-block::

            client = Client()
            client.send_dataset(
                dataset_id="research",
                receiver_project="...",
                receiver_api_key="..."
            )

        """
        return self.admin.send_dataset(
            dataset_id=dataset_id,
            receiver_project=receiver_project,
            receiver_api_key=receiver_api_key,
        )

    @track
    def clone_dataset(
        self,
        source_dataset_id: str,
        new_dataset_id: Optional[str] = None,
        source_project: Optional[str] = None,
        source_api_key: Optional[str] = None,
        project: Optional[str] = None,
        api_key: Optional[str] = None,
    ):
        """
        Clone a dataset from another user's projects into your project.

        Parameters
        ----------
        dataset_id:
            The dataset to copy
        source_dataset_id:
            The original dataset
        source_project:
            The original project to copy from
        source_api_key:
            The original API key of the project
        project:
            The original project
        api_key:
            The original API key

        Example
        -----------

        .. code-block::

            client = Client()
            client.send_dataset(
                dataset_id="research",
                source_project="...",
                source_api_key="..."
            )

        """
        if source_api_key is None:
            source_api_key = self.api_key
            source_project = self.project

        if new_dataset_id is None:
            new_dataset_id = source_dataset_id

        return self.admin.copy_foreign_dataset(
            dataset_id=new_dataset_id,
            source_dataset_id=source_dataset_id,
            source_project=source_project,
            source_api_key=source_api_key,
            project=project,
            api_key=api_key,
        )

    @property
    def references(self):
        from relevanceai.__init__ import __version__

        REFERENCE_URL = f"https://relevanceai.readthedocs.io/en/{__version__}/"
        MESSAGE = f"You can find your references here {REFERENCE_URL}."
        print(MESSAGE)

    docs = references

    def search_app(self, dataset_id: Optional[str] = None):
        if dataset_id is not None:
            self.print_search_dashboard_url(dataset_id)
        elif hasattr(self, "_dataset_id"):
            self.print_search_dashboard_url(self._dataset_id)
        elif hasattr(self, "dataset_id"):
            self.print_search_dashboard_url(self.dataset_id)
        else:
            print("You can build your search app at https://cloud.relevance.ai")

    @introduced_in_version("1.1.3")
    @track
    def search_datasets(self, query: str):
        """
        Search through your datasets.
        """
        return [x for x in self.list_datasets()["datasets"] if query in x]

    @introduced_in_version("2.1.3")
    @beta
    def list_cluster_reports(self):
        """

        List all cluster reports.

        .. code-block::

            from relevanceai import Client
            client = Client()
            client.list_cluster_reports()

        """
        return pd.DataFrame(self.reports.clusters.list()["results"])

    @introduced_in_version("2.1.3")
    @beta
    @track
    def delete_cluster_report(self, cluster_report_id: str):
        """

        Delete Cluster Report

        .. code-block::

            from relevanceai import Client
            client = Client()
            client.delete_cluster_report("cluster_id_goes_here")

        """
        return self.reports.clusters.delete(cluster_report_id)

    @introduced_in_version("2.1.3")
    @beta
    @track
    def store_cluster_report(self, report_name: str, report: dict):
        """

        Store the cluster data.

        .. code-block::

            from relevanceai import Client
            client = Client()
            client.store_cluster_report("sample", {"value": 3})

        """
        response = self.reports.clusters.create(
            name=report_name, report=self.json_encoder(report)
        )
<<<<<<< HEAD

    def disable_analytics_tracking(self):
        self.config["mixpanel.is_tracking_enabled"] = False
=======
        print(
            f"You can now access your report at https://cloud.relevance.ai/report/cluster/{self.region}/{response['_id']}"
        )
        return response
>>>>>>> 2ecc8a66
<|MERGE_RESOLUTION|>--- conflicted
+++ resolved
@@ -578,16 +578,13 @@
             client.store_cluster_report("sample", {"value": 3})
 
         """
+        print(
+            f"You can now access your report at https://cloud.relevance.ai/report/cluster/{self.region}/{response['_id']}"
+        )
         response = self.reports.clusters.create(
             name=report_name, report=self.json_encoder(report)
         )
-<<<<<<< HEAD
 
     def disable_analytics_tracking(self):
         self.config["mixpanel.is_tracking_enabled"] = False
-=======
-        print(
-            f"You can now access your report at https://cloud.relevance.ai/report/cluster/{self.region}/{response['_id']}"
-        )
         return response
->>>>>>> 2ecc8a66
