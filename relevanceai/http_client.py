"""access the client via this class
"""
import getpass
import json
import os
import sys
import warnings
from typing import Optional, List, Union

from doc_utils.doc_utils import DocUtils

from relevanceai.errors import APIError
from relevanceai.api.client import BatchAPIClient
from relevanceai.api.endpoints.cluster import ClusterClient
from relevanceai.config import CONFIG
from relevanceai.vector_tools.cluster import KMeans

vis_requirements = False
try:
    from relevanceai.visualise.projector import Projector

    vis_requirements = True
except ModuleNotFoundError as e:
    warnings.warn(f"{e} You can fix this by installing RelevanceAI[vis]")
    pass

from relevanceai.vector_tools.client import VectorTools


def str2bool(v):
    return v.lower() in ("yes", "true", "t", "1")


class Client(BatchAPIClient, DocUtils):
    """Python Client for Relevance AI's relevanceai"""

    FAIL_MESSAGE = """Your API key is invalid. Please login again"""
    _cred_fn = ".creds.json"

    def __init__(
        self,
        project=os.getenv("RELEVANCE_PROJECT"),
        api_key=os.getenv("RELEVANCE_API_KEY"),
        authenticate: bool = False,
    ):

        if project is None or api_key is None:
            project, api_key = self._token_to_auth()

        super().__init__(project, api_key)

        if authenticate:
            if self.check_auth():

                WELCOME_MESSAGE = f"""Welcome to the RelevanceAI Python SDK. Logged in as {project}."""
                print(self.WELCOME_MESSAGE)
            else:
                raise APIError(self.FAIL_MESSAGE)

        if vis_requirements:
            self.projector = Projector(project, api_key)
        else:
            self.logger.warning(
                "Projector not loaded. You do not have visualisation requirements installed."
            )
        self.vector_tools = VectorTools(project, api_key)

    # @property
    # def output_format(self):
    #     return CONFIG.get_field("api.output_format", CONFIG.config)

    # @output_format.setter
    # def output_format(self, value):
    #     CONFIG.set_option("api.output_format", value)

    @property
    def base_url(self):
        return CONFIG.get_field("api.base_url", CONFIG.config)

    @base_url.setter
    def base_url(self, value):
        CONFIG.set_option("api.base_url", value)

    def _token_to_auth(self):
        # if verbose:
        #     print("You can sign up/login and find your credentials here: https://cloud.relevance.ai/sdk/api")
        #     print("Once you have signed up, click on the value under `Authorization token` and paste it here:")
        # SIGNUP_URL = "https://auth.relevance.ai/signup/?callback=https%3A%2F%2Fcloud.relevance.ai%2Flogin%3Fredirect%3Dcli-api"
        SIGNUP_URL = "https://cloud.relevance.ai/sdk/api"
<<<<<<< HEAD
        print(f"Authorization token (you can find it here: {SIGNUP_URL})")
        token = getpass.getpass(
            f"Authorization token (you can find it here: {SIGNUP_URL})"
        )
        project = token.split(":")[0]
        api_key = token.split(":")[1]
        os.environ["RELEVANCE_PROJECT"] = project
        os.environ["RELEVANCE_API_KEY"] = api_key
=======
        if not os.path.exists(self._cred_fn):
            # We repeat it twice because of different behaviours
            print(f"Authorization token (you can find it here: {SIGNUP_URL} )")
            token = getpass.getpass(
                f"Authorization token (you can find it here: {SIGNUP_URL} )"
            )
            project = token.split(":")[0]
            api_key = token.split(":")[1]
            self._write_credentials(project, api_key)
        else:
            data = self._read_credentials()
            project = data["project"]
            api_key = data["api_key"]
>>>>>>> e086b5f3
        return project, api_key

    def _write_credentials(self, project, api_key):
        json.dump({"project": project, "api_key": api_key}, open(self._cred_fn, "w"))

    def _read_credentials(self):
        return json.load(open(self._cred_fn))

    def login(
        self,
        authenticate: bool = True,
    ):
        """Preferred login method for demos and interactive usage."""
<<<<<<< HEAD
        project, api_key = Client.token_to_auth()
=======
        project, api_key = self._token_to_auth()
>>>>>>> e086b5f3
        return Client(project=project, api_key=api_key, authenticate=authenticate)

    @property
    def auth_header(self):
        return {"Authorization": self.project + ":" + self.api_key}

    def make_search_suggestion(self):
        return self.services.search.make_suggestion()

    def check_auth(self):
        return self.admin._ping()<|MERGE_RESOLUTION|>--- conflicted
+++ resolved
@@ -87,16 +87,6 @@
         #     print("Once you have signed up, click on the value under `Authorization token` and paste it here:")
         # SIGNUP_URL = "https://auth.relevance.ai/signup/?callback=https%3A%2F%2Fcloud.relevance.ai%2Flogin%3Fredirect%3Dcli-api"
         SIGNUP_URL = "https://cloud.relevance.ai/sdk/api"
-<<<<<<< HEAD
-        print(f"Authorization token (you can find it here: {SIGNUP_URL})")
-        token = getpass.getpass(
-            f"Authorization token (you can find it here: {SIGNUP_URL})"
-        )
-        project = token.split(":")[0]
-        api_key = token.split(":")[1]
-        os.environ["RELEVANCE_PROJECT"] = project
-        os.environ["RELEVANCE_API_KEY"] = api_key
-=======
         if not os.path.exists(self._cred_fn):
             # We repeat it twice because of different behaviours
             print(f"Authorization token (you can find it here: {SIGNUP_URL} )")
@@ -110,7 +100,6 @@
             data = self._read_credentials()
             project = data["project"]
             api_key = data["api_key"]
->>>>>>> e086b5f3
         return project, api_key
 
     def _write_credentials(self, project, api_key):
@@ -124,11 +113,7 @@
         authenticate: bool = True,
     ):
         """Preferred login method for demos and interactive usage."""
-<<<<<<< HEAD
-        project, api_key = Client.token_to_auth()
-=======
         project, api_key = self._token_to_auth()
->>>>>>> e086b5f3
         return Client(project=project, api_key=api_key, authenticate=authenticate)
 
     @property
