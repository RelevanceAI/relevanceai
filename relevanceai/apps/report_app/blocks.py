--- conflicted
+++ resolved
@@ -120,8 +120,6 @@
         block = {
             "type": "appBlock",
             "content": [{"type": "orderedList", "content": list_contents}],
-<<<<<<< HEAD
-=======
         }
         if add:
             self.contents.append(block)
@@ -161,7 +159,6 @@
                     },
                 }
             ],
->>>>>>> 40fd3be9
         }
         if add:
             self.contents.append(block)
