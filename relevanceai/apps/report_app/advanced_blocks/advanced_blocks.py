from relevanceai.apps.report_app.advanced_blocks.pyplot import PyplotReportBlock
from relevanceai.apps.report_app.advanced_blocks.plotly import PlotlyReportBlock
from relevanceai.apps.report_app.advanced_blocks.altair import AltairReportBlock


<<<<<<< HEAD
class ReportAdvancedBlocks(PyplotReportBlock, PlotlyReportBlock):
    def plot_by_method(
        self, plot, plot_method, title="", height=None, width=None, add=True
    ):
        if plot_method == "plotly":
            self.plotly(plot, title=title, height=height, width=width, add=add)
        elif plot_method == "pyplot":
            self.pyplot(plot, title=title, height=height, width=width, add=add)

    # def plot_dendrogram()
=======
class ReportAdvancedBlocks(PyplotReportBlock, PlotlyReportBlock, AltairReportBlock):
    pass
>>>>>>> 8c9d2680
<|MERGE_RESOLUTION|>--- conflicted
+++ resolved
@@ -3,7 +3,6 @@
 from relevanceai.apps.report_app.advanced_blocks.altair import AltairReportBlock
 
 
-<<<<<<< HEAD
 class ReportAdvancedBlocks(PyplotReportBlock, PlotlyReportBlock):
     def plot_by_method(
         self, plot, plot_method, title="", height=None, width=None, add=True
@@ -13,8 +12,4 @@
         elif plot_method == "pyplot":
             self.pyplot(plot, title=title, height=height, width=width, add=add)
 
-    # def plot_dendrogram()
-=======
-class ReportAdvancedBlocks(PyplotReportBlock, PlotlyReportBlock, AltairReportBlock):
-    pass
->>>>>>> 8c9d2680
+    # def plot_dendrogram()