--- conflicted
+++ resolved
@@ -13,11 +13,7 @@
 
     def document_card(
         self,
-<<<<<<< HEAD
-        fields: List = None,
-=======
         fields=None,
->>>>>>> 40fd3be9
         primary_field: str = None,
         secondary_field: str = None,
         image_field: str = None,
