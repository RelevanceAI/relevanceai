from typing import Union, Optional, Any, List

from relevanceai.client.helpers import Credentials

from relevanceai._api import APIClient


class Operations(APIClient):
    def __init__(
        self,
        credentials: Credentials,
        dataset_id: str,
    ):
        self.credentials = credentials
        self.dataset_id = dataset_id
        super().__init__(self.credentials)

    def cluster(
        self,
        model: Any = None,
        vector_fields: List[str] = [],
        alias: Optional[str] = None,
        **kwargs,
    ):
        """
        Run clustering on your dataset.

        Example
        ----------

        .. code-block::

            from sklearn.cluster import KMeans
            model = KMeans()

            from relevanceai import Client
            client = Client()
            ds = client.Dataset("sample")
            cluster_ops = ds.cluster(
                model=model, vector_fields=["sample_vector_"],
                alias="kmeans-8"
            )

        Parameters
        ------------

        model: Union[str, Any]
            Any K-Means model
        vector_fields: List[str]
            A list of possible vector fields
        alias: str
            The alias to be used to store your model

        """
        from relevanceai.operations.cluster import ClusterOps

        ops = ClusterOps(
            credentials=self.credentials,
            model=model,
            alias=alias,
            **kwargs,
        )
<<<<<<< HEAD
        return ops(
            dataset_id=self.dataset_id,
            vector_fields=vector_fields,
        )
=======
        ops(dataset_id=self.dataset_id, vector_fields=vector_fields)
        return ops
>>>>>>> 2b3b765d

    def reduce_dims(
        self,
        alias: str,
        vector_fields: List[str],
        model: Any = "umap",
        n_components: int = 3,
        **kwargs,
    ):
        """
        Reduce dimensions

        Parameters
        --------------

        model: Callable
            model to reduce dimensions
        n_components: int
            The number of components
        alias: str
            The alias of the model
        vector_fields: List[str]
            The list of vector fields to support

        """
        from relevanceai.operations.dr import ReduceDimensionsOps

        ops = ReduceDimensionsOps(
            credentials=self.credentials,
            model=model,
            n_components=n_components,
            **kwargs,
        )
        return ops.operate(
            dataset_id=self.dataset_id,
            vector_fields=vector_fields,
            alias=alias,
        )

    def vectorize(
        self,
        fields: List[str] = None,
        **kwargs,
    ):
        """
        Vectorize the model

        Parameters
        ----------
        image_fields: List[str]
            A list of image fields to vectorize

        text_fields: List[str]
            A list of text fields to vectorize

        image_encoder
            A deep learning image encoder from the vectorhub library. If no
            encoder is specified, a default encoder (Clip2Vec) is loaded.

        text_encoder
            A deep learning text encoder from the vectorhub library. If no
            encoder is specified, a default encoder (USE2Vec) is loaded.

        Returns
        -------
        dict
            If the vectorization process is successful, this dict contains
            the added vector names. Else, the dict is the request result
            containing error information.

        Example
        -------
        .. code-block::

            from relevanceai import Client
            from vectorhub.encoders.text.sentence_transformers import SentenceTransformer2Vec

            text_model = SentenceTransformer2Vec("all-mpnet-base-v2 ")

            client = Client()

            dataset_id = "sample_dataset_id"
            ds = client.Dataset(dataset_id)

            ds.vectorize(
                image_fields=["image_field_1", "image_field_2"],
                text_fields=["text_field"],
                text_model=text_model
            )


        """

        from relevanceai.operations.vector import VectorizeOps

        ops = VectorizeOps(
            credentials=self.credentials,
            **kwargs,
        )
        return ops(
            dataset_id=self.dataset_id,
            fields=[] if fields is None else fields,
        )

    def vector_search(self, **kwargs):
        """
        Allows you to leverage vector similarity search to create a semantic search engine. Powerful features of VecDB vector search:

        1. Multivector search that allows you to search with multiple vectors and give each vector a different weight.
        e.g. Search with a product image vector and text description vector to find the most similar products by what it looks like and what its described to do.
        You can also give weightings of each vector field towards the search, e.g. image_vector_ weights 100%, whilst description_vector_ 50% \n
            An example of a simple multivector query:

            >>> [
            >>>     {"vector": [0.12, 0.23, 0.34], "fields": ["name_vector_"], "alias":"text"},
            >>>     {"vector": [0.45, 0.56, 0.67], "fields": ["image_vector_"], "alias":"image"},
            >>> ]

            An example of a weighted multivector query:

            >>> [
            >>>     {"vector": [0.12, 0.23, 0.34], "fields": {"name_vector_":0.6}, "alias":"text"},
            >>>     {"vector": [0.45, 0.56, 0.67], "fields": {"image_vector_"0.4}, "alias":"image"},
            >>> ]

            An example of a weighted multivector query with multiple fields for each vector:

            >>> [
            >>>     {"vector": [0.12, 0.23, 0.34], "fields": {"name_vector_":0.6, "description_vector_":0.3}, "alias":"text"},
            >>>     {"vector": [0.45, 0.56, 0.67], "fields": {"image_vector_"0.4}, "alias":"image"},
            >>> ]

        2. Utilise faceted search with vector search. For information on how to apply facets/filters check out datasets.documents.get_where \n
        3. Sum Fields option to adjust whether you want multiple vectors to be combined in the scoring or compared in the scoring. e.g. image_vector_ + text_vector_ or image_vector_ vs text_vector_. \n
            When sum_fields=True:

            - Multi-vector search allows you to obtain search scores by taking the sum of these scores.
            - TextSearchScore + ImageSearchScore = SearchScore
            - We then rank by the new SearchScore, so for searching 1000 documents there will be 1000 search scores and results

            When sum_fields=False:

            - Multi vector search but not summing the score, instead including it in the comparison!
            - TextSearchScore = SearchScore1
            - ImagSearchScore = SearchScore2
            - We then rank by the 2 new SearchScore, so for searching 1000 documents there should be 2000 search scores and results.

        4. Personalization with positive and negative document ids.

            - For more information about the positive and negative document ids to personalize check out services.recommend.vector

        For more even more advanced configuration and customisation of vector search, reach out to us at dev@relevance.ai and learn about our new advanced_vector_search.

        Parameters
        ----------

        multivector_query : list
            Query for advance search that allows for multiple vector and field querying.
        positive_document_ids : dict
            Positive document IDs to personalize the results with, this will retrive the vectors from the document IDs and consider it in the operation.
        negative_document_ids: dict
            Negative document IDs to personalize the results with, this will retrive the vectors from the document IDs and consider it in the operation.
        approximation_depth: int
            Used for approximate search to speed up search. The higher the number, faster the search but potentially less accurate.
        vector_operation: string
            Aggregation for the vectors when using positive and negative document IDs, choose from ['mean', 'sum', 'min', 'max', 'divide', 'mulitple']
        sum_fields : bool
            Whether to sum the multiple vectors similarity search score as 1 or seperate
        page_size: int
            Size of each page of results
        page: int
            Page of the results
        similarity_metric: string
            Similarity Metric, choose from ['cosine', 'l1', 'l2', 'dp']
        facets: list
            Fields to include in the facets, if [] then all
        filters: list
            Query for filtering the search results
        min_score: int
            Minimum score for similarity metric
        select_fields: list
            Fields to include in the search results, empty array/list means all fields.
        include_vector: bool
            Include vectors in the search results
        include_count: bool
            Include the total count of results in the search results
        asc: bool
            Whether to sort results by ascending or descending order
        keep_search_history: bool
            Whether to store the history into VecDB. This will increase the storage costs over time.
        hundred_scale: bool
            Whether to scale up the metric by 100
        search_history_id: string
            Search history ID, only used for storing search histories.
        query: string
            What to store as the query name in the dashboard

        Example
        -----------

        .. code-block::

            from relevanceai import Client
            client = Client()
            ds = client.Dataset("sample")
            results = ds.vector_search(multivector_query=MULTIVECTOR_QUERY)

        """

        from relevanceai.operations.vector import SearchOps

        ops = SearchOps(
            credentials=self.credentials,
            dataset_id=self.dataset_id,
        )

        return ops.vector_search(**kwargs)

    def hybrid_search(self, **kwargs):
        """
        Combine the best of both traditional keyword faceted search with semantic vector search to create the best search possible. \n

        For information on how to use vector search check out services.search.vector. \n

        For information on how to use traditional keyword faceted search check out services.search.traditional.

        Parameters
        ----------
        multivector_query : list
            Query for advance search that allows for multiple vector and field querying.
        text : string
            Text Search Query (not encoded as vector)
        fields : list
            Text fields to search against
        positive_document_ids : dict
            Positive document IDs to personalize the results with, this will retrive the vectors from the document IDs and consider it in the operation.
        negative_document_ids: dict
            Negative document IDs to personalize the results with, this will retrive the vectors from the document IDs and consider it in the operation.
        approximation_depth: int
            Used for approximate search to speed up search. The higher the number, faster the search but potentially less accurate.
        vector_operation: string
            Aggregation for the vectors when using positive and negative document IDs, choose from ['mean', 'sum', 'min', 'max', 'divide', 'mulitple']
        sum_fields : bool
            Whether to sum the multiple vectors similarity search score as 1 or seperate
        page_size: int
            Size of each page of results
        page: int
            Page of the results
        similarity_metric: string
            Similarity Metric, choose from ['cosine', 'l1', 'l2', 'dp']
        facets: list
            Fields to include in the facets, if [] then all
        filters: list
            Query for filtering the search results
        min_score: float
            Minimum score for similarity metric
        select_fields: list
            Fields to include in the search results, empty array/list means all fields.
        include_vector: bool
            Include vectors in the search results
        include_count: bool
            Include the total count of results in the search results
        asc: bool
            Whether to sort results by ascending or descending order
        keep_search_history: bool
            Whether to store the history into VecDB. This will increase the storage costs over time.
        hundred_scale: bool
            Whether to scale up the metric by 100
        search_history_id: string
            Search history ID, only used for storing search histories.
        edit_distance: int
            This refers to the amount of letters it takes to reach from 1 string to another string. e.g. band vs bant is a 1 word edit distance. Use -1 if you would like this to be automated.
        ignore_spaces: bool
            Whether to consider cases when there is a space in the word. E.g. Go Pro vs GoPro.
        traditional_weight: int
            Multiplier of traditional search score. A value of 0.025~0.075 is the ideal range


        Example
        -----------

        .. code-block::

            from relevanceai import Client
            client = Client()
            ds = client.Dataset("sample")
            MULTIVECTOR_QUERY = [{"vector": [0, 1, 2], "fields": ["sample_vector_"]}]
            results = ds.vector_search(multivector_query=MULTIVECTOR_QUERY)

        """
        from relevanceai.operations.vector import SearchOps

        ops = SearchOps(
            credentials=self.credentials,
            dataset_id=self.dataset_id,
        )

        return ops.hybrid_search(**kwargs)

    def chunk_search(self, **kwargs):
        """
        Chunks are data that has been divided into different units. e.g. A paragraph is made of many sentence chunks, a sentence is made of many word chunks, an image frame in a video. By searching through chunks you can pinpoint more specifically where a match is occuring. When creating a chunk in your document use the suffix "chunk" and "chunkvector". An example of a document with chunks:

        >>> {
        >>>     "_id" : "123",
        >>>     "title" : "Lorem Ipsum Article",
        >>>     "description" : "Lorem Ipsum is simply dummy text of the printing and typesetting industry. Lorem Ipsum has been the industry's standard dummy text ever since the 1500s, when an unknown printer took a galley of type and scrambled it to make a type specimen book. It has survived not only five centuries, but also the leap into electronic typesetting, remaining essentially unchanged.",
        >>>     "description_vector_" : [1.1, 1.2, 1.3],
        >>>     "description_sentence_chunk_" : [
        >>>         {"sentence_id" : 0, "sentence_chunkvector_" : [0.1, 0.2, 0.3], "sentence" : "Lorem Ipsum is simply dummy text of the printing and typesetting industry."},
        >>>         {"sentence_id" : 1, "sentence_chunkvector_" : [0.4, 0.5, 0.6], "sentence" : "Lorem Ipsum has been the industry's standard dummy text ever since the 1500s, when an unknown printer took a galley of type and scrambled it to make a type specimen book."},
        >>>         {"sentence_id" : 2, "sentence_chunkvector_" : [0.7, 0.8, 0.9], "sentence" : "It has survived not only five centuries, but also the leap into electronic typesetting, remaining essentially unchanged."},
        >>>     ]
        >>> }

        For combining chunk search with other search check out services.search.advanced_chunk.

        Parameters
        ----------

        multivector_query : list
            Query for advance search that allows for multiple vector and field querying.
        chunk_field : string
            Field where the array of chunked documents are.
        chunk_scoring: string
            Scoring method for determining for ranking between document chunks.
        chunk_page_size: int
            Size of each page of chunk results
        chunk_page: int
            Page of the chunk results
        approximation_depth: int
            Used for approximate search to speed up search. The higher the number, faster the search but potentially less accurate.
        sum_fields : bool
            Whether to sum the multiple vectors similarity search score as 1 or seperate
        page_size: int
            Size of each page of results
        page: int
            Page of the results
        similarity_metric: string
            Similarity Metric, choose from ['cosine', 'l1', 'l2', 'dp']
        facets: list
            Fields to include in the facets, if [] then all
        filters: list
            Query for filtering the search results
        min_score: int
            Minimum score for similarity metric
        include_vector: bool
            Include vectors in the search results
        include_count: bool
            Include the total count of results in the search results
        asc: bool
            Whether to sort results by ascending or descending order
        keep_search_history: bool
            Whether to store the history into VecDB. This will increase the storage costs over time.
        hundred_scale: bool
            Whether to scale up the metric by 100
        query: string
            What to store as the query name in the dashboard

        Example
        -----------

        .. code-block::

            from relevanceai import Client
            client = Client()
            ds = client.Dataset("sample")
            results = ds.chunk_search(
                chunk_field="_chunk_",
                multivector_query=MULTIVECTOR_QUERY
            )

        """
        from relevanceai.operations.vector import SearchOps

        ops = SearchOps(
            credentials=self.credentials,
            dataset_id=self.dataset_id,
        )

        return ops.chunk_search(**kwargs)

    def multistep_chunk_search(self, **kwargs):
        """
        Multistep chunk search involves a vector search followed by chunk search, used to accelerate chunk searches or to identify context before delving into relevant chunks. e.g. Search against the paragraph vector first then sentence chunkvector after. \n

        For more information about chunk search check out services.search.chunk. \n

        For more information about vector search check out services.search.vector

        Example
        -----------

        .. code-block::

            from relevanceai import Client
            client = Client()
            ds = client.Dataset("sample")
            results = ds.search.multistep_chunk(
                chunk_field="_chunk_",
                multivector_query=MULTIVECTOR_QUERY,
                first_step_multivector_query=FIRST_STEP_MULTIVECTOR_QUERY
            )

        Parameters
        ------------

        multivector_query : list
            Query for advance search that allows for multiple vector and field querying.
        chunk_field : string
            Field where the array of chunked documents are.
        chunk_scoring: string
            Scoring method for determining for ranking between document chunks.
        chunk_page_size: int
            Size of each page of chunk results
        chunk_page: int
            Page of the chunk results
        approximation_depth: int
            Used for approximate search to speed up search. The higher the number, faster the search but potentially less accurate.
        sum_fields : bool
            Whether to sum the multiple vectors similarity search score as 1 or seperate
        page_size: int
            Size of each page of results
        page: int
            Page of the results
        similarity_metric: string
            Similarity Metric, choose from ['cosine', 'l1', 'l2', 'dp']
        facets: list
            Fields to include in the facets, if [] then all
        filters: list
            Query for filtering the search results
        min_score: int
            Minimum score for similarity metric
        include_vector: bool
            Include vectors in the search results
        include_count: bool
            Include the total count of results in the search results
        asc: bool
            Whether to sort results by ascending or descending order
        keep_search_history: bool
            Whether to store the history into VecDB. This will increase the storage costs over time.
        hundred_scale: bool
            Whether to scale up the metric by 100
        first_step_multivector_query: list
            Query for advance search that allows for multiple vector and field querying.
        first_step_page: int
            Page of the results
        first_step_page_size: int
            Size of each page of results
        query: string
            What to store as the query name in the dashboard

        """
        from relevanceai.operations.vector import SearchOps

        ops = SearchOps(
            credentials=self.credentials,
            dataset_id=self.dataset_id,
        )
        return ops.multistep_chunk_search(**kwargs)

    def launch_cluster_app(self, configuration: dict = None):
        """
        Launch an app with a given configuration


        Example
        --------

        .. code-block::

            ds.launch_cluster_app()

        Parameters
        -----------

        configuration: dict
            The configuration can be found in the deployable once created.

        """
        if configuration is None:
            url = f"https://cloud.relevance.ai/dataset/{self.dataset_id}/deploy/recent/cluster"
            print(
                "Build your clustering app here: "
                f"https://cloud.relevance.ai/dataset/{self.dataset_id}/deploy/recent/cluster"
            )
            return
        if "configuration" in configuration:
            configuration = configuration["configuration"]
        results = self.deployables.create(
            dataset_id=self.dataset_id, configuration=configuration
        )

        # After you have created an app
        url = f"https://cloud.relevance.ai/dataset/{results['dataset_id']}/deploy/cluster/{self.project}/{self.api_key}/{results['deployable_id']}/{self.region}"
        print(f"You can now access your deployable at {url}.")
        return url

    def subcluster(
        self,
        model,
        alias: str,
        vector_fields,
        parent_field,
        filters: Optional[list] = None,
        **kwargs,
    ):
        """
        Subcluster
        """
        from relevanceai.operations.cluster import SubClusterOps

        ops = SubClusterOps(
            model=model,
            credentials=self.credentials,
            alias=alias,
            vector_fields=vector_fields,
            dataset_id=self.dataset_id,
            parent_field=parent_field,
            dataset=self.dataset_id,
            **kwargs,
        )
        return ops.fit_predict(
            dataset=self.dataset_id, vector_fields=vector_fields, filters=filters
        )

    def add_sentiment(
        self,
        field: str,
        output_field: str = None,
        model_name: str = "cardiffnlp/twitter-roberta-base-sentiment",
        log_to_file: bool = True,
        chunksize: int = 20,
        workflow_alias: str = "sentiment",
        notes=None,
    ):
        """
        Easily add sentiment to your dataset

        Example
        ----------

        .. code-block::

            ds.add_sentiment(field="sample_1_label")

        Parameters
        --------------

        field: str
            The field to add sentiment to
        output_field: str
            Where to store the sentiment values
        model_name: str
            The HuggingFace Model name.
        log_to_file: bool
            If True, puts the logs in a file. Otherwise, it will

        """
        from relevanceai.operations.text.sentiment.sentiment_workflow import (
            SentimentWorkflow,
        )

        if output_field is None:
            output_field = "_sentiment_." + field
        workflow = SentimentWorkflow(
            model_name=model_name, workflow_alias=workflow_alias
        )
        return workflow.fit_dataset(
            dataset=self,
            input_field=field,
            output_field=output_field,
            log_to_file=log_to_file,
            chunksize=chunksize,
            workflow_alias=workflow_alias,
            notes=notes,
        )

    def question_answer(
        self,
        input_field: str,
        question: str,
        output_field: Optional[str] = None,
        model_name: str = "mrm8488/deberta-v3-base-finetuned-squadv2",
        verbose: bool = True,
        log_to_file: bool = True,
    ):
        """
        Question your dataset and retrieve answers from it.

        Example
        ----------

        .. code-block::

            from relevanceai import Client
            client = Client()
            ds = client.Dataset("ecommerce")
            ds.question_answer(
                input_field="product_title",
                question="What brand shoes",
                output_field="_question_test"
            )

        Parameters
        --------------

        field: str
            The field to add sentiment to
        output_field: str
            Where to store the sentiment values
        model_name: str
            The HuggingFace Model name.
        verbose: bool
            If True, prints progress bar workflow
        log_to_file: bool
            If True, puts the logs in a file.

        """
        from relevanceai.workflow.sequential import SequentialWorkflow, Input, Output
        from relevanceai.operations.text.qa.qa import QAOps

        model = QAOps(model_name=model_name)

        def bulk_question_answer(contexts: list):
            return model.bulk_question_answer(question=question, contexts=contexts)

        if output_field is None:
            output_field = "_question_." + "-".join(question.lower().strip().split())
            print(f"No output field is detected. Setting to {output_field}")

        workflow = SequentialWorkflow(
            list_of_operations=[
                Input([input_field]),
                bulk_question_answer,
                Output(output_field),
            ]
        )
        return workflow.run(self, verbose=verbose, log_to_file=log_to_file)

    def translate(self, translation_model_name: str):
        raise NotImplementedError<|MERGE_RESOLUTION|>--- conflicted
+++ resolved
@@ -60,15 +60,10 @@
             alias=alias,
             **kwargs,
         )
-<<<<<<< HEAD
         return ops(
             dataset_id=self.dataset_id,
             vector_fields=vector_fields,
         )
-=======
-        ops(dataset_id=self.dataset_id, vector_fields=vector_fields)
-        return ops
->>>>>>> 2b3b765d
 
     def reduce_dims(
         self,
