--- conflicted
+++ resolved
@@ -653,13 +653,10 @@
         chunksize: int = 20,
         workflow_alias: str = "sentiment",
         notes=None,
-<<<<<<< HEAD
         refresh: bool = False,
-=======
         include_shap_values: bool = False,
         positive_sentiment_name: str = "positive",
         max_number_of_shap_documents: int = 5,
->>>>>>> b17bfb80
     ):
         """
         Easily add sentiment to your dataset
@@ -701,13 +698,10 @@
             chunksize=chunksize,
             workflow_alias=workflow_alias,
             notes=notes,
-<<<<<<< HEAD
             refresh=refresh,
-=======
             include_shap_values=include_shap_values,
             positive_sentiment_name=positive_sentiment_name,
             max_number_of_shap_documents=max_number_of_shap_documents,
->>>>>>> b17bfb80
         )
 
     @track
