--- conflicted
+++ resolved
@@ -76,11 +76,7 @@
             dataset_id=self.dataset_id,
             vector_fields=vector_fields,
             include_cluster_report=include_cluster_report,
-<<<<<<< HEAD
-            filters=filters
-=======
             filters=filters,
->>>>>>> 6f936af6
         )
         if alias is None:
             alias = ops.alias
@@ -138,11 +134,7 @@
             dataset_id=self.dataset_id,
             vector_fields=vector_fields,
             alias=alias,
-<<<<<<< HEAD
-            filters=filters
-=======
             filters=filters,
->>>>>>> 6f936af6
         )
 
     dimensionality_reduction = reduce_dims
