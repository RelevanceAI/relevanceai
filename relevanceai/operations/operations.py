<<<<<<< HEAD
from typing import Union, Optional, Any, List
=======
from typing import List, Dict, Optional, Any, Union
from tqdm.auto import tqdm
>>>>>>> 4c03d7b3

from relevanceai.client.helpers import Credentials

from relevanceai._api import APIClient
from relevanceai.utils.decorators.analytics import track


class Operations(APIClient):
    def __init__(
        self,
        credentials: Credentials,
        dataset_id: str,
    ):
        self.credentials = credentials
        self.dataset_id = dataset_id
        super().__init__(self.credentials)

    @track
    def cluster(
        self,
        model: Any = None,
        vector_fields: List[str] = [],
        alias: Optional[str] = None,
        **kwargs,
    ):
        """
        Run clustering on your dataset.

        Example
        ----------

        .. code-block::

            from sklearn.cluster import KMeans
            model = KMeans()

            from relevanceai import Client
            client = Client()
            ds = client.Dataset("sample")
            cluster_ops = ds.cluster(
                model=model, vector_fields=["sample_vector_"],
                alias="kmeans-8"
            )

        Parameters
        ------------

        model: Union[str, Any]
            Any K-Means model
        vector_fields: List[str]
            A list of possible vector fields
        alias: str
            The alias to be used to store your model

        """
        from relevanceai.operations.cluster import ClusterOps

        ops = ClusterOps(
            credentials=self.credentials,
            model=model,
            alias=alias,
            **kwargs,
        )
        return ops(
            dataset_id=self.dataset_id,
            vector_fields=vector_fields,
        )

    @track
    def reduce_dims(
        self,
        alias: str,
        vector_fields: List[str],
        model: Any = "umap",
        n_components: int = 3,
        **kwargs,
    ):
        """
        Reduce dimensions

        Parameters
        --------------

        model: Callable
            model to reduce dimensions
        n_components: int
            The number of components
        alias: str
            The alias of the model
        vector_fields: List[str]
            The list of vector fields to support

        """
        from relevanceai.operations.dr import ReduceDimensionsOps

        ops = ReduceDimensionsOps(
            credentials=self.credentials,
            model=model,
            n_components=n_components,
            **kwargs,
        )
        return ops.operate(
            dataset_id=self.dataset_id,
            vector_fields=vector_fields,
            alias=alias,
        )

    @track
    def vectorize(
        self,
        fields: List[str] = None,
        **kwargs,
    ):
        """
        Vectorize the model

        Parameters
        ----------
        image_fields: List[str]
            A list of image fields to vectorize

        text_fields: List[str]
            A list of text fields to vectorize

        image_encoder
            A deep learning image encoder from the vectorhub library. If no
            encoder is specified, a default encoder (Clip2Vec) is loaded.

        text_encoder
            A deep learning text encoder from the vectorhub library. If no
            encoder is specified, a default encoder (USE2Vec) is loaded.

        Returns
        -------
        dict
            If the vectorization process is successful, this dict contains
            the added vector names. Else, the dict is the request result
            containing error information.

        Example
        -------
        .. code-block::

            from relevanceai import Client
            from vectorhub.encoders.text.sentence_transformers import SentenceTransformer2Vec

            text_model = SentenceTransformer2Vec("all-mpnet-base-v2 ")

            client = Client()

            dataset_id = "sample_dataset_id"
            ds = client.Dataset(dataset_id)

            ds.vectorize(
                image_fields=["image_field_1", "image_field_2"],
                text_fields=["text_field"],
                text_model=text_model
            )


        """

        from relevanceai.operations.vector import VectorizeOps

        ops = VectorizeOps(
            credentials=self.credentials,
            **kwargs,
        )
        return ops(
            dataset_id=self.dataset_id,
            fields=[] if fields is None else fields,
        )

    @track
    def vector_search(self, **kwargs):
        """
        Allows you to leverage vector similarity search to create a semantic search engine. Powerful features of VecDB vector search:

        1. Multivector search that allows you to search with multiple vectors and give each vector a different weight.
        e.g. Search with a product image vector and text description vector to find the most similar products by what it looks like and what its described to do.
        You can also give weightings of each vector field towards the search, e.g. image_vector_ weights 100%, whilst description_vector_ 50% \n
            An example of a simple multivector query:

            >>> [
            >>>     {"vector": [0.12, 0.23, 0.34], "fields": ["name_vector_"], "alias":"text"},
            >>>     {"vector": [0.45, 0.56, 0.67], "fields": ["image_vector_"], "alias":"image"},
            >>> ]

            An example of a weighted multivector query:

            >>> [
            >>>     {"vector": [0.12, 0.23, 0.34], "fields": {"name_vector_":0.6}, "alias":"text"},
            >>>     {"vector": [0.45, 0.56, 0.67], "fields": {"image_vector_"0.4}, "alias":"image"},
            >>> ]

            An example of a weighted multivector query with multiple fields for each vector:

            >>> [
            >>>     {"vector": [0.12, 0.23, 0.34], "fields": {"name_vector_":0.6, "description_vector_":0.3}, "alias":"text"},
            >>>     {"vector": [0.45, 0.56, 0.67], "fields": {"image_vector_"0.4}, "alias":"image"},
            >>> ]

        2. Utilise faceted search with vector search. For information on how to apply facets/filters check out datasets.documents.get_where \n
        3. Sum Fields option to adjust whether you want multiple vectors to be combined in the scoring or compared in the scoring. e.g. image_vector_ + text_vector_ or image_vector_ vs text_vector_. \n
            When sum_fields=True:

            - Multi-vector search allows you to obtain search scores by taking the sum of these scores.
            - TextSearchScore + ImageSearchScore = SearchScore
            - We then rank by the new SearchScore, so for searching 1000 documents there will be 1000 search scores and results

            When sum_fields=False:

            - Multi vector search but not summing the score, instead including it in the comparison!
            - TextSearchScore = SearchScore1
            - ImagSearchScore = SearchScore2
            - We then rank by the 2 new SearchScore, so for searching 1000 documents there should be 2000 search scores and results.

        4. Personalization with positive and negative document ids.

            - For more information about the positive and negative document ids to personalize check out services.recommend.vector

        For more even more advanced configuration and customisation of vector search, reach out to us at dev@relevance.ai and learn about our new advanced_vector_search.

        Parameters
        ----------

        multivector_query : list
            Query for advance search that allows for multiple vector and field querying.
        positive_document_ids : dict
            Positive document IDs to personalize the results with, this will retrive the vectors from the document IDs and consider it in the operation.
        negative_document_ids: dict
            Negative document IDs to personalize the results with, this will retrive the vectors from the document IDs and consider it in the operation.
        approximation_depth: int
            Used for approximate search to speed up search. The higher the number, faster the search but potentially less accurate.
        vector_operation: string
            Aggregation for the vectors when using positive and negative document IDs, choose from ['mean', 'sum', 'min', 'max', 'divide', 'mulitple']
        sum_fields : bool
            Whether to sum the multiple vectors similarity search score as 1 or seperate
        page_size: int
            Size of each page of results
        page: int
            Page of the results
        similarity_metric: string
            Similarity Metric, choose from ['cosine', 'l1', 'l2', 'dp']
        facets: list
            Fields to include in the facets, if [] then all
        filters: list
            Query for filtering the search results
        min_score: int
            Minimum score for similarity metric
        select_fields: list
            Fields to include in the search results, empty array/list means all fields.
        include_vector: bool
            Include vectors in the search results
        include_count: bool
            Include the total count of results in the search results
        asc: bool
            Whether to sort results by ascending or descending order
        keep_search_history: bool
            Whether to store the history into VecDB. This will increase the storage costs over time.
        hundred_scale: bool
            Whether to scale up the metric by 100
        search_history_id: string
            Search history ID, only used for storing search histories.
        query: string
            What to store as the query name in the dashboard

        Example
        -----------

        .. code-block::

            from relevanceai import Client
            client = Client()
            ds = client.Dataset("sample")
            results = ds.vector_search(multivector_query=MULTIVECTOR_QUERY)

        """

        from relevanceai.operations.vector import SearchOps

        ops = SearchOps(
            credentials=self.credentials,
            dataset_id=self.dataset_id,
        )

        return ops.vector_search(**kwargs)

    @track
    def hybrid_search(self, **kwargs):
        """
        Combine the best of both traditional keyword faceted search with semantic vector search to create the best search possible. \n

        For information on how to use vector search check out services.search.vector. \n

        For information on how to use traditional keyword faceted search check out services.search.traditional.

        Parameters
        ----------
        multivector_query : list
            Query for advance search that allows for multiple vector and field querying.
        text : string
            Text Search Query (not encoded as vector)
        fields : list
            Text fields to search against
        positive_document_ids : dict
            Positive document IDs to personalize the results with, this will retrive the vectors from the document IDs and consider it in the operation.
        negative_document_ids: dict
            Negative document IDs to personalize the results with, this will retrive the vectors from the document IDs and consider it in the operation.
        approximation_depth: int
            Used for approximate search to speed up search. The higher the number, faster the search but potentially less accurate.
        vector_operation: string
            Aggregation for the vectors when using positive and negative document IDs, choose from ['mean', 'sum', 'min', 'max', 'divide', 'mulitple']
        sum_fields : bool
            Whether to sum the multiple vectors similarity search score as 1 or seperate
        page_size: int
            Size of each page of results
        page: int
            Page of the results
        similarity_metric: string
            Similarity Metric, choose from ['cosine', 'l1', 'l2', 'dp']
        facets: list
            Fields to include in the facets, if [] then all
        filters: list
            Query for filtering the search results
        min_score: float
            Minimum score for similarity metric
        select_fields: list
            Fields to include in the search results, empty array/list means all fields.
        include_vector: bool
            Include vectors in the search results
        include_count: bool
            Include the total count of results in the search results
        asc: bool
            Whether to sort results by ascending or descending order
        keep_search_history: bool
            Whether to store the history into VecDB. This will increase the storage costs over time.
        hundred_scale: bool
            Whether to scale up the metric by 100
        search_history_id: string
            Search history ID, only used for storing search histories.
        edit_distance: int
            This refers to the amount of letters it takes to reach from 1 string to another string. e.g. band vs bant is a 1 word edit distance. Use -1 if you would like this to be automated.
        ignore_spaces: bool
            Whether to consider cases when there is a space in the word. E.g. Go Pro vs GoPro.
        traditional_weight: int
            Multiplier of traditional search score. A value of 0.025~0.075 is the ideal range


        Example
        -----------

        .. code-block::

            from relevanceai import Client
            client = Client()
            ds = client.Dataset("sample")
            MULTIVECTOR_QUERY = [{"vector": [0, 1, 2], "fields": ["sample_vector_"]}]
            results = ds.vector_search(multivector_query=MULTIVECTOR_QUERY)

        """
        from relevanceai.operations.vector import SearchOps

        ops = SearchOps(
            credentials=self.credentials,
            dataset_id=self.dataset_id,
        )

        return ops.hybrid_search(**kwargs)

    def chunk_search(self, **kwargs):
        """
        Chunks are data that has been divided into different units. e.g. A paragraph is made of many sentence chunks, a sentence is made of many word chunks, an image frame in a video. By searching through chunks you can pinpoint more specifically where a match is occuring. When creating a chunk in your document use the suffix "chunk" and "chunkvector". An example of a document with chunks:

        >>> {
        >>>     "_id" : "123",
        >>>     "title" : "Lorem Ipsum Article",
        >>>     "description" : "Lorem Ipsum is simply dummy text of the printing and typesetting industry. Lorem Ipsum has been the industry's standard dummy text ever since the 1500s, when an unknown printer took a galley of type and scrambled it to make a type specimen book. It has survived not only five centuries, but also the leap into electronic typesetting, remaining essentially unchanged.",
        >>>     "description_vector_" : [1.1, 1.2, 1.3],
        >>>     "description_sentence_chunk_" : [
        >>>         {"sentence_id" : 0, "sentence_chunkvector_" : [0.1, 0.2, 0.3], "sentence" : "Lorem Ipsum is simply dummy text of the printing and typesetting industry."},
        >>>         {"sentence_id" : 1, "sentence_chunkvector_" : [0.4, 0.5, 0.6], "sentence" : "Lorem Ipsum has been the industry's standard dummy text ever since the 1500s, when an unknown printer took a galley of type and scrambled it to make a type specimen book."},
        >>>         {"sentence_id" : 2, "sentence_chunkvector_" : [0.7, 0.8, 0.9], "sentence" : "It has survived not only five centuries, but also the leap into electronic typesetting, remaining essentially unchanged."},
        >>>     ]
        >>> }

        For combining chunk search with other search check out services.search.advanced_chunk.

        Parameters
        ----------

        multivector_query : list
            Query for advance search that allows for multiple vector and field querying.
        chunk_field : string
            Field where the array of chunked documents are.
        chunk_scoring: string
            Scoring method for determining for ranking between document chunks.
        chunk_page_size: int
            Size of each page of chunk results
        chunk_page: int
            Page of the chunk results
        approximation_depth: int
            Used for approximate search to speed up search. The higher the number, faster the search but potentially less accurate.
        sum_fields : bool
            Whether to sum the multiple vectors similarity search score as 1 or seperate
        page_size: int
            Size of each page of results
        page: int
            Page of the results
        similarity_metric: string
            Similarity Metric, choose from ['cosine', 'l1', 'l2', 'dp']
        facets: list
            Fields to include in the facets, if [] then all
        filters: list
            Query for filtering the search results
        min_score: int
            Minimum score for similarity metric
        include_vector: bool
            Include vectors in the search results
        include_count: bool
            Include the total count of results in the search results
        asc: bool
            Whether to sort results by ascending or descending order
        keep_search_history: bool
            Whether to store the history into VecDB. This will increase the storage costs over time.
        hundred_scale: bool
            Whether to scale up the metric by 100
        query: string
            What to store as the query name in the dashboard

        Example
        -----------

        .. code-block::

            from relevanceai import Client
            client = Client()
            ds = client.Dataset("sample")
            results = ds.chunk_search(
                chunk_field="_chunk_",
                multivector_query=MULTIVECTOR_QUERY
            )

        """
        from relevanceai.operations.vector import SearchOps

        ops = SearchOps(
            credentials=self.credentials,
            dataset_id=self.dataset_id,
        )

        return ops.chunk_search(**kwargs)

    @track
    def multistep_chunk_search(self, **kwargs):
        """
        Multistep chunk search involves a vector search followed by chunk search, used to accelerate chunk searches or to identify context before delving into relevant chunks. e.g. Search against the paragraph vector first then sentence chunkvector after. \n

        For more information about chunk search check out services.search.chunk. \n

        For more information about vector search check out services.search.vector

        Example
        -----------

        .. code-block::

            from relevanceai import Client
            client = Client()
            ds = client.Dataset("sample")
            results = ds.search.multistep_chunk(
                chunk_field="_chunk_",
                multivector_query=MULTIVECTOR_QUERY,
                first_step_multivector_query=FIRST_STEP_MULTIVECTOR_QUERY
            )

        Parameters
        ------------

        multivector_query : list
            Query for advance search that allows for multiple vector and field querying.
        chunk_field : string
            Field where the array of chunked documents are.
        chunk_scoring: string
            Scoring method for determining for ranking between document chunks.
        chunk_page_size: int
            Size of each page of chunk results
        chunk_page: int
            Page of the chunk results
        approximation_depth: int
            Used for approximate search to speed up search. The higher the number, faster the search but potentially less accurate.
        sum_fields : bool
            Whether to sum the multiple vectors similarity search score as 1 or seperate
        page_size: int
            Size of each page of results
        page: int
            Page of the results
        similarity_metric: string
            Similarity Metric, choose from ['cosine', 'l1', 'l2', 'dp']
        facets: list
            Fields to include in the facets, if [] then all
        filters: list
            Query for filtering the search results
        min_score: int
            Minimum score for similarity metric
        include_vector: bool
            Include vectors in the search results
        include_count: bool
            Include the total count of results in the search results
        asc: bool
            Whether to sort results by ascending or descending order
        keep_search_history: bool
            Whether to store the history into VecDB. This will increase the storage costs over time.
        hundred_scale: bool
            Whether to scale up the metric by 100
        first_step_multivector_query: list
            Query for advance search that allows for multiple vector and field querying.
        first_step_page: int
            Page of the results
        first_step_page_size: int
            Size of each page of results
        query: string
            What to store as the query name in the dashboard

        """
        from relevanceai.operations.vector import SearchOps

        ops = SearchOps(
            credentials=self.credentials,
            dataset_id=self.dataset_id,
        )
        return ops.multistep_chunk_search(**kwargs)

    def launch_cluster_app(self, configuration: dict = None):
        """
        Launch an app with a given configuration


        Example
        --------

        .. code-block::

            ds.launch_cluster_app()

        Parameters
        -----------

        configuration: dict
            The configuration can be found in the deployable once created.

        """
        if configuration is None:
            url = f"https://cloud.relevance.ai/dataset/{self.dataset_id}/deploy/recent/cluster"
            print(
                "Build your clustering app here: "
                f"https://cloud.relevance.ai/dataset/{self.dataset_id}/deploy/recent/cluster"
            )
            return
        if "configuration" in configuration:
            configuration = configuration["configuration"]
        results = self.deployables.create(
            dataset_id=self.dataset_id, configuration=configuration
        )

        # After you have created an app
        url = f"https://cloud.relevance.ai/dataset/{results['dataset_id']}/deploy/cluster/{self.project}/{self.api_key}/{results['deployable_id']}/{self.region}"
        print(f"You can now access your deployable at {url}.")
        return url

    @track
    def subcluster(
        self,
        model,
        alias: str,
        vector_fields,
        parent_field,
        filters: Optional[list] = None,
        **kwargs,
    ):
        """
        Subcluster
        """
        from relevanceai.operations.cluster import SubClusterOps

        ops = SubClusterOps(
            model=model,
            credentials=self.credentials,
            alias=alias,
            vector_fields=vector_fields,
            dataset_id=self.dataset_id,
            parent_field=parent_field,
            dataset=self.dataset_id,
            **kwargs,
        )
        return ops.fit_predict(
            dataset=self.dataset_id, vector_fields=vector_fields, filters=filters
        )

    @track
    def add_sentiment(
        self,
        field: str,
        output_field: str = None,
        model_name: str = "cardiffnlp/twitter-roberta-base-sentiment",
        log_to_file: bool = True,
        chunksize: int = 20,
        workflow_alias: str = "sentiment",
        notes=None,
    ):
        """
        Easily add sentiment to your dataset

        Example
        ----------

        .. code-block::

            ds.add_sentiment(field="sample_1_label")

        Parameters
        --------------

        field: str
            The field to add sentiment to
        output_field: str
            Where to store the sentiment values
        model_name: str
            The HuggingFace Model name.
        log_to_file: bool
            If True, puts the logs in a file. Otherwise, it will

        """
        from relevanceai.operations.text.sentiment.sentiment_workflow import (
            SentimentWorkflow,
        )

        if output_field is None:
            output_field = "_sentiment_." + field
        workflow = SentimentWorkflow(
            model_name=model_name, workflow_alias=workflow_alias
        )
        return workflow.fit_dataset(
            dataset=self,
            input_field=field,
            output_field=output_field,
            log_to_file=log_to_file,
            chunksize=chunksize,
            workflow_alias=workflow_alias,
            notes=notes,
        )

    @track
    def question_answer(
        self,
        input_field: str,
        questions: Union[List[str], str],
        output_field: Optional[str] = None,
        model_name: str = "mrm8488/deberta-v3-base-finetuned-squadv2",
        verbose: bool = True,
        log_to_file: bool = True,
        filters: Optional[list] = None,
    ):
        """
        Question your dataset and retrieve answers from it.

        Example
        ----------

        .. code-block::

            from relevanceai import Client
            client = Client()
            ds = client.Dataset("ecommerce")
            ds.question_answer(
                input_field="product_title",
                question="What brand shoes",
                output_field="_question_test"
            )

        Parameters
        --------------

        field: str
            The field to add sentiment to
        output_field: str
            Where to store the sentiment values
        model_name: str
            The HuggingFace Model name.
        verbose: bool
            If True, prints progress bar workflow
        log_to_file: bool
            If True, puts the logs in a file.

        """
        from relevanceai.workflow.sequential import SequentialWorkflow, Input, Output
        from relevanceai.operations.text.qa.qa import QAOps

        if isinstance(questions, str):
            # Force listing so it loops through multiple question
            questions = [questions]

        model = QAOps(model_name=model_name)

        for question in tqdm(questions):
            print(f"Processing `{question}`...")

            def bulk_question_answer(contexts: list):
                return model.bulk_question_answer(question=question, contexts=contexts)

            if output_field is None:
                output_field = "_question_." + "-".join(
                    question.lower().strip().split()
                )
                print(f"No output field is detected. Setting to {output_field}")

            workflow = SequentialWorkflow(
                list_of_operations=[
                    Input([input_field]),
                    bulk_question_answer,
                    Output(output_field),
                ]
            )
            workflow.run(self, verbose=verbose, log_to_file=log_to_file)

    def translate(self, translation_model_name: str):
        raise NotImplementedError

    # def summarize(
    #     self,
    #     summarize_fields: List[str],
    #     model_name: str = "sshleifer/distilbart-cnn-6-6",
    #     verbose: bool = True,
    #     log_to_file: bool = True,
    # ):
    #     """
    #     Question your dataset and retrieve answers from it.

    #     Example
    #     ----------

    #     .. code-block::

    #         from relevanceai import Client
    #         client = Client()
    #         ds = client.Dataset("ecommerce")
    #         ds.question_answer(
    #             input_field="product_title",
    #             question="What brand shoes",
    #             output_field="_question_test"
    #         )

    #     Parameters
    #     --------------

    #     field: str
    #         The field to add sentiment to
    #     output_field: str
    #         Where to store the sentiment values
    #     model_name: str
    #         The HuggingFace Model name.
    #     verbose: bool
    #         If True, prints progress bar workflow
    #     log_to_file: bool
    #         If True, puts the logs in a file.

    #     """
    #     from relevanceai.workflow.sequential import SequentialWorkflow, Input, Output
    #     from relevanceai.operations.text.qa.qa import QAOps

    #     model = QAOps(model_name=model_name)

    #     def bulk_question_answer(contexts: list):
    #         return model.bulk_question_answer(question=question, contexts=contexts)

    #     if output_field is None:
    #         output_field = "_question_." + "-".join(question.lower().strip().split())
    #         print(f"No output field is detected. Setting to {output_field}")

    #     workflow = SequentialWorkflow(
    #         list_of_operations=[
    #             Input([input_field]),
    #             bulk_question_answer,
    #             Output(output_field),
    #         ]
    #     )
    #     return workflow.run(self, verbose=verbose, log_to_file=log_to_file)
    def advanced_search(
        self,
        query: str = None,
        vector_search_query: Optional[dict] = None,
        fields_to_search: Optional[List] = None,
        select_fields: Optional[List] = None,
        **kwargs,
    ):
        """
        Advanced Search

        Parameters
        -----------
        query: str
            The query to use
        vector_search_query: dict


        """
        return self.datasets.fast_search(
            dataset_id=self.dataset_id,
            query=query,
            vectorSearchQuery=vector_search_query,
            fieldsToSearch=fields_to_search,
            includeFields=select_fields,
            **kwargs,
        )<|MERGE_RESOLUTION|>--- conflicted
+++ resolved
@@ -1,9 +1,5 @@
-<<<<<<< HEAD
-from typing import Union, Optional, Any, List
-=======
 from typing import List, Dict, Optional, Any, Union
 from tqdm.auto import tqdm
->>>>>>> 4c03d7b3
 
 from relevanceai.client.helpers import Credentials
 
