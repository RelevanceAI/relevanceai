<<<<<<< HEAD
from typing import Optional, Any, List

from relevanceai.client.helpers import Credentials

from relevanceai.operations.cluster import ClusterOps
from relevanceai.operations.vector import VectorizeOps, Search
from relevanceai.operations.dr import ReduceDimensionsOps

=======
from typing import List, Dict, Optional, Any, Union

from relevanceai.client.helpers import Credentials
from relevanceai.utils.decorators import deprecated, beta
>>>>>>> ea2d1124
from relevanceai._api import APIClient


class Operations(APIClient):
    def __init__(
        self,
        credentials: Credentials,
        dataset_id: str,
    ):
        self.credentials = credentials
        self.dataset_id = dataset_id
        super().__init__(self.credentials)

    def cluster(
        self,
<<<<<<< HEAD
=======
        model: Union[str, Any],
>>>>>>> ea2d1124
        vector_fields: List[str],
        alias: Optional[str] = None,
        model: Any = "community_detection",
        **kwargs,
    ):
<<<<<<< HEAD
=======
        """
        Run clustering on your dataset.

        Example
        ----------

        .. code-block::

            from sklearn.cluster import KMeans
            model = KMeans()

            from relevanceai import Client
            client = Client()
            ds = client.Dataset("sample")
            ds.cluster(
                model=model, vector_fields=["sample_vector_"],
                alias="kmeans-8"
            )

        Parameters
        ------------

        model: Union[str, Any]
            Any K-Means model
        vector_fields: List[str]
            A list of possible vector fields
        alias: str
            The alias to be used to store your model

        """
        from relevanceai.operations.cluster import ClusterOps

>>>>>>> ea2d1124
        ops = ClusterOps(
            credentials=self.credentials,
            model=model,
            alias=alias,
<<<<<<< HEAD
            vector_fields=vector_fields,
            dataset_id=self.dataset_id,
            **kwargs,
        )
        return ops(
            dataset_id=self.dataset_id,
            vector_fields=vector_fields,
=======
            vector_fields=vector_fields,
            dataset_id=self.dataset_id,
            **kwargs,
>>>>>>> ea2d1124
        )

    def reduce_dims(
        self,
        alias: str,
        vector_fields: List[str],
        model: Any = "umap",
        n_components: int = 3,
        **kwargs,
    ):
        """
        Reduce dimensions

        Parameters
        --------------

        model: Callable
            model to reduce dimensions
        n_components: int
            The number of components
        alias: str
            The alias of the model
        vector_fields: List[str]
            The list of vector fields to support

        """
        from relevanceai.operations.dr import ReduceDimensionsOps

        ops = ReduceDimensionsOps(
            credentials=self.credentials,
            model=model,
            n_components=n_components,
            **kwargs,
        )
        return ops.operate(
            dataset_id=self.dataset_id,
            vector_fields=vector_fields,
            alias=alias,
        )

    def vectorize(
        self,
        text_fields=None,
        image_fields=None,
        **kwargs,
    ):
        """
        Vectorize the model

        Parameters
        ----------
        image_fields: List[str]
            A list of image fields to vectorize

        text_fields: List[str]
            A list of text fields to vectorize

        image_encoder
            A deep learning image encoder from the vectorhub library. If no
            encoder is specified, a default encoder (Clip2Vec) is loaded.

        text_encoder
            A deep learning text encoder from the vectorhub library. If no
            encoder is specified, a default encoder (USE2Vec) is loaded.

        Returns
        -------
        dict
            If the vectorization process is successful, this dict contains
            the added vector names. Else, the dict is the request result
            containing error information.

        Example
        -------
        .. code-block::

            from relevanceai import Client
            from vectorhub.encoders.text.sentence_transformers import SentenceTransformer2Vec

            text_model = SentenceTransformer2Vec("all-mpnet-base-v2 ")

            client = Client()

            dataset_id = "sample_dataset_id"
            df = client.Dataset(dataset_id)

            df.vectorize(
                image_fields=["image_field_1", "image_field_2"],
                text_fields=["text_field"],
                text_model=text_model
            )


        """

        from relevanceai.operations.vector import VectorizeOps

        ops = VectorizeOps(
            credentials=self.credentials,
            dataset_id=self.dataset_id,
            **kwargs,
        )
        return ops(
            text_fields=text_fields,
            image_fields=image_fields,
        )

    def vector_search(self, **kwargs):
        """
        Allows you to leverage vector similarity search to create a semantic search engine. Powerful features of VecDB vector search:

        1. Multivector search that allows you to search with multiple vectors and give each vector a different weight.
        e.g. Search with a product image vector and text description vector to find the most similar products by what it looks like and what its described to do.
        You can also give weightings of each vector field towards the search, e.g. image_vector_ weights 100%, whilst description_vector_ 50% \n
            An example of a simple multivector query:

            >>> [
            >>>     {"vector": [0.12, 0.23, 0.34], "fields": ["name_vector_"], "alias":"text"},
            >>>     {"vector": [0.45, 0.56, 0.67], "fields": ["image_vector_"], "alias":"image"},
            >>> ]

            An example of a weighted multivector query:

            >>> [
            >>>     {"vector": [0.12, 0.23, 0.34], "fields": {"name_vector_":0.6}, "alias":"text"},
            >>>     {"vector": [0.45, 0.56, 0.67], "fields": {"image_vector_"0.4}, "alias":"image"},
            >>> ]

            An example of a weighted multivector query with multiple fields for each vector:

            >>> [
            >>>     {"vector": [0.12, 0.23, 0.34], "fields": {"name_vector_":0.6, "description_vector_":0.3}, "alias":"text"},
            >>>     {"vector": [0.45, 0.56, 0.67], "fields": {"image_vector_"0.4}, "alias":"image"},
            >>> ]

        2. Utilise faceted search with vector search. For information on how to apply facets/filters check out datasets.documents.get_where \n
        3. Sum Fields option to adjust whether you want multiple vectors to be combined in the scoring or compared in the scoring. e.g. image_vector_ + text_vector_ or image_vector_ vs text_vector_. \n
            When sum_fields=True:

            - Multi-vector search allows you to obtain search scores by taking the sum of these scores.
            - TextSearchScore + ImageSearchScore = SearchScore
            - We then rank by the new SearchScore, so for searching 1000 documents there will be 1000 search scores and results

            When sum_fields=False:

            - Multi vector search but not summing the score, instead including it in the comparison!
            - TextSearchScore = SearchScore1
            - ImagSearchScore = SearchScore2
            - We then rank by the 2 new SearchScore, so for searching 1000 documents there should be 2000 search scores and results.

        4. Personalization with positive and negative document ids.

            - For more information about the positive and negative document ids to personalize check out services.recommend.vector

        For more even more advanced configuration and customisation of vector search, reach out to us at dev@relevance.ai and learn about our new advanced_vector_search.

        Parameters
        ----------

        multivector_query : list
            Query for advance search that allows for multiple vector and field querying.
        positive_document_ids : dict
            Positive document IDs to personalize the results with, this will retrive the vectors from the document IDs and consider it in the operation.
        negative_document_ids: dict
            Negative document IDs to personalize the results with, this will retrive the vectors from the document IDs and consider it in the operation.
        approximation_depth: int
            Used for approximate search to speed up search. The higher the number, faster the search but potentially less accurate.
        vector_operation: string
            Aggregation for the vectors when using positive and negative document IDs, choose from ['mean', 'sum', 'min', 'max', 'divide', 'mulitple']
        sum_fields : bool
            Whether to sum the multiple vectors similarity search score as 1 or seperate
        page_size: int
            Size of each page of results
        page: int
            Page of the results
        similarity_metric: string
            Similarity Metric, choose from ['cosine', 'l1', 'l2', 'dp']
        facets: list
            Fields to include in the facets, if [] then all
        filters: list
            Query for filtering the search results
        min_score: int
            Minimum score for similarity metric
        select_fields: list
            Fields to include in the search results, empty array/list means all fields.
        include_vector: bool
            Include vectors in the search results
        include_count: bool
            Include the total count of results in the search results
        asc: bool
            Whether to sort results by ascending or descending order
        keep_search_history: bool
            Whether to store the history into VecDB. This will increase the storage costs over time.
        hundred_scale: bool
            Whether to scale up the metric by 100
        search_history_id: string
            Search history ID, only used for storing search histories.
        query: string
            What to store as the query name in the dashboard

        Example
        -----------

        .. code-block::

            from relevanceai import Client
            client = Client()
            ds = client.Dataset("sample")
            results = ds.vector_search(multivector_query=MULTIVECTOR_QUERY)

        """

        from relevanceai.operations.vector import SearchOps

        ops = SearchOps(
            credentials=self.credentials,
            dataset_id=self.dataset_id,
        )

        return ops.vector_search(**kwargs)

    def hybrid_search(self, **kwargs):
        """
        Combine the best of both traditional keyword faceted search with semantic vector search to create the best search possible. \n

        For information on how to use vector search check out services.search.vector. \n

        For information on how to use traditional keyword faceted search check out services.search.traditional.

        Parameters
        ----------
        multivector_query : list
            Query for advance search that allows for multiple vector and field querying.
        text : string
            Text Search Query (not encoded as vector)
        fields : list
            Text fields to search against
        positive_document_ids : dict
            Positive document IDs to personalize the results with, this will retrive the vectors from the document IDs and consider it in the operation.
        negative_document_ids: dict
            Negative document IDs to personalize the results with, this will retrive the vectors from the document IDs and consider it in the operation.
        approximation_depth: int
            Used for approximate search to speed up search. The higher the number, faster the search but potentially less accurate.
        vector_operation: string
            Aggregation for the vectors when using positive and negative document IDs, choose from ['mean', 'sum', 'min', 'max', 'divide', 'mulitple']
        sum_fields : bool
            Whether to sum the multiple vectors similarity search score as 1 or seperate
        page_size: int
            Size of each page of results
        page: int
            Page of the results
        similarity_metric: string
            Similarity Metric, choose from ['cosine', 'l1', 'l2', 'dp']
        facets: list
            Fields to include in the facets, if [] then all
        filters: list
            Query for filtering the search results
        min_score: float
            Minimum score for similarity metric
        select_fields: list
            Fields to include in the search results, empty array/list means all fields.
        include_vector: bool
            Include vectors in the search results
        include_count: bool
            Include the total count of results in the search results
        asc: bool
            Whether to sort results by ascending or descending order
        keep_search_history: bool
            Whether to store the history into VecDB. This will increase the storage costs over time.
        hundred_scale: bool
            Whether to scale up the metric by 100
        search_history_id: string
            Search history ID, only used for storing search histories.
        edit_distance: int
            This refers to the amount of letters it takes to reach from 1 string to another string. e.g. band vs bant is a 1 word edit distance. Use -1 if you would like this to be automated.
        ignore_spaces: bool
            Whether to consider cases when there is a space in the word. E.g. Go Pro vs GoPro.
        traditional_weight: int
            Multiplier of traditional search score. A value of 0.025~0.075 is the ideal range


        Example
        -----------

        .. code-block::

            from relevanceai import Client
            client = Client()
            ds = client.Dataset("sample")
            MULTIVECTOR_QUERY = [{"vector": [0, 1, 2], "fields": ["sample_vector_"]}]
            results = ds.vector_search(multivector_query=MULTIVECTOR_QUERY)

        """
        from relevanceai.operations.vector import SearchOps

        ops = SearchOps(
            credentials=self.credentials,
            dataset_id=self.dataset_id,
        )

        return ops.hybrid_search(**kwargs)

    def chunk_search(self, **kwargs):
        """
        Chunks are data that has been divided into different units. e.g. A paragraph is made of many sentence chunks, a sentence is made of many word chunks, an image frame in a video. By searching through chunks you can pinpoint more specifically where a match is occuring. When creating a chunk in your document use the suffix "chunk" and "chunkvector". An example of a document with chunks:

        >>> {
        >>>     "_id" : "123",
        >>>     "title" : "Lorem Ipsum Article",
        >>>     "description" : "Lorem Ipsum is simply dummy text of the printing and typesetting industry. Lorem Ipsum has been the industry's standard dummy text ever since the 1500s, when an unknown printer took a galley of type and scrambled it to make a type specimen book. It has survived not only five centuries, but also the leap into electronic typesetting, remaining essentially unchanged.",
        >>>     "description_vector_" : [1.1, 1.2, 1.3],
        >>>     "description_sentence_chunk_" : [
        >>>         {"sentence_id" : 0, "sentence_chunkvector_" : [0.1, 0.2, 0.3], "sentence" : "Lorem Ipsum is simply dummy text of the printing and typesetting industry."},
        >>>         {"sentence_id" : 1, "sentence_chunkvector_" : [0.4, 0.5, 0.6], "sentence" : "Lorem Ipsum has been the industry's standard dummy text ever since the 1500s, when an unknown printer took a galley of type and scrambled it to make a type specimen book."},
        >>>         {"sentence_id" : 2, "sentence_chunkvector_" : [0.7, 0.8, 0.9], "sentence" : "It has survived not only five centuries, but also the leap into electronic typesetting, remaining essentially unchanged."},
        >>>     ]
        >>> }

        For combining chunk search with other search check out services.search.advanced_chunk.

        Parameters
        ----------

        multivector_query : list
            Query for advance search that allows for multiple vector and field querying.
        chunk_field : string
            Field where the array of chunked documents are.
        chunk_scoring: string
            Scoring method for determining for ranking between document chunks.
        chunk_page_size: int
            Size of each page of chunk results
        chunk_page: int
            Page of the chunk results
        approximation_depth: int
            Used for approximate search to speed up search. The higher the number, faster the search but potentially less accurate.
        sum_fields : bool
            Whether to sum the multiple vectors similarity search score as 1 or seperate
        page_size: int
            Size of each page of results
        page: int
            Page of the results
        similarity_metric: string
            Similarity Metric, choose from ['cosine', 'l1', 'l2', 'dp']
        facets: list
            Fields to include in the facets, if [] then all
        filters: list
            Query for filtering the search results
        min_score: int
            Minimum score for similarity metric
        include_vector: bool
            Include vectors in the search results
        include_count: bool
            Include the total count of results in the search results
        asc: bool
            Whether to sort results by ascending or descending order
        keep_search_history: bool
            Whether to store the history into VecDB. This will increase the storage costs over time.
        hundred_scale: bool
            Whether to scale up the metric by 100
        query: string
            What to store as the query name in the dashboard

        Example
        -----------

        .. code-block::

            from relevanceai import Client
            client = Client()
            ds = client.Dataset("sample")
            results = ds.chunk_search(
                chunk_field="_chunk_",
                multivector_query=MULTIVECTOR_QUERY
            )

        """
        from relevanceai.operations.vector import SearchOps

        ops = SearchOps(
            credentials=self.credentials,
            dataset_id=self.dataset_id,
        )

        return ops.chunk_search(**kwargs)

    def multistep_chunk_search(self, **kwargs):
        """
        Multistep chunk search involves a vector search followed by chunk search, used to accelerate chunk searches or to identify context before delving into relevant chunks. e.g. Search against the paragraph vector first then sentence chunkvector after. \n

        For more information about chunk search check out services.search.chunk. \n

        For more information about vector search check out services.search.vector

        Parameters
        ----------

        multivector_query : list
            Query for advance search that allows for multiple vector and field querying.
        chunk_field : string
            Field where the array of chunked documents are.
        chunk_scoring: string
            Scoring method for determining for ranking between document chunks.
        chunk_page_size: int
            Size of each page of chunk results
        chunk_page: int
            Page of the chunk results
        approximation_depth: int
            Used for approximate search to speed up search. The higher the number, faster the search but potentially less accurate.
        sum_fields : bool
            Whether to sum the multiple vectors similarity search score as 1 or seperate
        page_size: int
            Size of each page of results
        page: int
            Page of the results
        similarity_metric: string
            Similarity Metric, choose from ['cosine', 'l1', 'l2', 'dp']
        facets: list
            Fields to include in the facets, if [] then all
        filters: list
            Query for filtering the search results
        min_score: int
            Minimum score for similarity metric
        include_vector: bool
            Include vectors in the search results
        include_count: bool
            Include the total count of results in the search results
        asc: bool
            Whether to sort results by ascending or descending order
        keep_search_history: bool
            Whether to store the history into VecDB. This will increase the storage costs over time.
        hundred_scale: bool
            Whether to scale up the metric by 100
        first_step_multivector_query: list
            Query for advance search that allows for multiple vector and field querying.
        first_step_page: int
            Page of the results
        first_step_page_size: int
            Size of each page of results
        query: string
            What to store as the query name in the dashboard

        Example
        -----------

        .. code-block::

            from relevanceai import Client
            client = Client()
            ds = client.Dataset("sample")
            results = ds.search.multistep_chunk(
                chunk_field="_chunk_",
                multivector_query=MULTIVECTOR_QUERY,
                first_step_multivector_query=FIRST_STEP_MULTIVECTOR_QUERY
            )

        """
        from relevanceai.operations.vector import SearchOps

        ops = SearchOps(
            credentials=self.credentials,
            dataset_id=self.dataset_id,
        )
        return ops.multistep_chunk_search(**kwargs)<|MERGE_RESOLUTION|>--- conflicted
+++ resolved
@@ -1,18 +1,7 @@
-<<<<<<< HEAD
-from typing import Optional, Any, List
+from typing import Union, Optional, Any, List
 
 from relevanceai.client.helpers import Credentials
 
-from relevanceai.operations.cluster import ClusterOps
-from relevanceai.operations.vector import VectorizeOps, Search
-from relevanceai.operations.dr import ReduceDimensionsOps
-
-=======
-from typing import List, Dict, Optional, Any, Union
-
-from relevanceai.client.helpers import Credentials
-from relevanceai.utils.decorators import deprecated, beta
->>>>>>> ea2d1124
 from relevanceai._api import APIClient
 
 
@@ -28,17 +17,11 @@
 
     def cluster(
         self,
-<<<<<<< HEAD
-=======
-        model: Union[str, Any],
->>>>>>> ea2d1124
         vector_fields: List[str],
         alias: Optional[str] = None,
-        model: Any = "community_detection",
+        model: Union[str, Any] = "community_detection",
         **kwargs,
     ):
-<<<<<<< HEAD
-=======
         """
         Run clustering on your dataset.
 
@@ -71,24 +54,15 @@
         """
         from relevanceai.operations.cluster import ClusterOps
 
->>>>>>> ea2d1124
         ops = ClusterOps(
             credentials=self.credentials,
             model=model,
             alias=alias,
-<<<<<<< HEAD
+            **kwargs,
+        )
+        return ops(
+            dataset_id=self.dataset_id,
             vector_fields=vector_fields,
-            dataset_id=self.dataset_id,
-            **kwargs,
-        )
-        return ops(
-            dataset_id=self.dataset_id,
-            vector_fields=vector_fields,
-=======
-            vector_fields=vector_fields,
-            dataset_id=self.dataset_id,
-            **kwargs,
->>>>>>> ea2d1124
         )
 
     def reduce_dims(
