--- conflicted
+++ resolved
@@ -17,11 +17,7 @@
 
     def cluster(
         self,
-<<<<<<< HEAD
-        vector_fields: List[str] = ["_vector_"],
-=======
         vector_fields: List[str] = None,
->>>>>>> 086b821b
         alias: Optional[str] = None,
         model: Union[str, Any] = "community_detection",
         **kwargs,
