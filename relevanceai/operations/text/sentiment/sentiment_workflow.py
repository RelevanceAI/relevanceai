--- conflicted
+++ resolved
@@ -26,13 +26,10 @@
         chunksize: int = 20,
         workflow_alias: str = "sentiment",
         notes=None,
-<<<<<<< HEAD
         refresh: bool = False,
-=======
         include_shap_values: bool = False,
         positive_sentiment_name: str = "positive",
         max_number_of_shap_documents: int = 5,
->>>>>>> b17bfb80
     ):
         def analyze_sentiment(text):
             return self.analyze_sentiment(
