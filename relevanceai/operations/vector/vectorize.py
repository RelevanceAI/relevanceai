from typing import Dict, Union, Optional, List, Any

from datetime import datetime

import numpy as np

from relevanceai._api import APIClient
from relevanceai.client.helpers import Credentials

from relevanceai.constants import Messages
from relevanceai.constants import IMG_EXTS

from relevanceai.utils.decorators import log

from relevanceai.operations.vector.base import Base2Vec


class VectorizeHelpers(APIClient):
    def __init__(self, log_file, credentials: Credentials):
        self.log_file = log_file
        self.credentials = credentials
        super().__init__(credentials)

    def _get_encoder(self, model: Any) -> Any:
        @log(fn=self.log_file)
        def get_encoder(model, dataset_id, credentials):
            if isinstance(model, str):
                model = model.lower().replace(" ", "").replace("_", "")
                model_name = model
            else:
                model_name = str(model.__class__).split(".")[-1].split("'>")[0]
                return model, model_name

            if isinstance(model, str):
                if model == "use":
                    from vectorhub.encoders.text.tfhub import USE2Vec

                    model = USE2Vec()

                elif model == "bert":
                    from vectorhub.encoders.text.tfhub import Bert2Vec

                    model = Bert2Vec()

                elif model == "labse":
                    from vectorhub.encoders.text.tfhub import LaBSE2Vec

                    model = LaBSE2Vec()

                elif model == "elmo":
                    from vectorhub.encoders.text.tfhub import Elmo2Vec

                    model = Elmo2Vec()

                elif model == "clip-image":
                    from vectorhub.bi_encoders.text_image.torch.clip import Clip2Vec

                    model = Clip2Vec()
                    model.encode = model.encode_image

                elif model == "resnet":
                    from vectorhub.encoders.image.fastai import FastAIResnet2Vec

                    model = FastAIResnet2Vec()

                elif model == "mobilenet":
                    from vectorhub.encoders.image.tfhub import MobileNetV12Vec

                    model = MobileNetV12Vec()

                elif model == "clip-text":
                    from vectorhub.bi_encoders.text_image.torch import Clip2Vec

                    model = Clip2Vec()
                    model.encode = model.encode_text

                elif model == "mpnet":
                    from vectorhub.encoders.text.sentence_transformers import (
                        SentenceTransformer2Vec,
                    )

                    model = SentenceTransformer2Vec("all-mpnet-base-v2")
                    model.vector_length = 768

                elif model == "multiqampnet":
                    from vectorhub.encoders.text.sentence_transformers import (
                        SentenceTransformer2Vec,
                    )

                    model = SentenceTransformer2Vec("multi-qa-mpnet-base-dot-v1")
                    model.vector_length = 768

                elif model == "bit":
                    from vectorhub.encoders.image.tfhub import BitMedium2Vec

                    model = BitMedium2Vec()

                elif model == "onehot":
                    from relevanceai.operations.vector.onehot import OneHot

                    model = OneHot(dataset_id=dataset_id, credentials=credentials)

            else:
                # TODO: this needs to be referenced from relevance.constants.errors
                raise ValueError("ModelNotSupported")

            assert hasattr(model, "vector_length")
            assert model.vector_length is not None

            model.__name__ = model_name

            return model, model_name

        model, model_name = get_encoder(model, self.dataset_id, self.credentials)
        self.model_names.append(model_name.lower())
        return model

    def _reduce(self, vectors: np.ndarray, n_components: int = 512) -> np.ndarray:
        from sklearn.decomposition import PCA

        reducer = PCA(
            n_components=min(vectors.shape[0], vectors.shape[1], n_components)
        )
        reduced = reducer.fit_transform(vectors)
        return reduced

    def _get_models(self, dtype: str) -> List[Any]:

        if hasattr(self, dtype + "encoders"):
            models = getattr(self, dtype + "encoders")

        else:
            models = self._get_default_model(dtype)

        models = [self._get_encoder(model) for model in models]
        return models

    def _get_default_model(self, dtype):

        if dtype == "_text_":
            return ["use"]

        elif dtype == "_image_":
            return ["clip"]

        elif dtype == "_category_":
            return ["onehot"]

        else:
            raise ValueError(
                "We currently do not support a default model for this datatype"
            )


class VectorizeOps(VectorizeHelpers):
    def __init__(
        self,
        credentials: Credentials,
        log_file: str = "vectorize.logs",
        create_feature_vector: bool = False,
        **kwargs,
    ):
        super().__init__(log_file=log_file, credentials=credentials)

        self.feature_vector = create_feature_vector
        self.model_names: List[str] = []

        for encoder_type, encoder in kwargs.items():
            if "_encoders" in encoder_type:
                assert isinstance(encoder, list)
                setattr(self, encoder_type, encoder)

            elif "_encoder" in encoder_type:
                assert not isinstance(encoder, list)
                setattr(self, encoder_type + "s", [encoder])

    def __call__(self, *args, **kwargs):
        return self.run(*args, **kwargs)

    def _get_schema(self):
        return self.datasets.schema(self.dataset_id)

    def _get_metadata(self) -> Dict[str, List[str]]:
        return self.datasets.metadata(self.dataset_id)["results"]

    def _validate_fields(self, fields: List[str]):
        foreign_fields = []
        for field in fields:
            if field not in self.schema:
                foreign_fields.append(field)
        else:
            if foreign_fields:
                raise ValueError(
                    f"The following fields are invalid: {', '.join(foreign_fields)}"
                )

    def _init_encoders(self):
        for dtype, fields in self.metadata.items():
            if dtype != "_numeric_" and fields:
                models = self._get_models(dtype)
                setattr(self, dtype + "encoders", models)

    def _get_vector_fields(self, fields: List[str]) -> List[str]:
        vector_fields = []

        for dtype, fields in self.metadata.items():
            if dtype != "_numeric_" and fields:
                encoders: List[Base2Vec] = getattr(self, dtype + "encoders")

                new_fields = [
                    encoder.get_default_vector_field_name(field)
                    for encoder in encoders
                    for field in fields
                ]
                vector_fields += new_fields

        return vector_fields

    def _get_filters(
        self, fields: List[str], vector_fields: List[str]
    ) -> List[Dict[str, Any]]:

        """
        Creates the filters necessary to search all documents
        within a dataset that contain fields specified in "fields"
        but do not contain their resepctive vector_fields defined in "vector_fields"

        e.g.
        fields = ["text", "title"]
        vector_fields = ["text_use_vector_", "title_use_vector_"]

        we want to search the dataset where:
        ("text" * ! "text_use_vector_") + ("title" * ! "title_use_vector_")

        Since the current implementation of filtering only accounts for CNF and not DNF boolean logic,
        We must use boolean algebra here to obtain the CNF from a DNF expression.

        CNF = Conjunctive Normal Form (Sum of Products)
        DNF = Disjunctive Normal Form (Product of Sums)

        This means converting the above to:
        ("text" + "title") * ("text" + ! "title_use_vector_") *
        (! "text_use_vector_" + "title") * (! "text_use_vector_" + ! "title_use_vector_")

        Arguments:
            fields: List[str]
                A list of fields within the dataset

            vector_fields: List[str]
                A list of vector_fields, created from the fields given the current encoders.
                These would be present if the fields in "fields" were vectorized

        Returns:
            filters: List[Dict[str, Any]]
                A list of filters.
        """

        filters = []
        if len(fields) > 1:
            iters = len(fields) ** 2

            for i in range(iters):
                binary_array = [character for character in str(bin(i))][2:]
                mixed_mask = ["0"] * (len(fields) - len(binary_array)) + binary_array
                mask = [int(value) for value in mixed_mask]
                # Creates a binary mask the length of fields provided
                # for two fields, we need 4 iters, going over [(0, 0), (1, 0), (0, 1), (1, 1)]

                condition_value = [
                    {
                        "field": field if mask[index] else vector_field,
                        "filter_type": "exists",
                        "condition": "==" if mask[index] else "!=",
                        "condition_value": "",
                    }
                    for index, (field, vector_field) in enumerate(
                        zip(fields, vector_fields)
                    )
                ]
                filters.append(
                    {
                        "filter_type": "or",
                        "condition_value": condition_value,
                    }
                )

        else:  # Special Case when only 1 field is provided
            condition_value = [
                {
                    "field": fields[0],
                    "filter_type": "exists",
                    "condition": "==",
                    "condition_value": "",
                },
                {
                    "field": vector_fields[0],
                    "filter_type": "exists",
                    "condition": "!=",
                    "condition_value": "",
                },
            ]
            filters.append(
                {
                    "filter_type": "or",
                    "condition_value": condition_value,
                }
            )

        return filters

    @staticmethod
    def _encode_documents(
        documents,
        encoders: Dict[str, List[Base2Vec]],
        field_types: Dict[str, List[str]],
    ):
        updated_documents = documents

        for dtype, vectorizers in encoders.items():
            for vectorizer in vectorizers:
                try:
                    fields = field_types[dtype]
                except:
                    raise ValueError(f"No fields labeled as {dtype}")
                updated_documents = vectorizer.encode_documents(
                    documents=updated_documents,
                    fields=fields,
                )

        return updated_documents

    def _update_vector_metadata(self, metadata: List[str]) -> None:
        updated_metadata = self.datasets.metadata(self.dataset_id)["results"]

        if "_vector_" not in updated_metadata:
            updated_metadata["_vector_"] = {}

        now = (datetime.utcnow() - datetime(1970, 1, 1)).total_seconds()

        for vector_name in metadata:
            updated_metadata["_vector_"][vector_name] = now

        self.datasets.post_metadata(
            dataset_id=self.dataset_id,
            metadata=updated_metadata,
        )

    def _insert_document_vectors(
        self,
        fields: List[str],
        show_progress_bar: bool,
    ):
        documents = self._get_all_documents(
            dataset_id=self.dataset_id,
            select_fields=fields,
            show_progress_bar=show_progress_bar,
            include_vector=True,
        )

        vectors = np.concatenate(
            [
                np.concatenate(
                    [np.array(doc[field]).reshape(1, -1) for field in fields],
                    axis=-1,
                )
                for doc in documents
            ],
            axis=0,
        )

        from sklearn.preprocessing import StandardScaler

        scaler = StandardScaler()
        vectors = scaler.fit_transform(vectors)
        vectors = np.nan_to_num(vectors)

        if vectors.shape[1] > 512:
            vectors = self._reduce(vectors)

        vectors = scaler.fit_transform(vectors)
        vectors = np.nan_to_num(vectors)

        document_vector_ = f"_dim{vectors.shape[1]}_feature_vector_"
        print(f"Concatenated field is called {document_vector_}")

        for index, (document, vector) in enumerate(zip(documents, vectors.tolist())):
            documents[index] = {
                "_id": document["_id"],
                document_vector_: vector,
            }

        self._update_documents(
            dataset_id=self.dataset_id,
            documents=documents,
            show_progress_bar=show_progress_bar,
        )

        self._update_vector_metadata(metadata=[document_vector_])

    def run(
        self,
        dataset_id: str,
        fields: List[str],
        show_progress_bar: bool = True,
<<<<<<< HEAD
=======
        detailed_schema: Optional[Dict[str, Any]] = None,
        filters: Optional[list] = None,
        **kwargs,
>>>>>>> c2fa8e1e
    ) -> None:
        if filters is None:
            filters = []
        self.dataset_id = dataset_id

        self.schema = self._get_schema()
        self.metadata = self._get_metadata()

        if fields:
            for dtype in self.metadata.keys():
                if dtype == "_numeric_" and "_numeric_" in fields:
                    fields += self.metadata[dtype]
                    fields.remove("_numeric_")

                elif dtype == "_category_" and "_category_" in fields:
                    fields += self.metadata[dtype]
                    fields.remove("_category_")

                else:
                    select_fields = []
                    for field in fields:
                        if field in self.metadata[dtype]:
                            select_fields.append(field)
                    self.metadata[dtype] = select_fields
            unstruc_fields = [
                field
                for type in [
                    value for key, value in self.metadata.items() if key != "_numeric_"
                ]
                for field in type
            ]
        else:
            fields = [
                field
                for type in [value for value in self.metadata.values()]
                for field in type
            ]
            unstruc_fields = [
                field
                for type in [
                    value for key, value in self.metadata.items() if key != "_numeric_"
                ]
                for field in type
            ]
            print(
                "No fields were given, vectorizing the following field(s): {}".format(
                    ", ".join(unstruc_fields)
                )
            )

        if unstruc_fields:
            self._validate_fields(fields)

            self._init_encoders()

            vector_fields = self._get_vector_fields(unstruc_fields)
            print(
                "This operation will create the following vector_fields: {}".format(
                    str(vector_fields)
                )
            )

<<<<<<< HEAD
            filters = self._get_filters(
                fields=unstruc_fields,
=======
            filters += self._get_filters(
                fields=list(field_types),
>>>>>>> c2fa8e1e
                vector_fields=vector_fields,
            )

            encoders = {
                encoders: getattr(self, encoders + "encoders")
                for encoders in [
                    var.replace("encoders", "")
                    for var in self.__dict__
                    if "_encoders" in var
                ]
            }

            field_types = {
                dtype: fields
                for dtype, fields in self.metadata.items()
                if dtype != "_numeric_" and fields
            }

            updating_args = dict(
                encoders=encoders,
                field_types=field_types,
            )

            results = self.pull_update_push(
                dataset_id=self.dataset_id,
                update_function=self._encode_documents,
                select_fields=fields,
                filters=filters,
                show_progress_bar=show_progress_bar,
                updating_args=updating_args,
            )
            if results["failed_documents"]:
                print(Messages.INSERT_BAD)
                print(
                    "There were some errors vectorizing your unstructured data"
                )  # TODO: move messages in Messages class
                return results
        else:
            vector_fields = []

        new_schema = self._get_schema().keys()
        added_vectors = list(new_schema - self.schema)

        self._update_vector_metadata(
            metadata=added_vectors,
        )

        if self.feature_vector:
            print(
                "Concatenating the following fields to form a feature vector: {}".format(
                    ", ".join(vector_fields + self.metadata["_numeric_"])
                )
            )
            self._insert_document_vectors(
                fields=vector_fields + self.metadata["_numeric_"],
                show_progress_bar=show_progress_bar,
            )

            new_schema = self._get_schema().keys()
            added_vectors = list(new_schema - self.schema)

        if added_vectors:
            print(Messages.INSERT_GOOD)
            print(
                "The following vector fields were added: " + ", ".join(added_vectors)
            )  # TODO: move messages in Messages class<|MERGE_RESOLUTION|>--- conflicted
+++ resolved
@@ -402,12 +402,8 @@
         dataset_id: str,
         fields: List[str],
         show_progress_bar: bool = True,
-<<<<<<< HEAD
-=======
-        detailed_schema: Optional[Dict[str, Any]] = None,
         filters: Optional[list] = None,
         **kwargs,
->>>>>>> c2fa8e1e
     ) -> None:
         if filters is None:
             filters = []
@@ -470,13 +466,8 @@
                 )
             )
 
-<<<<<<< HEAD
-            filters = self._get_filters(
+            filters += self._get_filters(
                 fields=unstruc_fields,
-=======
-            filters += self._get_filters(
-                fields=list(field_types),
->>>>>>> c2fa8e1e
                 vector_fields=vector_fields,
             )
 
