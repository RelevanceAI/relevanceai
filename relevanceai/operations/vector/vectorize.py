from typing import Dict, Union, Optional, List, Any

from datetime import datetime

import numpy as np

from relevanceai._api import APIClient
from relevanceai.client.helpers import Credentials

from relevanceai.constants import Messages
from relevanceai.constants import IMG_EXTS

from relevanceai.utils.decorators import log

from relevanceai.operations.vector.base import Base2Vec


class VectorizeHelpers(APIClient):
    def __init__(self, log_file, credentials: Credentials):
        self.log_file = log_file
        super().__init__(credentials)

    def _get_encoder(self, model: Any) -> Any:
        @log(fn=self.log_file)
        def get_encoder(model):
            if isinstance(model, str):
                model = model.lower().replace(" ", "").replace("_", "")
                model_name = model
            else:
                model_name = str(model.__class__).split(".")[-1].split("'>")[0]
                return model, model_name

            if isinstance(model, str):
                if model == "use":
                    from vectorhub.encoders.text.tfhub import USE2Vec

                    model = USE2Vec()

                elif model == "bert":
                    from vectorhub.encoders.text.tfhub import Bert2Vec

                    model = Bert2Vec()

                elif model == "labse":
                    from vectorhub.encoders.text.tfhub import LaBSE2Vec

                    model = LaBSE2Vec()

                elif model == "elmo":
                    from vectorhub.encoders.text.tfhub import Elmo2Vec

                    model = Elmo2Vec()

                elif model == "clip":
                    from vectorhub.bi_encoders.text_image.torch.clip import Clip2Vec

                    model = Clip2Vec()

                elif model == "resnet":
                    from vectorhub.encoders.image.fastai import FastAIResnet2Vec

                    model = FastAIResnet2Vec()

                elif model == "mobilenet":
                    from vectorhub.encoders.image.tfhub import MobileNetV12Vec

                    model = MobileNetV12Vec()

            else:
                # TODO: this needs to be referenced from relevance.constants.errors
                raise ValueError("ModelNotSupported")

            return model, model_name

        model, model_name = get_encoder(model)
        self.model_names.append(model_name.lower())
        return model

    def _get_dtype(self, value: Any) -> Union[str, None]:
        if isinstance(value, str):
            if "https://" in value:
                if any(img_ext in value for img_ext in IMG_EXTS):
                    return "_image_"

            elif "$" in value:
                try:
                    float(value.replace("$", ""))
                    return "numeric"

<<<<<<< HEAD
            dataset_id = "sample_dataset_id"
            ds = client.Dataset(dataset_id)

            ds.vectorize(
                image_fields=["image_field_1", "image_field_2"],
                text_fields=["text_field"],
                text_model=text_model
            )
=======
                except:
                    return "_text_"

            elif len(value.strip().split(" ")) > 1:
                return "_text_"
>>>>>>> 4387cb80

        return None

    def _reduce(self, vectors: np.ndarray, n_components: int = 512) -> np.ndarray:
        from sklearn.decomposition import PCA

        reducer = PCA(
            n_components=min(vectors.shape[0], vectors.shape[1], n_components)
        )
        reduced = reducer.fit_transform(vectors)
        return reduced

    def _get_model_names(self, dtype: str) -> List[Any]:
        if dtype == "_text_":
            if "text" in self.encoders:
                return self.encoders["text"]

            else:
                self.encoders["text"] = ["use"]
                return self.encoders["text"]

        elif dtype == "_image_":
            if "image" in self.encoders:
                return self.encoders["image"]

            else:
                self.encoders["image"] = ["clip"]
                return self.encoders["image"]

        else:
            raise ValueError

    def _get_remaining(self, filters: List[Dict[str, Any]]) -> int:
        return self.get_number_of_documents(
            dataset_id=self.dataset_id,
            filters=filters,
        )


class VectorizeOps(VectorizeHelpers):
    def __init__(
        self,
        credentials: Credentials,
        encoders: Optional[Dict[str, List[Any]]] = None,
        log_file: str = "vectorize.logs",
        feature_vector: bool = False,
    ):
        super().__init__(log_file=log_file, credentials=credentials)

        self.feature_vector = feature_vector
        self.encoders = encoders if encoders is not None else {}
        self.model_names: List[str] = []

    def __call__(self, *args, **kwargs):
        return self.operate(*args, **kwargs)

    def _get_schema(self):
        return self.datasets.schema(self.dataset_id)

    def _get_detailed_schema(self):
        schema = self.datasets.schema(dataset_id=self.dataset_id)

        text_fields = [column for column, dtype in schema.items() if dtype == "text"]

        for column in text_fields:
            values = self._get_documents(
                dataset_id=self.dataset_id,
                select_fields=[column],
                filters=[
                    {
                        "field": column,
                        "filter_type": "exists",
                        "condition": "==",
                        "condition_value": "",
                    }
                ],
                number_of_documents=1,
            )
            try:
                value = values[0][column]
            except:
                continue

            dtype = self._get_dtype(value)
            if dtype is not None:
                schema[column] = dtype

        return schema

    def _get_numeric_fields(self) -> List[str]:
        numeric_fields = [
            field for field, dtype in self.schema.items() if dtype == "numeric"
        ]
        # facets = self.datasets.facets(self.dataset_id)["results"]
        # stats = {
        #     field: (facets[field]["avg"] - facets[field]["min"])
        #     / (facets[field]["max"] - facets[field]["min"])
        #     for field in [field.replace(" ", "%20") for field in numeric_fields]
        # }
        return numeric_fields

    def _get_fields(self, fields: List[str]) -> Dict[str, str]:
        return {
            field: self.detailed_schema[field]
            for field in fields
            if any(
                dtype in self.detailed_schema[field] for dtype in ["_image_", "_text_"]
            )
        }

    def _validate_fields(self, fields: List[str]):
        foreign_fields = []
        for field in fields:
            if field not in self.schema:
                foreign_fields.append(field)
        else:
            if foreign_fields:
                raise ValueError(
                    f"The following fields are invalid: {', '.join(foreign_fields)}"
                )

    def _init_encoders(self, fields: List[str]):
        dtypes = [self.detailed_schema[field] for field in fields]

        for dtype in ["image", "text"]:
            if f"_{dtype}_" in dtypes:
                models = self._get_model_names(dtype=f"_{dtype}_")
                for index, model in enumerate(models):
                    self.encoders[dtype][index] = self._get_encoder(model=model)

    def _get_vector_fields(self, fields: List[str]) -> List[str]:
        vector_fields = []

        for field in fields:
            dtype = self.detailed_schema[field].replace("_", "")
            encoders: List[Base2Vec] = self.encoders[dtype]
            for encoder in encoders:
                vector_field = encoder.get_default_vector_field_name(field)
                vector_fields.append(vector_field)

        return vector_fields

    def _get_filters(
        self, fields: List[str], vector_fields: List[str]
    ) -> List[Dict[str, Any]]:

        """
        Creates the filters necessary to search all documents
        within a dataset that contain fields specified in "fields"
        but do not contain their resepctive vector_fields defined in "vector_fields"

        e.g.
        fields = ["text", "title"]
        vector_fields = ["text_use_vector_", "title_use_vector_"]

        we want to search the dataset where:
        ("text" * ! "text_use_vector_") + ("title" * ! "title_use_vector_")

        Since the current implementation of filtering only accounts for CNF and not DNF boolean logic,
        We must use boolean algebra here to obtain the CNF from a DNF expression.

        CNF = Conjunctive Normal Form (Sum of Products)
        DNF = Disjunctive Normal Form (Product of Sums)

        This means converting the above to:
        ("text" + "title") * ("text" + ! "title_use_vector_") *
        (! "text_use_vector_" + "title") * (! "text_use_vector_" + ! "title_use_vector_")

        Arguments:
            fields: List[str]
                A list of fields within the dataset

            vector_fields: List[str]
                A list of vector_fields, created from the fields given the current encoders.
                These would be present if the fields in "fields" were vectorized

        Returns:
            filters: List[Dict[str, Any]]
                A list of filters.
        """

        filters = []
        if len(fields) > 1:
            iters = len(fields) ** 2

            for i in range(iters):
                binary_array = [character for character in str(bin(i))][2:]
                mixed_mask = ["0"] * (len(fields) - len(binary_array)) + binary_array
                mask = [int(value) for value in mixed_mask]
                # Creates a binary mask the length of fields provided
                # for two fields, we need 4 iters, going over [(0, 0), (1, 0), (0, 1), (1, 1)]

                condition_value = [
                    {
                        "field": field if mask[index] else vector_field,
                        "filter_type": "exists",
                        "condition": "==" if mask[index] else "!=",
                        "condition_value": "",
                    }
                    for index, (field, vector_field) in enumerate(
                        zip(fields, vector_fields)
                    )
                ]
                filters.append(
                    {
                        "filter_type": "or",
                        "condition_value": condition_value,
                    }
                )

        else:  # Special Case when only 1 field is provided
            condition_value = [
                {
                    "field": fields[0],
                    "filter_type": "exists",
                    "condition": "==",
                    "condition_value": "",
                },
                {
                    "field": vector_fields[0],
                    "filter_type": "exists",
                    "condition": "!=",
                    "condition_value": "",
                },
            ]
            filters.append(
                {
                    "filter_type": "or",
                    "condition_value": condition_value,
                }
            )

        return filters

    @staticmethod
    def _encode_documents(
        documents,
        encoders: Dict[str, List[Base2Vec]],
        field_types: Dict[str, str],
    ):
        updated_documents = documents

        for dtype, vectorizers in encoders.items():
            for vectorizer in vectorizers:
                fields = [
                    field
                    for field, field_type in field_types.items()
                    if f"_{dtype}_" == field_type
                ]
                updated_documents = vectorizer.encode_documents(
                    documents=updated_documents,
                    fields=fields,
                )

        return updated_documents

    def _update_vector_metadata(self, metadata: List[str]) -> None:
        updated_metadata = self.datasets.metadata(self.dataset_id)["results"]

        if "_vector_" not in updated_metadata:
            updated_metadata["_vector_"] = {}

        now = (datetime.utcnow() - datetime(1970, 1, 1)).total_seconds()

        for vector_name in metadata:
            updated_metadata["_vector_"][vector_name] = now

        self.datasets.post_metadata(
            dataset_id=self.dataset_id,
            metadata=updated_metadata,
        )

    def _insert_document_vectors(
        self,
        vector_fields: List[str],
        numeric_fields: List[str],
        show_progress_bar: bool,
    ):
        documents = self._get_all_documents(
            dataset_id=self.dataset_id,
            select_fields=vector_fields + numeric_fields,
            show_progress_bar=show_progress_bar,
        )
        schema = self._get_schema()
        if vector_fields:
            vectors = np.hstack(
                [
                    np.array(
                        [
                            self.get_field(vector_field, document)
                            if self.is_field(vector_field, document)
                            else [1e-7 for _ in range(schema[vector_field]["vector"])]
                            for document in documents
                        ]
                    )
                    for vector_field in vector_fields
                ]
            )
        else:
            vectors = np.array([])

        if numeric_fields:
            numbers = np.array(
                [
                    [
                        document[field] if field in document else 0
                        for field in numeric_fields
                    ]
                    for document in documents
                ]
            )
        else:
            numbers = np.array([])

        if numbers.size > 0 and vectors.size == 0:
            vectors = numbers

        elif numbers.size > 0 and vectors.size > 0:
            vectors = np.hstack([vectors, numbers])

        from sklearn.preprocessing import StandardScaler

        scaler = StandardScaler()
        vectors = scaler.fit_transform(vectors)
        vectors = np.nan_to_num(vectors)

        if vectors.shape[1] > 512:
            vectors = self._reduce(vectors)

        vectors = scaler.fit_transform(vectors)
        vectors = np.nan_to_num(vectors)

        document_vector_ = f"_dim{vectors.shape[1]}_feature_vector_"
        print(f"Concatenated field is called {document_vector_}")

        for index, (document, vector) in enumerate(zip(documents, vectors.tolist())):
            documents[index] = {
                "_id": document["_id"],
                document_vector_: vector,
            }

        self._update_documents(
            dataset_id=self.dataset_id,
            documents=documents,
            show_progress_bar=show_progress_bar,
        )

        self._update_vector_metadata(metadata=[document_vector_])

    def operate(
        self,
        dataset_id: str,
        fields: List[str],
        show_progress_bar: bool = True,
        detailed_schema: Optional[Dict[str, Any]] = None,
    ) -> None:

        self.dataset_id = dataset_id
        self.schema = self._get_schema()
        if detailed_schema is not None:
            self.detailed_schema = detailed_schema
        else:
            self.detailed_schema = self._get_detailed_schema()

        numeric_fields = self._get_numeric_fields()

        if fields:
            if "numeric" in fields:
                if len(fields) == 1:
                    field_types = {}

                else:
                    field_types = self._get_fields(fields)

            else:
                numeric_fields = [field for field in numeric_fields if field in fields]
                field_types = self._get_fields(fields)

        else:
            fields_list = list(self.detailed_schema)
            field_types = self._get_fields(fields_list)
            print(
                "No fields were given, vectorizing the following field(s): {}".format(
                    ", ".join(list(field_types))
                )
            )

        if field_types:
            self._validate_fields(list(field_types))

            self._init_encoders(list(field_types))

            vector_fields = self._get_vector_fields(list(field_types))
            print(
                "This operation will create the following vector_fields: {}".format(
                    str(vector_fields)
                )
            )

            filters = self._get_filters(
                fields=list(field_types),
                vector_fields=vector_fields,
            )

            updating_args = dict(
                encoders=self.encoders,
                field_types=field_types,
            )

            results = self.pull_update_push(
                dataset_id=self.dataset_id,
                update_function=self._encode_documents,
                select_fields=list(fields),
                filters=filters,
                show_progress_bar=show_progress_bar,
                updating_args=updating_args,
            )
            if results["failed_documents"]:
                print(Messages.INSERT_BAD)
                print(
                    "There were some errors vectorizing your unstructured data"
                )  # TODO: move messages in Messages class
                return results
        else:
            vector_fields = []

        new_schema = self._get_schema().keys()
        added_vectors = list(new_schema - self.schema)

        self._update_vector_metadata(
            metadata=added_vectors,
        )

        if self.feature_vector:
            print(
                "Concatenating the following fields to form a feature vector: {}".format(
                    ", ".join(vector_fields + numeric_fields)
                )
            )
            self._insert_document_vectors(
                vector_fields=vector_fields,
                numeric_fields=numeric_fields,
                show_progress_bar=show_progress_bar,
            )

            new_schema = self._get_schema().keys()
            added_vectors = list(new_schema - self.schema)

        if added_vectors:
            print(Messages.INSERT_GOOD)
            print(
                "The following vector fields were added: " + ", ".join(added_vectors)
            )  # TODO: move messages in Messages class<|MERGE_RESOLUTION|>--- conflicted
+++ resolved
@@ -87,22 +87,11 @@
                     float(value.replace("$", ""))
                     return "numeric"
 
-<<<<<<< HEAD
-            dataset_id = "sample_dataset_id"
-            ds = client.Dataset(dataset_id)
-
-            ds.vectorize(
-                image_fields=["image_field_1", "image_field_2"],
-                text_fields=["text_field"],
-                text_model=text_model
-            )
-=======
                 except:
                     return "_text_"
 
             elif len(value.strip().split(" ")) > 1:
                 return "_text_"
->>>>>>> 4387cb80
 
         return None
 
