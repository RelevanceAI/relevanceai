--- conflicted
+++ resolved
@@ -96,12 +96,10 @@
 
                     model = BitMedium2Vec()
 
-<<<<<<< HEAD
                 elif model == "onehot":
                     from relevanceai.operations.vector.onehot import OneHot
 
                     model = OneHot(dataset_id=dataset_id, credentials=credentials)
-=======
                 else:
 
                     from vectorhub.encoders.text.sentence_transformers import (
@@ -110,7 +108,6 @@
 
                     warnings.warn("Assuming this is a Sentence Transformer model.")
                     model = SentenceTransformer2Vec(model)
->>>>>>> 4c23fa41
 
             else:
                 # TODO: this needs to be referenced from relevance.constants.errors
@@ -159,16 +156,9 @@
             return ["onehot"]
 
         else:
-<<<<<<< HEAD
             raise ValueError(
                 "We currently do not support a default model for this datatype"
             )
-=======
-            raise ValueError
-
-    def _get_remaining(self, filters: List[Dict[str, Any]]) -> int:
-        return self.get_number_of_documents(dataset_id=self.dataset_id, filters=filters)
->>>>>>> 4c23fa41
 
 
 class VectorizeOps(VectorizeHelpers):
@@ -321,13 +311,9 @@
 
     @staticmethod
     def _encode_documents(
-<<<<<<< HEAD
         documents,
         encoders: Dict[str, List[Base2Vec]],
         field_types: Dict[str, List[str]],
-=======
-        documents, encoders: Dict[str, List[Base2Vec]], field_types: Dict[str, str]
->>>>>>> 4c23fa41
     ):
         updated_documents = documents
 
@@ -477,7 +463,6 @@
             )
 
             filters += self._get_filters(
-<<<<<<< HEAD
                 fields=unstruc_fields,
                 vector_fields=vector_fields,
             )
@@ -501,12 +486,6 @@
                 encoders=encoders,
                 field_types=field_types,
             )
-=======
-                fields=list(field_types), vector_fields=vector_fields
-            )
-
-            updating_args = dict(encoders=self.encoders, field_types=field_types)
->>>>>>> 4c23fa41
 
             results = self.pull_update_push(
                 dataset_id=self.dataset_id,
