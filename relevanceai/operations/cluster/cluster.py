from typing import (
    Any,
    Dict,
    List,
    Optional,
    Tuple,
    Union,
)

import numpy as np

from relevanceai._api import APIClient
from relevanceai.client.helpers import Credentials
from relevanceai.constants.errors import MissingPackageError
from relevanceai.dataset import Dataset
from relevanceai.operations import BaseOps
from relevanceai.utils.decorators import track
from relevanceai.operations import BaseOps
from relevanceai.constants import (
    Warning,
    Messages,
    CLUSTER_APP_LINK,
    ModelNotSupportedError,
)


class ClusterOps(APIClient, BaseOps):
    """
    You can load ClusterOps instances in 2 ways.

    .. code-block::

        # State the vector fields and alias in the ClusterOps object
        cluster_ops = client.ClusterOps(
            alias="kmeans-16",
            dataset_id="sample_dataset_id",
            vector_fields=['sample_vector_']
        )

        cluster_ops.list_closest()

        # State the vector fields and alias in the operational call
        cluster_ops = client.ClusterOps(alias="kmeans-16")
        cluster_ops.list_closest(
            dataset="sample_dataset_id",
            vector_fields=["documentation_vector_]
        )

    """

    dataset_id: str
    cluster_field: str

    def __init__(
        self,
        credentials: Credentials,
        model: Any = None,
        alias: str = None,
        n_clusters: Optional[int] = None,
        cluster_config: Optional[Dict[str, Any]] = None,
        outlier_value: int = -1,
        outlier_label: str = "outlier",
        **kwargs,
    ):
        """
        ClusterOps object

        Parameters
        -------------

        model: Any
            The string of clustering algorithm, class of clustering algorithm or custom clustering class.
            If custom, the model must contain the method for fit_predict and must output a numpy array for labels

        alias: str = None
            An alias to be given for clustering.
            If no alias is provided, alias becomes the cluster model name hypen n_clusters e.g. (kmeans-5, birch-8)

        n_clusters: Optional[int] = None
            Number of clusters to find, should the argument be required of the algorithm.
            If None, n_clusters defaults to 8 for sklearn models ONLY.

        cluster_config: Optional[Dict[str, Any]] = None
            Hyperparameters for the clustering model.
            See the documentation for supported clustering models for list of hyperparameters

        outlier_value: int = -1
            For unsupervised clustering models like OPTICS etc. outliers are given the integer label -1

        outlier_label: str = "outlier"
            When viewing the cluster app dashboard, outliers will be prefixed with outlier_label

        """

        self.cluster_config = {} if cluster_config is None else cluster_config  # type: ignore

        self.model_name = None

        if model is None:
            model = "community_detection"
            print("No clustering model selected: defaulting to `community_detection`")

        self.model = self._get_model(model)

        if "package" not in self.__dict__:
            self.package = self._get_package(self.model)

        if n_clusters is None:
            if hasattr(self.model, "n_clusters"):
                n_clusters = self.model.n_clusters
                self.n_clusters = n_clusters
                print(f"Number of clusters not given, defaulting to {n_clusters}")

            else:
                self.n_clusters = n_clusters

        else:
            self.n_clusters = n_clusters
            self.cluster_config["n_clusters"] = n_clusters  # type: ignore

        self.alias = self._get_alias(alias)
        self.outlier_value = outlier_value
        self.outlier_label = outlier_label

        for key, value in kwargs.items():
            if not hasattr(self, key):
                setattr(self, key, value)

        super().__init__(credentials)

    def __call__(self, dataset_id: str, vector_fields: List[str]) -> None:
        return self.operate(dataset_id=dataset_id, vector_fields=vector_fields)

    def _get_schema(self) -> Dict:
        return self.datasets.schema(dataset_id=self.dataset_id)

    def _get_alias(self, alias: Any) -> str:
        # Auto-generates alias here
        if alias is None:
            if hasattr(self.model, "n_clusters"):
                n_clusters = (
                    self.n_clusters
                    if self.n_clusters is not None
                    else self.model.n_clusters
                )
                alias = f"{self.model_name}-{n_clusters}"

            elif hasattr(self.model, "k"):
                n_clusters = (
                    self.n_clusters if self.n_clusters is not None else self.model.k
                )
                alias = f"{self.model_name}-{n_clusters}"

            else:
                alias = self.model_name

            Warning.MISSING_ALIAS.format(alias=alias)
        return alias.lower()

    def _get_package(self, model):
        model_name = str(model.__class__).lower()
        if "function" in model_name:
            model_name = str(model.__name__)

        if "sklearn" in model_name:
            package = "sklearn"

        elif "faiss" in model_name:
            package = "faiss"

        elif "hdbscan" in model_name:
            package = "hdbscan"

        elif "communitydetection" in model_name:
            package = "sentence-transformers"

        else:
            package = "custom"

        return package

    def _get_model(self, model):
        if isinstance(model, str):
            model = model.lower().replace(" ", "").replace("_", "")
            self.model_name = model
        else:
            self.model_name = str(model.__class__).split(".")[-1].split("'>")[0]
            self.package = "custom"
            return model

        if isinstance(model, str):
            if model == "affinitypropagation":
                from sklearn.cluster import AffinityPropagation

                model = AffinityPropagation(**self.cluster_config)

            elif model == "agglomerativeclustering":
                from sklearn.cluster import AgglomerativeClustering

                model = AgglomerativeClustering(**self.cluster_config)

            elif model == "birch":
                from sklearn.cluster import Birch

                model = Birch(**self.cluster_config)

            elif model == "dbscan":
                from sklearn.cluster import DBSCAN

                model = DBSCAN(**self.cluster_config)

            elif model == "optics":
                from sklearn.cluster import OPTICS

                model = OPTICS(**self.cluster_config)

            elif model == "kmeans":
                from sklearn.cluster import KMeans

                model = KMeans(**self.cluster_config)

            elif model == "featureagglomeration":
                from sklearn.cluster import FeatureAgglomeration

                model = FeatureAgglomeration(**self.cluster_config)

            elif model == "meanshift":
                from sklearn.cluster import MeanShift

                model = MeanShift(**self.cluster_config)

            elif model == "minibatchkmeans":
                from sklearn.cluster import MiniBatchKMeans

                model = MiniBatchKMeans(**self.cluster_config)

            elif model == "spectralclustering":
                from sklearn.cluster import SpectralClustering

                model = SpectralClustering(**self.cluster_config)

            elif model == "spectralbiclustering":
                from sklearn.cluster import SpectralBiclustering

                model = SpectralBiclustering(**self.cluster_config)

            elif model == "spectralcoclustering":
                from sklearn.cluster import SpectralCoclustering

                model = SpectralCoclustering(**self.cluster_config)

            elif model == "hdbscan":
                from hdbscan import HDBSCAN

                model = HDBSCAN(**self.cluster_config)

<<<<<<< HEAD
            elif model == "communitydetection":
                from sentence_transformers.util import community_detection

                class CommunityDetection:
                    def __init__(self, config):
                        self.config = config

=======
            elif model in "communitydetection":
                # TODO: this is a callable (?)
                try:
                    from sentence_transformers.util import community_detection
                except ModuleNotFoundError:
                    raise MissingPackageError("sentence-transformers")

                class CommunityDetection:
                    def __init__(self, config):
                        self.config = config

>>>>>>> 6f3728f5
                    def __call__(self, vectors):
                        communities = community_detection(vectors, **self.config)
                        labels = [-1 for _ in range(vectors.shape[0])]
                        for cluster_index, community in enumerate(communities):
                            for index in community:
                                labels[index] = cluster_index
                        return labels

                model = CommunityDetection(config=self.cluster_config)

            elif "faiss" in model:
                from faiss import Kmeans

                model = Kmeans(**self.cluster_config)
            else:
                raise ValueError(
                    """Invalid model. This should be one of ['affinitypropagation',
                    'agglomerativeclustering', 'birch', dbscan', 'optics', 'kmeans',
                    'featureagglomeration', 'meanshift', 'minibatchkmeans',
                    'spectralclustering', 'spectralbiclustering', 'spectralcoclustering',
                    'hdbscan', 'community_detection']
                    ]"""
                )

        else:
            raise ModelNotSupportedError

        return model

    def _format_labels(self, labels: np.ndarray) -> List[str]:
        labels = labels.flatten().tolist()
        cluster_labels = [
            f"cluster-{str(label)}"
            if label != self.outlier_value
            else self.outlier_label
            for label in labels
        ]
        return cluster_labels

    def _get_centroid_documents(
        self, vectors: np.ndarray, labels: List[str]
    ) -> List[Dict[str, Any]]:
        centroid_documents = []

        centroids: Dict[str, Any] = {}
        for label, vector in zip(labels, vectors.tolist()):
            if label not in centroids:
                centroids[label] = []
            centroids[label].append(vector)

        for centroid, vectors in centroids.items():
            centroid_vector = np.array(vectors).mean(0).tolist()
            centroid_document = dict(
                _id=centroid,
                centroid_vector=centroid_vector,
            )
            centroid_documents.append(centroid_document)

        return centroid_documents

    def _get_document_vector_field(self):
        vector_fields = []
        metadata = self.datasets.metadata(self.dataset_id)
        most_recent_updated_vector = max(
            metadata["results"]["_vector_"].items(), key=lambda x: x[1]
        )[0]
        vector_fields.append(most_recent_updated_vector)
        return vector_fields

    def _insert_centroids(
        self,
        dataset_id: str,
        vector_fields: List[str],
        centroid_documents: List[Dict[str, Any]],
    ) -> None:
        self.services.cluster.centroids.insert(
            dataset_id=dataset_id,
            cluster_centers=centroid_documents,
            vector_fields=vector_fields,
            alias=self.alias,
        )

    def _fit_predict(
        self, documents: List[Dict[str, Any]], vector_field: str
    ) -> Tuple[List[Dict[str, Any]], List[Dict[str, Any]]]:
        vectors = np.array(
            [self.get_field(vector_field, document) for document in documents]
        )

        if self.package == "sklearn":
            labels = self.model.fit_predict(vectors)

        elif self.package == "hdbscan":
            self.model.fit(vectors)
            labels = self.model.labels_.reshape(-1, 1)

        elif self.package == "faiss":
            vectors = vectors.astype("float32")
            self.model.train(vectors)
            labels = self.model.assign(vectors)[1]

        elif self.package == "sentence-transformers":
<<<<<<< HEAD
=======
            # TODO: make teh config here better
>>>>>>> 6f3728f5
            labels = self.model(vectors)
            labels = np.array(labels)

        elif self.package == "custom":
            labels = self.model.fit_predict(vectors)
            if not isinstance(labels, np.ndarray):
                raise ValueError("Custom model must output np.ndarray for labels")

            if labels.shape[0] != vectors.shape[0]:
                raise ValueError("incorrect shape")

        labels = self._format_labels(labels)

        self.set_field_across_documents(
            field=self.cluster_field,
            values=labels,
            docs=documents,
        )

        centroid_documents = self._get_centroid_documents(vectors, labels)

        return centroid_documents, documents

    def _print_app_link(self):
        link = CLUSTER_APP_LINK.format(self.dataset_id)
        print(Messages.BUILD_HERE + link)

    def operate(
        self,
        dataset_id: str,
        vector_fields: List[str],
        show_progress_bar: bool = True,
        verbose: bool = True,
    ) -> None:
        """
        Run clustering on a dataset

        Parameters
        --------------

        dataset_id: Optional[Union[str, Any]]
            The dataset ID
        vector_fields: Optional[List[str]]
            List of vector fields
        show_progress_bar: bool
            If True, the progress bar can be shown

        """

        if not isinstance(dataset_id, str):
            if hasattr(dataset_id, "dataset_id"):
                dataset_id = dataset_id.dataset_id  # type: ignore
        self.dataset_id = dataset_id

        if vector_fields is None:
            vector_fields = self._get_document_vector_field()
            print(f"No vector_field given: defaulting to {vector_fields}")

        vector_field = vector_fields[0]
        self.cluster_field = f"_cluster_.{vector_fields[0]}.{self.alias}"

        # get all documents
        print("Retrieving all documents")
        documents = self._get_all_documents(
            dataset_id=dataset_id,
            select_fields=vector_fields,
            show_progress_bar=show_progress_bar,
            include_vector=True,
        )

        # fit model, predict and label all documents
        print("Predicting on all documents")
        centroid_documents, labelled_documents = self._fit_predict(
            documents=documents,
            vector_field=vector_field,
        )

        # TODO: need to change this to an update_where
        # self.datasets.documents.update_where(
        #     dataset_id,
        #     update={}
        # )
        print("Updating cluster labels")
        results = self._update_documents(
            dataset_id=dataset_id,
            documents=labelled_documents,
            show_progress_bar=show_progress_bar,
        )

        print("Inserting Centroids")
        self._insert_centroids(
            dataset_id=dataset_id,
            vector_fields=vector_fields,
            centroid_documents=centroid_documents,
        )

        # link back to dashboard
        if verbose:
            self._print_app_link()

    def closest(
        self,
        dataset_id: Optional[str] = None,
        vector_field: Optional[str] = None,
        alias: Optional[str] = None,
        **kwargs,
    ):
        """
        List of documents closest from the centre.

        Parameters
        ----------
        dataset_id: string
            Unique name of dataset
        vector_field: list
            The vector field where a clustering task was run.
        cluster_ids: list
            Any of the cluster ids
        alias: string
            Alias is used to name a cluster
        centroid_vector_fields: list
            Vector fields stored
        select_fields: list
            Fields to include in the search results, empty array/list means all fields
        approx: int
            Used for approximate search to speed up search. The higher the number, faster the search but potentially less accurate
        sum_fields: bool
            Whether to sum the multiple vectors similarity search score as 1 or seperate
        page_size: int
            Size of each page of results
        page: int
            Page of the results
        similarity_metric: string
            Similarity Metric, choose from ['cosine', 'l1', 'l2', 'dp']
        filters: list
            Query for filtering the search results
        facets: list
            Fields to include in the facets, if [] then all
        min_score: int
            Minimum score for similarity metric
        include_vectors: bool
            Include vectors in the search results
        include_count: bool
            Include the total count of results in the search results
        include_facets: bool
            Include facets in the search results

        """
        dataset_id = self.dataset_id if dataset_id is None else dataset_id
        vector_field = self.vector_field if vector_field is None else vector_field
        alias = self.alias if alias is None else alias

        return self.services.cluster.centroids.list_closest_to_center(
            dataset_id=dataset_id, vector_fields=[vector_field], alias=alias, **kwargs
        )

    def furthest(
        self,
        dataset_id: Optional[str] = None,
        vector_field: Optional[str] = None,
        alias: Optional[str] = None,
        **kwargs,
    ):
        """
        List documents furthest from the centre.

        Parameters
        ----------
        dataset_id: string
            Unique name of dataset
        vector_fields: list
            The vector field where a clustering task was run.
        cluster_ids: list
            Any of the cluster ids
        alias: string
            Alias is used to name a cluster
        select_fields: list
            Fields to include in the search results, empty array/list means all fields
        approx: int
            Used for approximate search to speed up search. The higher the number, faster the search but potentially less accurate
        sum_fields: bool
            Whether to sum the multiple vectors similarity search score as 1 or seperate
        page_size: int
            Size of each page of results
        page: int
            Page of the results
        similarity_metric: string
            Similarity Metric, choose from ['cosine', 'l1', 'l2', 'dp']
        filters: list
            Query for filtering the search results
        facets: list
            Fields to include in the facets, if [] then all
        min_score: int
            Minimum score for similarity metric
        include_vectors: bool
            Include vectors in the search results
        include_count: bool
            Include the total count of results in the search results
        include_facets: bool
            Include facets in the search results
        """
        dataset_id_ = self.dataset_id if dataset_id is None else dataset_id
        vector_field_ = self.vector_field if vector_field is None else vector_field
        alias_ = self.alias if alias is None else alias

        return self.services.cluster.centroids.list_furthest_from_center(
            dataset_id=dataset_id_,
            vector_fields=[vector_field_],  # type: ignore
            alias=alias_,
            **kwargs,
        )

    # Convenience functions
    list_closest = closest
    list_furthest = furthest

    def _retrieve_dataset_id(self, dataset: Optional[Union[str, Dataset]]) -> str:
        """Helper method to get multiple dataset values"""
        if isinstance(dataset, Dataset):
            dataset_id: str = dataset.dataset_id
        elif isinstance(dataset, str):
            dataset_id = dataset
        elif dataset is None:
            if hasattr(self, "dataset_id"):
                # let's not surprise users
                print(
                    f"No dataset supplied - using last stored one '{self.dataset_id}'."
                )
                dataset_id = str(self.dataset_id)
            else:
                raise ValueError("Please supply dataset.")
        return dataset_id

    @track
    def aggregate(
        self,
        vector_fields: List[str] = None,
        metrics: Optional[list] = None,
        sort: Optional[list] = None,
        groupby: Optional[list] = None,
        filters: Optional[list] = None,
        page_size: int = 20,
        page: int = 1,
        asc: bool = False,
        flatten: bool = True,
        dataset: Optional[Union[str, Dataset]] = None,
    ):
        """
        Takes an aggregation query and gets the aggregate of each cluster in a collection. This helps you interpret each cluster and what is in them.
        It can only can be used after a vector field has been clustered. \n
        Aggregation/Groupby of a collection using an aggregation query. The aggregation query is a json body that follows the schema of:

        .. code-block::

            {
                "groupby" : [
                    {"name": <alias>, "field": <field in the collection>, "agg": "category"},
                    {"name": <alias>, "field": <another groupby field in the collection>, "agg": "numeric"}
                ],
                "metrics" : [
                    {"name": <alias>, "field": <numeric field in the collection>, "agg": "avg"}
                    {"name": <alias>, "field": <another numeric field in the collection>, "agg": "max"}
                ]
            }

        For example, one can use the following aggregations to group score based on region and player name.

        .. code-block::

            {
                "groupby" : [
                    {"name": "region", "field": "player_region", "agg": "category"},
                    {"name": "player_name", "field": "name", "agg": "category"}
                ],
                "metrics" : [
                    {"name": "average_score", "field": "final_score", "agg": "avg"},
                    {"name": "max_score", "field": "final_score", "agg": "max"},
                    {'name':'total_score','field':"final_score", 'agg':'sum'},
                    {'name':'average_deaths','field':"final_deaths", 'agg':'avg'},
                    {'name':'highest_deaths','field':"final_deaths", 'agg':'max'},
                ]
            }
        "groupby" is the fields you want to split the data into. These are the available groupby types:
            - category : groupby a field that is a category
            - numeric: groupby a field that is a numeric
        "metrics" is the fields and metrics you want to calculate in each of those, every aggregation includes a frequency metric. These are the available metric types:
            - "avg", "max", "min", "sum", "cardinality"
        The response returned has the following in descending order. \n
        If you want to return documents, specify a "group_size" parameter and a "select_fields" parameter if you want to limit the specific fields chosen. This looks as such:
            .. code-block::
                {
                    'groupby':[
                        {'name':'Manufacturer','field':'manufacturer','agg':'category',
                        'group_size': 10, 'select_fields': ["name"]},
                    ],
                    'metrics':[
                        {'name':'Price Average','field':'price','agg':'avg'},
                    ],
                }
                # ouptut example:
                {"title": {"title": "books", "frequency": 200, "documents": [{...}, {...}]}, {"title": "books", "frequency": 100, "documents": [{...}, {...}]}}
        For array-aggregations, you can add "agg": "array" into the aggregation query.

        Parameters
        ----------
        dataset_id : string
            Unique name of dataset
        metrics: list
            Fields and metrics you want to calculate
        groupby: list
            Fields you want to split the data into
        filters: list
            Query for filtering the search results
        page_size: int
            Size of each page of results
        page: int
            Page of the results
        asc: bool
            Whether to sort results by ascending or descending order
        flatten: bool
            Whether to flatten
        alias: string
            Alias used to name a vector field. Belongs in field_{alias} vector
        metrics: list
            Fields and metrics you want to calculate
        groupby: list
            Fields you want to split the data into
        filters: list
            Query for filtering the search results
        page_size: int
            Size of each page of results
        page: int
            Page of the results
        asc: bool
            Whether to sort results by ascending or descending order
        flatten: bool
            Whether to flatten

        Example
        ---------
        .. code-block::
            from relevanceai import Client
            client = Client()
            df = client.Dataset("sample_dataset_id")
            from sklearn.cluster import KMeans
            model = KMeans(n_clusters=2)
            cluster_ops = client.ClusterOps(alias="kmeans_2", model=model)
            cluster_ops.fit_predict_update(df, vector_fields=["sample_vector_"])
            clusterer.aggregate(
                "sample_dataset_id",
                groupby=[{
                    "field": "title",
                    "agg": "wordcloud",
                }],
                vector_fields=['sample_vector_']
            )
        """
        metrics = [] if metrics is None else metrics
        groupby = [] if groupby is None else groupby
        filters = [] if filters is None else filters
        sort = [] if sort is None else sort

        return self.services.cluster.aggregate(
            dataset_id=self._retrieve_dataset_id(dataset),
            vector_fields=self.vector_fields if not vector_fields else vector_fields,
            groupby=groupby,
            metrics=metrics,
            sort=sort,
            filters=filters,
            alias=self.alias,
            page_size=page_size,
            page=page,
            asc=asc,
            flatten=flatten,
        )

    @track
    def merge(
        self,
        cluster_labels: List[str],
        alias: Optional[str] = None,
        show_progress_bar: bool = True,
    ):
        if alias is None:
            alias = "communitydetection"
            print("No alias given, assuming `communitydetection`")

        centroid_documents = self.services.cluster.centroids.list(
            dataset_id=self.dataset_id,
            vector_fields=[self.vector_field],
            alias=alias,
        )["results"]

        relevant_centroids = [
            centroid["centroid_vector"]
            for centroid in centroid_documents
            if any(f"-{cluster}" in centroid["_id"] for cluster in cluster_labels)
        ]
        new_centroid = np.array(relevant_centroids).mean(0).tolist()
        new_centroid_doc = {
            "_id": f"cluster-{cluster_labels[0]}",
            "centroid_vector": new_centroid,
        }

        class Merge:
            def __init__(self, clusters, vector_field, alias):
                self.clusters = [f"cluster-{cluster}" for cluster in sorted(clusters)]
                self.vector_field = vector_field
                self.alias = alias

                self.min_cluster = f"cluster-{min(clusters)}"

            def __call__(self, documents):
                for document in documents:
                    for cluster in self.clusters[1:]:
                        if (
                            document["_cluster_"][self.vector_field][self.alias]
                            == cluster
                        ):
                            document["_cluster_"][self.vector_field][
                                self.alias
                            ] = self.min_cluster
                return documents

        merge = Merge(cluster_labels, self.vector_field, alias)
        self.pull_update_push(
            dataset_id=self.dataset_id,
            update_function=merge,
            show_progress_bar=show_progress_bar,
        )

        self.services.cluster.centroids.update(
            dataset_id=self.dataset_id,
            vector_fields=[self.vector_field],
            alias=alias,
            cluster_centers=[new_centroid_doc],
        )

        for cluster in cluster_labels[1:]:
            centroid_id = f"cluster-{cluster}"
            self.services.cluster.centroids.delete(
                dataset_id=self.dataset_id,
                centroid_id=centroid_id,
                alias=self.alias,
                vector_fields=[self.vector_field],
            )<|MERGE_RESOLUTION|>--- conflicted
+++ resolved
@@ -254,17 +254,7 @@
 
                 model = HDBSCAN(**self.cluster_config)
 
-<<<<<<< HEAD
-            elif model == "communitydetection":
-                from sentence_transformers.util import community_detection
-
-                class CommunityDetection:
-                    def __init__(self, config):
-                        self.config = config
-
-=======
             elif model in "communitydetection":
-                # TODO: this is a callable (?)
                 try:
                     from sentence_transformers.util import community_detection
                 except ModuleNotFoundError:
@@ -274,7 +264,6 @@
                     def __init__(self, config):
                         self.config = config
 
->>>>>>> 6f3728f5
                     def __call__(self, vectors):
                         communities = community_detection(vectors, **self.config)
                         labels = [-1 for _ in range(vectors.shape[0])]
@@ -377,10 +366,7 @@
             labels = self.model.assign(vectors)[1]
 
         elif self.package == "sentence-transformers":
-<<<<<<< HEAD
-=======
             # TODO: make teh config here better
->>>>>>> 6f3728f5
             labels = self.model(vectors)
             labels = np.array(labels)
 
