--- conflicted
+++ resolved
@@ -45,16 +45,14 @@
 
     """
 
+    dataset_id: str
+    cluster_field: str
+
     def __init__(
         self,
         credentials: Credentials,
-<<<<<<< HEAD
         model: Any,
         alias: str = None,
-=======
-        model: Any = None,
-        alias: Optional[str] = None,
->>>>>>> 51c482d5
         n_clusters: Optional[int] = None,
         cluster_config: Optional[Dict[str, Any]] = None,
         outlier_value: int = -1,
@@ -366,14 +364,8 @@
 
     def operate(
         self,
-<<<<<<< HEAD
         dataset_id: str,
         vector_fields: List[str],
-=======
-        dataset_id: Optional[Union[str, Any]] = None,
-        vector_fields: Optional[List[str]] = None,
-        filters: list = None,
->>>>>>> 51c482d5
         show_progress_bar: bool = True,
         verbose: bool = True,
     ) -> None:
@@ -391,7 +383,6 @@
             If True, the progress bar can be shown
 
         """
-        filters = [] if filters is None else filters
 
         if not isinstance(dataset_id, str):
             if hasattr(dataset_id, "dataset_id"):
@@ -408,7 +399,6 @@
             select_fields=vector_fields,
             show_progress_bar=show_progress_bar,
             include_vector=True,
-            filters=filters,
         )
 
         # fit model, predict and label all documents
