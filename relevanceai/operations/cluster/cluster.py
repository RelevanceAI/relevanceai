from typing import Any, Dict, List, Optional, Tuple, Union

import numpy as np

from tqdm.auto import tqdm
from relevanceai.client.helpers import Credentials
from relevanceai.constants import CLUSTER_APP_LINK, Warning
from relevanceai._api import APIClient
from relevanceai.utils.decorators.analytics import track
from relevanceai.dataset.dataset import Dataset


class ClusterOps(APIClient):
    def __init__(
        self,
        credentials: Credentials,
        model: Union[str, Any] = None,
        vector_fields: Optional[List[str]] = None,
        alias: Optional[str] = None,
        dataset_id: Optional[str] = None,
        n_clusters: Optional[int] = None,
        cluster_config: Optional[Dict[str, Any]] = None,
        outlier_value: int = -1,
        outlier_label: str = "outlier",
        **kwargs,
    ):
        """
        ClusterOps object

        Parameters
        -------------

        model: Union[str, Any]
            The string of clustering algorithm, class of clustering algorithm or custom clustering class.
            If custom, the model must contain the method for fit_predict and must output a numpy array for labels

        vector_fields: Optional[List[str]] = None
            A list of vector_fields to cluster over

        alias: Optional[str] = None
            An alias to be given for clustering.
            If no alias is provided, alias becomes the cluster model name hypen n_clusters e.g. (kmeans-5, birch-8)

        n_clusters: Optional[int] = None
            Number of clusters to find, should the argument be required of the algorithm.
            If None, n_clusters defaults to 8 for sklearn models ONLY.

        cluster_config: Optional[Dict[str, Any]] = None
            Hyperparameters for the clustering model.
            See the documentation for supported clustering models for list of hyperparameters

        outlier_value: int = -1
            For unsupervised clustering models like OPTICS etc. outliers are given the integer label -1

        outlier_label: str = "outlier"
            When viewing the cluster app dashboard, outliers will be prefixed with outlier_label

        """
        self.vector_field = None if vector_fields is None else vector_fields[0]
        self.vector_fields = vector_fields

        self.config = {} if cluster_config is None else cluster_config  # type: ignore
        if n_clusters is not None:
            self.config["n_clusters"] = n_clusters  # type: ignore

        self.model_name = None
        self.model = self._get_model(model)

        if "package" not in self.__dict__:
            self.package = self._get_package(self.model)

        if hasattr(self.model, "n_clusters"):
            self.n_clusters = self.model.n_clusters
        else:
            self.n_clusters = n_clusters

        self.alias = self._get_alias(alias)
        self.outlier_value = outlier_value
        self.outlier_label = outlier_label
        self.dataset_id = dataset_id

        super().__init__(credentials, **kwargs)

    def __call__(self, dataset_id: str, vector_fields: List[str]) -> None:
        return self.operate(dataset_id=dataset_id, vector_fields=vector_fields)

    def _get_alias(self, alias: Any) -> str:
        # Auto-generates alias here
        if alias is None:
            if hasattr(self.model, "n_clusters"):
                n_clusters = (
                    self.n_clusters
                    if self.n_clusters is not None
                    else self.model.n_clusters
                )
                alias = f"{self.model_name}-{n_clusters}"

            elif hasattr(self.model, "k"):
                n_clusters = (
                    self.n_clusters if self.n_clusters is not None else self.model.k
                )
                alias = f"{self.model_name}-{n_clusters}"

            else:
                alias = self.model_name

            Warning.MISSING_ALIAS.format(alias=alias)
        return alias.lower()

    def _get_package(self, model):
        model_name = str(model.__class__)
        if "function" in model_name:
            model_name = str(model.__name__)

        if "sklearn" in model_name:
            package = "sklearn"

        elif "faiss" in model_name:
            package = "faiss"

        elif "hdbscan" in model_name:
            package = "hdbscan"

        elif "community_detection" in model_name:
            package = "sentence-transformers"

        else:
            package = "custom"

        return package

    def _get_model(self, model):
        if isinstance(model, str):
            model = model.lower().replace(" ", "").replace("_", "")
            self.model_name = model
        else:
            self.model_name = str(model.__class__).split(".")[-1].split("'>")[0]
            self.package = "custom"
            return model

        if isinstance(model, str):
            if model == "affinitypropagation":
                from sklearn.cluster import AffinityPropagation

                model = AffinityPropagation(**self.config)

            elif model == "agglomerativeclustering":
                from sklearn.cluster import AgglomerativeClustering

                model = AgglomerativeClustering(**self.config)

            elif model == "birch":
                from sklearn.cluster import Birch

                model = Birch(**self.config)

            elif model == "dbscan":
                from sklearn.cluster import DBSCAN

                model = DBSCAN(**self.config)

            elif model == "optics":
                from sklearn.cluster import OPTICS

                model = OPTICS(**self.config)

            elif model == "kmeans":
                from sklearn.cluster import KMeans

                model = KMeans(**self.config)

            elif model == "featureagglomeration":
                from sklearn.cluster import FeatureAgglomeration

                model = FeatureAgglomeration(**self.config)

            elif model == "meanshift":
                from sklearn.cluster import MeanShift

                model = MeanShift(**self.config)

            elif model == "minibatchkmeans":
                from sklearn.cluster import MiniBatchKMeans

                model = MiniBatchKMeans(**self.config)

            elif model == "spectralclustering":
                from sklearn.cluster import SpectralClustering

                model = SpectralClustering(**self.config)

            elif model == "spectralbiclustering":
                from sklearn.cluster import SpectralBiclustering

                model = SpectralBiclustering(**self.config)

            elif model == "spectralcoclustering":
                from sklearn.cluster import SpectralCoclustering

                model = SpectralCoclustering(**self.config)

            elif model == "hdbscan":
                from hdbscan import HDBSCAN

                model = HDBSCAN(**self.config)

            elif model == "community_detection":
                # TODO: this is a callable (?)
                from sentence_transformers.util import community_detection

                model = community_detection

            elif "faiss" in model:
                from faiss import Kmeans

                model = Kmeans(**self.config)

        else:
            # TODO: this needs to be referenced from relevance.constants.errors
            raise ValueError("ModelNotSupported")

        return model

    def _format_labels(self, labels: np.ndarray) -> List[str]:
        labels = labels.flatten().tolist()
        cluster_labels = [
            f"cluster-{str(label)}"
            if label != self.outlier_value
            else self.outlier_label
            for label in labels
        ]
        return cluster_labels

    def _get_centroid_documents(
        self, vectors: np.ndarray, labels: List[str]
    ) -> List[Dict[str, Any]]:
        centroid_documents = []

        centroids: Dict[str, Any] = {}
        for label, vector in zip(labels, vectors.tolist()):
            if label not in centroids:
                centroids[label] = []
            centroids[label].append(vector)

        for centroid, vectors in centroids.items():
            centroid_vector = np.array(vectors).mean(0).tolist()
            centroid_document = dict(
                _id=centroid,
                centroid_vector=centroid_vector,
            )
            centroid_documents.append(centroid_document)

        return centroid_documents

    def _insert_centroids(
        self,
        dataset_id: str,
        vector_field: str,
        centroid_documents: List[Dict[str, Any]],
    ) -> None:
        self.services.cluster.centroids.insert(
            dataset_id=dataset_id,
            cluster_centers=centroid_documents,
            vector_fields=[vector_field],
            alias=self.alias,
        )

    def _fit_predict(
        self, documents: List[Dict[str, Any]], vector_field: str
    ) -> Tuple[List[Dict[str, Any]], List[Dict[str, Any]]]:
        doc_subset = [doc for doc in documents if self.is_field(vector_field, doc)]
        vectors = np.array(
            [self.get_field(vector_field, document) for document in doc_subset]
        )

        if self.package == "sklearn":
            labels = self.model.fit_predict(vectors)

        elif self.package == "hdbscan":
            self.model.fit(vectors)
            labels = self.model.labels_.reshape(-1, 1)

        elif self.package == "faiss":
            vectors = vectors.astype("float32")
            self.model.train(vectors)
            labels = self.model.assign(vectors)[1]

        elif self.package == "sentencetransformers":
            # TODO: make teh config here better
            labels = self.model(vectors)
            labels = np.array(labels)

        elif self.package == "custom":
            labels = self.model.fit_predict(vectors)
            if not isinstance(labels, np.ndarray):
                raise ValueError("Custom model must output np.ndarray for labels")

            if labels.shape[0] != vectors.shape[0]:
                raise ValueError("incorrect shape")

        labels = self._format_labels(labels)

        cluster_field = f"_cluster_.{vector_field}.{self.alias}"
        self.set_field_across_documents(
            field=cluster_field, values=labels, docs=doc_subset
        )

        centroid_documents = self._get_centroid_documents(vectors, labels)

        return centroid_documents, documents

    def _print_app_link(self):
        link = CLUSTER_APP_LINK.format(self.dataset_id)
        print(link)

    def operate(
        self,
        dataset_id: Optional[Union[str, Any]] = None,
        vector_fields: Optional[List[str]] = None,
        show_progress_bar: bool = True,
    ) -> None:
        """
        Run clustering on a dataset
        """
        if not isinstance(dataset_id, str):
            if hasattr(dataset_id, "dataset_id"):
                dataset_id = dataset_id.dataset_id  # type: ignore

        if vector_fields is None:
            vector_fields = self.vector_fields

        self.dataset_id = dataset_id
        if vector_fields is not None:
            vector_field = vector_fields[0]
            self.vector_field = vector_field

        # get all documents
        documents = self._get_all_documents(
            dataset_id=dataset_id,
            select_fields=vector_fields,
            show_progress_bar=show_progress_bar,
            include_vector=True,
        )

        # fit model, predict and label all documents
        centroid_documents, labelled_documents = self._fit_predict(
            documents=documents,
            vector_field=vector_field,
        )

        # TODO: need to change this to an update_where
        self._update_documents(
            dataset_id=dataset_id,
            documents=labelled_documents,
            show_progress_bar=show_progress_bar,
        )

        self._insert_centroids(
            dataset_id=dataset_id,
            vector_field=vector_field,
            centroid_documents=centroid_documents,
        )

        # link back to dashboard
        self._print_app_link()

    def closest(
        self,
        dataset_id: Optional[str] = None,
        vector_field: Optional[str] = None,
        alias: Optional[str] = None,
        **kwargs,
    ):
        """
        List of documents closest from the centre.

        Parameters
        ----------
        dataset_id: string
            Unique name of dataset
        vector_field: list
            The vector field where a clustering task was run.
        cluster_ids: list
            Any of the cluster ids
        alias: string
            Alias is used to name a cluster
        centroid_vector_fields: list
            Vector fields stored
        select_fields: list
            Fields to include in the search results, empty array/list means all fields
        approx: int
            Used for approximate search to speed up search. The higher the number, faster the search but potentially less accurate
        sum_fields: bool
            Whether to sum the multiple vectors similarity search score as 1 or seperate
        page_size: int
            Size of each page of results
        page: int
            Page of the results
        similarity_metric: string
            Similarity Metric, choose from ['cosine', 'l1', 'l2', 'dp']
        filters: list
            Query for filtering the search results
        facets: list
            Fields to include in the facets, if [] then all
        min_score: int
            Minimum score for similarity metric
        include_vectors: bool
            Include vectors in the search results
        include_count: bool
            Include the total count of results in the search results
        include_facets: bool
            Include facets in the search results

        """
        dataset_id = self.dataset_id if dataset_id is None else dataset_id
        vector_field = self.vector_field if vector_field is None else vector_field
        alias = self.alias if alias is None else alias

        return self.services.cluster.centroids.list_closest_to_center(
            dataset_id=dataset_id, vector_fields=[vector_field], alias=alias, **kwargs
        )

    def furthest(
        self,
        dataset_id: Optional[str] = None,
        vector_field: Optional[str] = None,
        alias: Optional[str] = None,
        **kwargs,
    ):
        """
        List documents furthest from the centre.

        Parameters
        ----------
        dataset_id: string
            Unique name of dataset
        vector_fields: list
            The vector field where a clustering task was run.
        cluster_ids: list
            Any of the cluster ids
        alias: string
            Alias is used to name a cluster
        select_fields: list
            Fields to include in the search results, empty array/list means all fields
        approx: int
            Used for approximate search to speed up search. The higher the number, faster the search but potentially less accurate
        sum_fields: bool
            Whether to sum the multiple vectors similarity search score as 1 or seperate
        page_size: int
            Size of each page of results
        page: int
            Page of the results
        similarity_metric: string
            Similarity Metric, choose from ['cosine', 'l1', 'l2', 'dp']
        filters: list
            Query for filtering the search results
        facets: list
            Fields to include in the facets, if [] then all
        min_score: int
            Minimum score for similarity metric
        include_vectors: bool
            Include vectors in the search results
        include_count: bool
            Include the total count of results in the search results
        include_facets: bool
            Include facets in the search results
        """
        dataset_id_ = self.dataset_id if dataset_id is None else dataset_id
        vector_field_ = self.vector_field if vector_field is None else vector_field
        alias_ = self.alias if alias is None else alias

        return self.services.cluster.centroids.list_furthest_from_center(
            dataset_id=dataset_id_,
            vector_fields=[vector_field_],  # type: ignore
            alias=alias_,
            **kwargs,
        )

    # Convenience functions
    list_closest = closest
    list_furthest = furthest

<<<<<<< HEAD
    def _retrieve_dataset_id(self, dataset: Optional[Union[str, Dataset]]) -> str:
=======
    def _retrieve_dataset_id(self, dataset: Optional[Union[str, Any]]) -> str:
>>>>>>> 01567255
        """Helper method to get multiple dataset values"""
        if isinstance(dataset, Dataset):
            dataset_id: str = dataset.dataset_id
        elif isinstance(dataset, str):
            dataset_id = dataset
        elif dataset is None:
            if hasattr(self, "dataset_id"):
                # let's not surprise users
                print(
                    f"No dataset supplied - using last stored one '{self.dataset_id}'."
                )
                dataset_id = str(self.dataset_id)
            else:
                raise ValueError("Please supply dataset.")
        return dataset_id

    @track
    def aggregate(
        self,
        vector_fields: List[str] = None,
        metrics: Optional[list] = None,
        sort: Optional[list] = None,
        groupby: Optional[list] = None,
        filters: Optional[list] = None,
        page_size: int = 20,
        page: int = 1,
        asc: bool = False,
        flatten: bool = True,
<<<<<<< HEAD
        dataset: Optional[Union[str, Dataset]] = None,
=======
        dataset: Optional[Union[str, Any]] = None,
>>>>>>> 01567255
    ):
        """
        Takes an aggregation query and gets the aggregate of each cluster in a collection. This helps you interpret each cluster and what is in them.
        It can only can be used after a vector field has been clustered. \n
        Aggregation/Groupby of a collection using an aggregation query. The aggregation query is a json body that follows the schema of:
        .. code-block::
            {
                "groupby" : [
                    {"name": <alias>, "field": <field in the collection>, "agg": "category"},
                    {"name": <alias>, "field": <another groupby field in the collection>, "agg": "numeric"}
                ],
                "metrics" : [
                    {"name": <alias>, "field": <numeric field in the collection>, "agg": "avg"}
                    {"name": <alias>, "field": <another numeric field in the collection>, "agg": "max"}
                ]
            }
        For example, one can use the following aggregations to group score based on region and player name.
        .. code-block::
            {
                "groupby" : [
                    {"name": "region", "field": "player_region", "agg": "category"},
                    {"name": "player_name", "field": "name", "agg": "category"}
                ],
                "metrics" : [
                    {"name": "average_score", "field": "final_score", "agg": "avg"},
                    {"name": "max_score", "field": "final_score", "agg": "max"},
                    {'name':'total_score','field':"final_score", 'agg':'sum'},
                    {'name':'average_deaths','field':"final_deaths", 'agg':'avg'},
                    {'name':'highest_deaths','field':"final_deaths", 'agg':'max'},
                ]
            }
        "groupby" is the fields you want to split the data into. These are the available groupby types:
            - category : groupby a field that is a category
            - numeric: groupby a field that is a numeric
        "metrics" is the fields and metrics you want to calculate in each of those, every aggregation includes a frequency metric. These are the available metric types:
            - "avg", "max", "min", "sum", "cardinality"
        The response returned has the following in descending order. \n
        If you want to return documents, specify a "group_size" parameter and a "select_fields" parameter if you want to limit the specific fields chosen. This looks as such:
            .. code-block::
                {
                    'groupby':[
                        {'name':'Manufacturer','field':'manufacturer','agg':'category',
                        'group_size': 10, 'select_fields': ["name"]},
                    ],
                    'metrics':[
                        {'name':'Price Average','field':'price','agg':'avg'},
                    ],
                }
                # ouptut example:
                {"title": {"title": "books", "frequency": 200, "documents": [{...}, {...}]}, {"title": "books", "frequency": 100, "documents": [{...}, {...}]}}
        For array-aggregations, you can add "agg": "array" into the aggregation query.
        Parameters
        ----------
        dataset_id : string
            Unique name of dataset
        metrics: list
            Fields and metrics you want to calculate
        groupby: list
            Fields you want to split the data into
        filters: list
            Query for filtering the search results
        page_size: int
            Size of each page of results
        page: int
            Page of the results
        asc: bool
            Whether to sort results by ascending or descending order
        flatten: bool
            Whether to flatten
        alias: string
            Alias used to name a vector field. Belongs in field_{alias} vector
        Parameters
        ----------
        metrics: list
            Fields and metrics you want to calculate
        groupby: list
            Fields you want to split the data into
        filters: list
            Query for filtering the search results
        page_size: int
            Size of each page of results
        page: int
            Page of the results
        asc: bool
            Whether to sort results by ascending or descending order
        flatten: bool
            Whether to flatten
        Example
        ---------
        .. code-block::
            from relevanceai import Client
            client = Client()
            df = client.Dataset("sample_dataset_id")
            from sklearn.cluster import KMeans
            model = KMeans(n_clusters=2)
            cluster_ops = client.ClusterOps(alias="kmeans_2", model=model)
            cluster_ops.fit_predict_update(df, vector_fields=["sample_vector_"])
            clusterer.aggregate(
                "sample_dataset_id",
                groupby=[{
                    "field": "title",
                    "agg": "wordcloud",
                }],
                vector_fields=['sample_vector_']
            )
        """
        metrics = [] if metrics is None else metrics
        sort = [] if sort is None else sort
        groupby = [] if groupby is None else groupby
        filters = [] if filters is None else filters

        return self.services.cluster.aggregate(
            dataset_id=self._retrieve_dataset_id(dataset),
            vector_fields=self.vector_fields if not vector_fields else vector_fields,
            groupby=groupby,
            metrics=metrics,
            sort=sort,
            filters=filters,
            alias=self.alias,
            page_size=page_size,
            page=page,
            asc=asc,
            flatten=flatten,
        )<|MERGE_RESOLUTION|>--- conflicted
+++ resolved
@@ -480,11 +480,7 @@
     list_closest = closest
     list_furthest = furthest
 
-<<<<<<< HEAD
     def _retrieve_dataset_id(self, dataset: Optional[Union[str, Dataset]]) -> str:
-=======
-    def _retrieve_dataset_id(self, dataset: Optional[Union[str, Any]]) -> str:
->>>>>>> 01567255
         """Helper method to get multiple dataset values"""
         if isinstance(dataset, Dataset):
             dataset_id: str = dataset.dataset_id
@@ -513,11 +509,7 @@
         page: int = 1,
         asc: bool = False,
         flatten: bool = True,
-<<<<<<< HEAD
         dataset: Optional[Union[str, Dataset]] = None,
-=======
-        dataset: Optional[Union[str, Any]] = None,
->>>>>>> 01567255
     ):
         """
         Takes an aggregation query and gets the aggregate of each cluster in a collection. This helps you interpret each cluster and what is in them.
