from typing import Any, Dict, List, Optional, Tuple, Union

import numpy as np

from tqdm.auto import tqdm
from relevanceai.client.helpers import Credentials
from relevanceai.constants import CLUSTER_APP_LINK, Warning
from relevanceai._api import APIClient
from relevanceai.utils.decorators.analytics import track
from relevanceai.dataset.dataset import Dataset


class ClusterOps(APIClient):
    def __init__(
        self,
        credentials: Credentials,
        model: Union[str, Any],
        alias: str = None,
        n_clusters: Optional[int] = None,
        cluster_config: Optional[Dict[str, Any]] = None,
        outlier_value: int = -1,
        outlier_label: str = "outlier",
        **kwargs,
    ):
        """
        ClusterOps object

        Parameters
        -------------

        model: Union[str, Any]
            The string of clustering algorithm, class of clustering algorithm or custom clustering class.
            If custom, the model must contain the method for fit_predict and must output a numpy array for labels

        vector_fields: Optional[List[str]] = None
            A list of vector_fields to cluster over

        alias: Optional[str] = None
            An alias to be given for clustering.
            If no alias is provided, alias becomes the cluster model name hypen n_clusters e.g. (kmeans-5, birch-8)

        n_clusters: Optional[int] = None
            Number of clusters to find, should the argument be required of the algorithm.
            If None, n_clusters defaults to 8 for sklearn models ONLY.

        cluster_config: Optional[Dict[str, Any]] = None
            Hyperparameters for the clustering model.
            See the documentation for supported clustering models for list of hyperparameters

        outlier_value: int = -1
            For unsupervised clustering models like OPTICS etc. outliers are given the integer label -1

        outlier_label: str = "outlier"
            When viewing the cluster app dashboard, outliers will be prefixed with outlier_label

        """

        self.config = {} if cluster_config is None else cluster_config  # type: ignore
        if n_clusters is not None:
            self.config["n_clusters"] = n_clusters  # type: ignore

        self.model_name = None
        self.model = self._get_model(model)

        if "package" not in self.__dict__:
            self.package = self._get_package(self.model)

        if hasattr(self.model, "n_clusters"):
            self.n_clusters = self.model.n_clusters
        else:
            self.n_clusters = n_clusters

        self.alias = self._get_alias(alias)
        self.outlier_value = outlier_value
        self.outlier_label = outlier_label

        super().__init__(credentials, **kwargs)

    def __call__(self, dataset_id: str, vector_fields: List[str]) -> None:
        return self.operate(dataset_id=dataset_id, vector_fields=vector_fields)

    def _get_schema(self) -> Dict:
        return self.datasets.schema(dataset_id=self.dataset_id)

    def _get_alias(self, alias: Any) -> str:
        # Auto-generates alias here
        if alias is None:
            if hasattr(self.model, "n_clusters"):
                n_clusters = (
                    self.n_clusters
                    if self.n_clusters is not None
                    else self.model.n_clusters
                )
                alias = f"{self.model_name}-{n_clusters}"

            elif hasattr(self.model, "k"):
                n_clusters = (
                    self.n_clusters if self.n_clusters is not None else self.model.k
                )
                alias = f"{self.model_name}-{n_clusters}"

            else:
                alias = self.model_name

            Warning.MISSING_ALIAS.format(alias=alias)
        return alias.lower()

    def _get_package(self, model):
        model_name = str(model.__class__).lower()
        if "function" in model_name:
            model_name = str(model.__name__)

        if "sklearn" in model_name:
            package = "sklearn"

        elif "faiss" in model_name:
            package = "faiss"

        elif "hdbscan" in model_name:
            package = "hdbscan"

        elif "communitydetection" in model_name:
            package = "sentence-transformers"

        else:
            package = "custom"

        return package

    def _get_model(self, model):
        if isinstance(model, str):
            model = model.lower().replace(" ", "").replace("_", "")
            self.model_name = model
        else:
            self.model_name = str(model.__class__).split(".")[-1].split("'>")[0]
            self.package = "custom"
            return model

        if isinstance(model, str):
            if model == "affinitypropagation":
                from sklearn.cluster import AffinityPropagation

                model = AffinityPropagation(**self.config)

            elif model == "agglomerativeclustering":
                from sklearn.cluster import AgglomerativeClustering

                model = AgglomerativeClustering(**self.config)

            elif model == "birch":
                from sklearn.cluster import Birch

                model = Birch(**self.config)

            elif model == "dbscan":
                from sklearn.cluster import DBSCAN

                model = DBSCAN(**self.config)

            elif model == "optics":
                from sklearn.cluster import OPTICS

                model = OPTICS(**self.config)

            elif model == "kmeans":
                from sklearn.cluster import KMeans

                model = KMeans(**self.config)

            elif model == "featureagglomeration":
                from sklearn.cluster import FeatureAgglomeration

                model = FeatureAgglomeration(**self.config)

            elif model == "meanshift":
                from sklearn.cluster import MeanShift

                model = MeanShift(**self.config)

            elif model == "minibatchkmeans":
                from sklearn.cluster import MiniBatchKMeans

                model = MiniBatchKMeans(**self.config)

            elif model == "spectralclustering":
                from sklearn.cluster import SpectralClustering

                model = SpectralClustering(**self.config)

            elif model == "spectralbiclustering":
                from sklearn.cluster import SpectralBiclustering

                model = SpectralBiclustering(**self.config)

            elif model == "spectralcoclustering":
                from sklearn.cluster import SpectralCoclustering

                model = SpectralCoclustering(**self.config)

            elif model == "hdbscan":
                from hdbscan import HDBSCAN

                model = HDBSCAN(**self.config)

            elif model == "communitydetection":
                from sentence_transformers.util import community_detection

                class CommunityDetection:
                    def __init__(self, config):
                        self.config = config

                    def __call__(self, vectors):
                        communities = community_detection(vectors, **self.config)
                        labels = [-1 for _ in range(vectors.shape[0])]
                        for cluster_index, community in enumerate(communities):
                            for index in community:
                                labels[index] = cluster_index
                        return labels

                model = CommunityDetection(config=self.config)

            elif "faiss" in model:
                from faiss import Kmeans

                model = Kmeans(**self.config)

        else:
            # TODO: this needs to be referenced from relevance.constants.errors
            raise ValueError("ModelNotSupported")

        return model

    def _format_labels(self, labels: np.ndarray) -> List[str]:
        labels = labels.flatten().tolist()
        cluster_labels = [
            f"cluster-{str(label)}"
            if label != self.outlier_value
            else self.outlier_label
            for label in labels
        ]
        return cluster_labels

    def _get_centroid_documents(
        self, vectors: np.ndarray, labels: List[str]
    ) -> List[Dict[str, Any]]:
        centroid_documents = []

        centroids: Dict[str, Any] = {}
        for label, vector in zip(labels, vectors.tolist()):
            if label not in centroids:
                centroids[label] = []
            centroids[label].append(vector)

        for centroid, vectors in centroids.items():
            centroid_vector = np.array(vectors).mean(0).tolist()
            centroid_document = dict(
                _id=centroid,
                centroid_vector=centroid_vector,
            )
            centroid_documents.append(centroid_document)

        return centroid_documents

    def _insert_centroids(
        self,
        dataset_id: str,
        vector_fields: List[str],
        centroid_documents: List[Dict[str, Any]],
    ) -> None:
        self.services.cluster.centroids.insert(
            dataset_id=dataset_id,
            cluster_centers=centroid_documents,
            vector_fields=vector_fields,
            alias=self.alias,
        )

    def _fit_predict(
        self, documents: List[Dict[str, Any]], vector_field: str
    ) -> Tuple[List[Dict[str, Any]], List[Dict[str, Any]]]:
<<<<<<< HEAD

=======
        doc_subset = [doc for doc in documents if self.is_field(vector_field, doc)]
>>>>>>> 01567255
        vectors = np.array(
            [self.get_field(vector_field, document) for document in doc_subset]
        )

        if self.package == "sklearn":
            labels = self.model.fit_predict(vectors)

        elif self.package == "hdbscan":
            self.model.fit(vectors)
            labels = self.model.labels_.reshape(-1, 1)

        elif self.package == "faiss":
            vectors = vectors.astype("float32")
            self.model.train(vectors)
            labels = self.model.assign(vectors)[1]

        elif self.package == "sentence-transformers":
            labels = self.model(vectors)
            labels = np.array(labels)

        elif self.package == "custom":
            labels = self.model.fit_predict(vectors)
            if not isinstance(labels, np.ndarray):
                raise ValueError("Custom model must output np.ndarray for labels")

            if labels.shape[0] != vectors.shape[0]:
                raise ValueError("incorrect shape")

        labels = self._format_labels(labels)

        self.set_field_across_documents(
<<<<<<< HEAD
            field=self.cluster_field,
            values=labels,
            docs=documents,
=======
            field=cluster_field, values=labels, docs=doc_subset
>>>>>>> 01567255
        )

        centroid_documents = self._get_centroid_documents(vectors, labels)

        return centroid_documents, documents

    def _print_app_link(self):
        link = CLUSTER_APP_LINK.format(self.dataset_id)
        print(link)

    def operate(
        self,
        dataset_id: str,
        vector_fields: List[str] = ["unstructured_document_vector_"],
        show_progress_bar: bool = True,
    ) -> None:
        """
        Run clustering on a dataset
        """
        if not isinstance(dataset_id, str):
            if hasattr(dataset_id, "dataset_id"):
                dataset_id = dataset_id.dataset_id  # type: ignore
        self.dataset_id = dataset_id

        vector_field = vector_fields[0]

        self.cluster_field = f"_cluster_.{vector_fields[0]}.{self.alias}"

        # get all documents
        documents = self._get_all_documents(
            dataset_id=dataset_id,
            select_fields=vector_fields,
            show_progress_bar=show_progress_bar,
            include_vector=True,
        )

        # fit model, predict and label all documents
        centroid_documents, labelled_documents = self._fit_predict(
            documents=documents,
            vector_field=vector_field,
        )

        # TODO: need to change this to an update_where
        self._update_documents(
            dataset_id=dataset_id,
            documents=labelled_documents,
            show_progress_bar=show_progress_bar,
        )

        self._insert_centroids(
            dataset_id=dataset_id,
            vector_fields=vector_fields,
            centroid_documents=centroid_documents,
        )

        # link back to dashboard
        self._print_app_link()

    def closest(
        self,
        dataset_id: Optional[str] = None,
        vector_field: Optional[str] = None,
        alias: Optional[str] = None,
        **kwargs,
    ):
        """
        List of documents closest from the centre.

        Parameters
        ----------
        dataset_id: string
            Unique name of dataset
        vector_field: list
            The vector field where a clustering task was run.
        cluster_ids: list
            Any of the cluster ids
        alias: string
            Alias is used to name a cluster
        centroid_vector_fields: list
            Vector fields stored
        select_fields: list
            Fields to include in the search results, empty array/list means all fields
        approx: int
            Used for approximate search to speed up search. The higher the number, faster the search but potentially less accurate
        sum_fields: bool
            Whether to sum the multiple vectors similarity search score as 1 or seperate
        page_size: int
            Size of each page of results
        page: int
            Page of the results
        similarity_metric: string
            Similarity Metric, choose from ['cosine', 'l1', 'l2', 'dp']
        filters: list
            Query for filtering the search results
        facets: list
            Fields to include in the facets, if [] then all
        min_score: int
            Minimum score for similarity metric
        include_vectors: bool
            Include vectors in the search results
        include_count: bool
            Include the total count of results in the search results
        include_facets: bool
            Include facets in the search results

        """
        dataset_id = self.dataset_id if dataset_id is None else dataset_id
        vector_field = self.vector_field if vector_field is None else vector_field
        alias = self.alias if alias is None else alias

        return self.services.cluster.centroids.list_closest_to_center(
            dataset_id=dataset_id, vector_fields=[vector_field], alias=alias, **kwargs
        )

    def furthest(
        self,
        dataset_id: Optional[str] = None,
        vector_field: Optional[str] = None,
        alias: Optional[str] = None,
        **kwargs,
    ):
        """
        List documents furthest from the centre.

        Parameters
        ----------
        dataset_id: string
            Unique name of dataset
        vector_fields: list
            The vector field where a clustering task was run.
        cluster_ids: list
            Any of the cluster ids
        alias: string
            Alias is used to name a cluster
        select_fields: list
            Fields to include in the search results, empty array/list means all fields
        approx: int
            Used for approximate search to speed up search. The higher the number, faster the search but potentially less accurate
        sum_fields: bool
            Whether to sum the multiple vectors similarity search score as 1 or seperate
        page_size: int
            Size of each page of results
        page: int
            Page of the results
        similarity_metric: string
            Similarity Metric, choose from ['cosine', 'l1', 'l2', 'dp']
        filters: list
            Query for filtering the search results
        facets: list
            Fields to include in the facets, if [] then all
        min_score: int
            Minimum score for similarity metric
        include_vectors: bool
            Include vectors in the search results
        include_count: bool
            Include the total count of results in the search results
        include_facets: bool
            Include facets in the search results
        """
        dataset_id_ = self.dataset_id if dataset_id is None else dataset_id
        vector_field_ = self.vector_field if vector_field is None else vector_field
        alias_ = self.alias if alias is None else alias

        return self.services.cluster.centroids.list_furthest_from_center(
            dataset_id=dataset_id_,
            vector_fields=[vector_field_],  # type: ignore
            alias=alias_,
            **kwargs,
        )

    # Convenience functions
    list_closest = closest
    list_furthest = furthest

<<<<<<< HEAD
    def _retrieve_dataset_id(self, dataset: Optional[Union[str, Dataset]]) -> str:
=======
    def _retrieve_dataset_id(self, dataset: Optional[Union[str, Any]]) -> str:
>>>>>>> 01567255
        """Helper method to get multiple dataset values"""
        if isinstance(dataset, Dataset):
            dataset_id: str = dataset.dataset_id
        elif isinstance(dataset, str):
            dataset_id = dataset
        elif dataset is None:
            if hasattr(self, "dataset_id"):
                # let's not surprise users
                print(
                    f"No dataset supplied - using last stored one '{self.dataset_id}'."
                )
                dataset_id = str(self.dataset_id)
            else:
                raise ValueError("Please supply dataset.")
        return dataset_id

    @track
    def aggregate(
        self,
        vector_fields: List[str] = None,
        metrics: Optional[list] = None,
        sort: Optional[list] = None,
        groupby: Optional[list] = None,
        filters: Optional[list] = None,
        page_size: int = 20,
        page: int = 1,
        asc: bool = False,
        flatten: bool = True,
<<<<<<< HEAD
        dataset: Optional[Union[str, Dataset]] = None,
=======
        dataset: Optional[Union[str, Any]] = None,
>>>>>>> 01567255
    ):
        """
        Takes an aggregation query and gets the aggregate of each cluster in a collection. This helps you interpret each cluster and what is in them.
        It can only can be used after a vector field has been clustered. \n
        Aggregation/Groupby of a collection using an aggregation query. The aggregation query is a json body that follows the schema of:
        .. code-block::
            {
                "groupby" : [
                    {"name": <alias>, "field": <field in the collection>, "agg": "category"},
                    {"name": <alias>, "field": <another groupby field in the collection>, "agg": "numeric"}
                ],
                "metrics" : [
                    {"name": <alias>, "field": <numeric field in the collection>, "agg": "avg"}
                    {"name": <alias>, "field": <another numeric field in the collection>, "agg": "max"}
                ]
            }
        For example, one can use the following aggregations to group score based on region and player name.
        .. code-block::
            {
                "groupby" : [
                    {"name": "region", "field": "player_region", "agg": "category"},
                    {"name": "player_name", "field": "name", "agg": "category"}
                ],
                "metrics" : [
                    {"name": "average_score", "field": "final_score", "agg": "avg"},
                    {"name": "max_score", "field": "final_score", "agg": "max"},
                    {'name':'total_score','field':"final_score", 'agg':'sum'},
                    {'name':'average_deaths','field':"final_deaths", 'agg':'avg'},
                    {'name':'highest_deaths','field':"final_deaths", 'agg':'max'},
                ]
            }
        "groupby" is the fields you want to split the data into. These are the available groupby types:
            - category : groupby a field that is a category
            - numeric: groupby a field that is a numeric
        "metrics" is the fields and metrics you want to calculate in each of those, every aggregation includes a frequency metric. These are the available metric types:
            - "avg", "max", "min", "sum", "cardinality"
        The response returned has the following in descending order. \n
        If you want to return documents, specify a "group_size" parameter and a "select_fields" parameter if you want to limit the specific fields chosen. This looks as such:
            .. code-block::
                {
                    'groupby':[
                        {'name':'Manufacturer','field':'manufacturer','agg':'category',
                        'group_size': 10, 'select_fields': ["name"]},
                    ],
                    'metrics':[
                        {'name':'Price Average','field':'price','agg':'avg'},
                    ],
                }
                # ouptut example:
                {"title": {"title": "books", "frequency": 200, "documents": [{...}, {...}]}, {"title": "books", "frequency": 100, "documents": [{...}, {...}]}}
        For array-aggregations, you can add "agg": "array" into the aggregation query.
        Parameters
        ----------
        dataset_id : string
            Unique name of dataset
        metrics: list
            Fields and metrics you want to calculate
        groupby: list
            Fields you want to split the data into
        filters: list
            Query for filtering the search results
        page_size: int
            Size of each page of results
        page: int
            Page of the results
        asc: bool
            Whether to sort results by ascending or descending order
        flatten: bool
            Whether to flatten
        alias: string
            Alias used to name a vector field. Belongs in field_{alias} vector
        Parameters
        ----------
        metrics: list
            Fields and metrics you want to calculate
        groupby: list
            Fields you want to split the data into
        filters: list
            Query for filtering the search results
        page_size: int
            Size of each page of results
        page: int
            Page of the results
        asc: bool
            Whether to sort results by ascending or descending order
        flatten: bool
            Whether to flatten
        Example
        ---------
        .. code-block::
            from relevanceai import Client
            client = Client()
            df = client.Dataset("sample_dataset_id")
            from sklearn.cluster import KMeans
            model = KMeans(n_clusters=2)
            cluster_ops = client.ClusterOps(alias="kmeans_2", model=model)
            cluster_ops.fit_predict_update(df, vector_fields=["sample_vector_"])
            clusterer.aggregate(
                "sample_dataset_id",
                groupby=[{
                    "field": "title",
                    "agg": "wordcloud",
                }],
                vector_fields=['sample_vector_']
            )
        """
        metrics = [] if metrics is None else metrics
        groupby = [] if groupby is None else groupby
        filters = [] if filters is None else filters
        sort = [] if sort is None else sort

        return self.services.cluster.aggregate(
            dataset_id=self._retrieve_dataset_id(dataset),
            vector_fields=self.vector_fields if not vector_fields else vector_fields,
            groupby=groupby,
            metrics=metrics,
            sort=sort,
            filters=filters,
            alias=self.alias,
            page_size=page_size,
            page=page,
            asc=asc,
            flatten=flatten,
        )<|MERGE_RESOLUTION|>--- conflicted
+++ resolved
@@ -277,13 +277,8 @@
     def _fit_predict(
         self, documents: List[Dict[str, Any]], vector_field: str
     ) -> Tuple[List[Dict[str, Any]], List[Dict[str, Any]]]:
-<<<<<<< HEAD
-
-=======
-        doc_subset = [doc for doc in documents if self.is_field(vector_field, doc)]
->>>>>>> 01567255
         vectors = np.array(
-            [self.get_field(vector_field, document) for document in doc_subset]
+            [self.get_field(vector_field, document) for document in documents]
         )
 
         if self.package == "sklearn":
@@ -313,13 +308,9 @@
         labels = self._format_labels(labels)
 
         self.set_field_across_documents(
-<<<<<<< HEAD
             field=self.cluster_field,
             values=labels,
             docs=documents,
-=======
-            field=cluster_field, values=labels, docs=doc_subset
->>>>>>> 01567255
         )
 
         centroid_documents = self._get_centroid_documents(vectors, labels)
@@ -494,11 +485,7 @@
     list_closest = closest
     list_furthest = furthest
 
-<<<<<<< HEAD
     def _retrieve_dataset_id(self, dataset: Optional[Union[str, Dataset]]) -> str:
-=======
-    def _retrieve_dataset_id(self, dataset: Optional[Union[str, Any]]) -> str:
->>>>>>> 01567255
         """Helper method to get multiple dataset values"""
         if isinstance(dataset, Dataset):
             dataset_id: str = dataset.dataset_id
@@ -527,11 +514,7 @@
         page: int = 1,
         asc: bool = False,
         flatten: bool = True,
-<<<<<<< HEAD
         dataset: Optional[Union[str, Dataset]] = None,
-=======
-        dataset: Optional[Union[str, Any]] = None,
->>>>>>> 01567255
     ):
         """
         Takes an aggregation query and gets the aggregate of each cluster in a collection. This helps you interpret each cluster and what is in them.
