--- conflicted
+++ resolved
@@ -1,5 +1,7 @@
-<<<<<<< HEAD
 from typing import Dict, List, Optional
+
+import numpy as np
+
 from relevanceai._api import APIClient
 from relevanceai.client.helpers import Credentials
 
@@ -227,9 +229,6 @@
         vector_fields: List[str]
             A lit of the vectors fields in your dataset that have cluster centroids you wish to update
 
-        centroid_vector_fields: List[str]
-            ???
-
         alias: str
             The alias that was used to cluster
 
@@ -281,284 +280,63 @@
                 "alias": alias,
             },
         )
-=======
-from typing import Dict, List, Optional
-from relevanceai._api import APIClient
-from relevanceai.client.helpers import Credentials
-
-
-class Centroids(APIClient):
-    def __init__(self, credentials: Credentials, dataset_id: str):
-        self.dataset_id = dataset_id
-        super().__init__(credentials)
-
-    def __call__(
-        self, vector_fields: list, alias: str, cluster_field: str = "_cluster_"
-    ):
-        """
-        Instaniates Centroids Class which stores centroid information to be called
-
-        Parameters
-        ----------
-        vector_fields: list
-            The vector field where a clustering task was run.
-        alias: string
-            Alias is used to name a cluster
-        cluster_field: string
-            Name of clusters in documents
-
-        Example
-        --------
-        .. code-block
-            from relevanceai import Client
-
-            client = Client()
-
-            df = client.Dataset("sample_dataset_id")
-
-            df.get(["sample_id"], include_vector=False)
-
-        """
-
-        self.vector_fields = vector_fields
-        self.alias = alias
-        self.cluster_field = cluster_field
-        self.cluster_doc_field = (
-            f"{self.cluster_field}.{self.vector_fields[0]}.{self.alias}"
-        )
-        return self
-
-    def closest(
+
+    def merge_clusters(
         self,
-        cluster_ids: Optional[List] = None,
-        centroid_vector_fields: Optional[List] = None,
-        select_fields: Optional[List] = None,
-        approx: int = 0,
-        sum_fields: bool = True,
-        page_size: int = 1,
-        page: int = 1,
-        similarity_metric: str = "cosine",
-        filters: Optional[List] = None,
-        min_score: int = 0,
-        include_vector: bool = False,
-        include_count: bool = True,
-    ):
-        """
-        List of documents closest from the centre.
-
-        Parameters
-        ----------
-        cluster_ids: list
-            Any of the cluster ids
-        centroid_vector_fields: list
-            Vector fields stored
-        select_fields: list
-            Fields to include in the search results, empty array/list means all fields
-        approx: int
-            Used for approximate search to speed up search. The higher the number, faster the search but potentially less accurate
-        sum_fields: bool
-            Whether to sum the multiple vectors similarity search score as 1 or seperate
-        page_size: int
-            Size of each page of results
-        page: int
-            Page of the results
-        similarity_metric: string
-            Similarity Metric, choose from ['cosine', 'l1', 'l2', 'dp']
-        filters: list
-            Query for filtering the search results
-        min_score: int
-            Minimum score for similarity metric
-        include_vectors: bool
-            Include vectors in the search results
-        include_count: bool
-            Include the total count of results in the search results
-
-        Example
-        -----------------
-        .. code-block::
-
-            from relevanceai import Client
-            from relevanceai.ops.clusterer import ClusterOps
-            from relevanceai.ops.clusterer.kmeans_clusterer import KMeansModel
-
-            client = Client()
-
-            dataset_id = "sample_dataset_id"
-            df = client.Dataset(dataset_id)
-
-            vector_field = "vector_field_"
-            n_clusters = 10
-
-            model = KMeansModel(k=n_clusters)
-
-            df.cluster(model=model, alias=f"kmeans-{n_clusters}", vector_fields=[vector_field])
-
-        """
-        cluster_ids = [] if cluster_ids is None else cluster_ids
-        centroid_vector_fields = (
-            [] if centroid_vector_fields is None else centroid_vector_fields
-        )
-        select_fields = [] if select_fields is None else select_fields
-        filters = [] if filters is None else filters
-
-        return self.datasets.cluster.centroids.list_closest_to_center(
+        vector_field: str,
+        alias: str,
+        cluster_labels: List[str],
+        show_progress_bar: bool = True,
+    ):
+        centroid_documents = self.centroids.list(vector_field=vector_field, alias=alias)
+
+        relevant_centroids = [
+            centroid[vector_field]
+            for centroid in centroid_documents
+            if any(f"-{cluster}" in centroid["_id"] for cluster in cluster_labels)
+        ]
+        new_centroid = np.array(relevant_centroids).mean(0).tolist()
+        new_centroid_doc = {
+            "_id": f"cluster-{cluster_labels[0]}",
+            vector_field: new_centroid,
+        }
+
+        class Merge:
+            def __init__(self, clusters, vector_field, alias):
+                self.clusters = [f"cluster-{cluster}" for cluster in sorted(clusters)]
+                self.vector_field = vector_field
+                self.alias = alias
+
+                self.min_cluster = f"cluster-{min(clusters)}"
+
+            def __call__(self, document):
+                for cluster in self.clusters[1:]:
+                    if document["_cluster_"][self.vector_field][self.alias] == cluster:
+                        document["_cluster_"][self.vector_field][
+                            self.alias
+                        ] = self.min_cluster
+                return document
+
+        merge = Merge(cluster_labels, vector_field, alias)
+        self.apply(merge, show_progress_bar=show_progress_bar)
+
+        self.centroids.update(
             dataset_id=self.dataset_id,
-            vector_fields=self.vector_fields,
-            alias=self.alias,
-            cluster_ids=cluster_ids,
-            centroid_vector_fields=centroid_vector_fields,
-            select_fields=select_fields,
-            approx=approx,
-            sum_fields=sum_fields,
-            page_size=page_size,
-            page=page,
-            similarity_metric=similarity_metric,
-            filters=filters,
-            min_score=min_score,
-            include_vector=include_vector,
-            include_count=include_count,
-        )
-
-    def furthest(
-        self,
-        cluster_ids: Optional[List] = None,
-        centroid_vector_fields: Optional[List] = None,
-        select_fields: Optional[List] = None,
-        approx: int = 0,
-        sum_fields: bool = True,
-        page_size: int = 1,
-        page: int = 1,
-        similarity_metric: str = "cosine",
-        filters: Optional[List] = None,
-        min_score: int = 0,
-        include_vector: bool = False,
-        include_count: bool = True,
-    ):
-        """
-        List of documents furthest from the centre.
-
-        Parameters
-        ----------
-        cluster_ids: list
-            Any of the cluster ids
-        select_fields: list
-            Fields to include in the search results, empty array/list means all fields
-        approx: int
-            Used for approximate search to speed up search. The higher the number, faster the search but potentially less accurate
-        sum_fields: bool
-            Whether to sum the multiple vectors similarity search score as 1 or seperate
-        page_size: int
-            Size of each page of results
-        page: int
-            Page of the results
-        similarity_metric: string
-            Similarity Metric, choose from ['cosine', 'l1', 'l2', 'dp']
-        filters: list
-            Query for filtering the search results
-        min_score: int
-            Minimum score for similarity metric
-        include_vectors: bool
-            Include vectors in the search results
-        include_count: bool
-            Include the total count of results in the search results
-
-        """
-        cluster_ids = [] if cluster_ids is None else cluster_ids
-        centroid_vector_fields = (
-            [] if centroid_vector_fields is None else centroid_vector_fields
-        )
-        select_fields = [] if select_fields is None else select_fields
-        filters = [] if filters is None else filters
-
-        return self.datasets.cluster.centroids.list_furthest_from_center(
-            dataset_id=self.dataset_id,
-            vector_fields=self.vector_fields,
-            alias=self.alias,
-            cluster_ids=cluster_ids,
-            centroid_vector_fields=centroid_vector_fields,
-            select_fields=select_fields,
-            approx=approx,
-            sum_fields=sum_fields,
-            page_size=page_size,
-            page=page,
-            similarity_metric=similarity_metric,
-            filters=filters,
-            min_score=min_score,
-            include_vector=include_vector,
-            include_count=include_count,
-        )
-
-    def update(
-        self,
-        dataset_id: str,
-        vector_fields: List[str],
-        centroid_vector_fields: List[str],
-        alias: str,
-        cluster_centers: List[Dict[str, List[float]]],
-    ):
-        """
-        API reference link: https://api.us-east-1.relevance.ai/latest/core/documentation#operation/UpdateClusterCentroids
-
-        Update the centroids contained within your dataset
-
-        Parameters
-        ----------
-
-        dataset_id: str
-            The name of the dataset
-
-        vector_fields: List[str]
-            A lit of the vectors fields in your dataset that have cluster centroids you wish to update
-
-        alias: str
-            The alias that was used to cluster
-
-        cluster_centers: List[Dict[str: List[float]]]
-            A List containing dictionaries of cluster id's to be updated, with their keys being the new centroids
-        """
-
-        return self.make_http_request(
-            endpoint=f"datasets/{dataset_id}/cluster/centroids/update",
-            method="POST",
-            parameters={
-                "vector_fields": vector_fields,
-                "centroid_vector_fields": centroid_vector_fields,
-                "alias": alias,
-                "cluster_centers": cluster_centers,
-            },
-        )
-
-    def delete_centroid_by_id(
-        self, centroid_id: str, dataset_id: str, vector_field: str, alias: str
-    ):
-        """
-        OLD API reference link: https://api.us-east-1.relevance.ai/latest/documentation#operation/delete_centroids_api_services_cluster_centroids__centroid_id__delete_post
-
-        Delete a centroid by ID
-
-        Parameters
-        ----------
-
-        centroid_id: str
-            The id of the centroid
-
-        dataset_id: str
-            The name of the dataset
-
-        vector_field: str
-            The vector_field that contains the cluster id
-
-        alias: str
-            The alias that was used to cluster
-        """
-
-        return self.make_http_request(
-            endpoint=f"services/cluster/centroids/{centroid_id}/delete",
-            method="POST",
-            parameters={
-                "dataset_id": dataset_id,
-                "vector_field": vector_field,
-                "alias": alias,
-            },
-        )
->>>>>>> 734ef192
+            vector_fields=[vector_field],
+            alias=alias,
+            cluster_centers=[new_centroid_doc],
+        )
+
+        from requests import post
+
+        for cluster in cluster_labels[1:]:
+            centroid_id = f"cluster-{cluster}"
+            post(
+                url=f"https://api.us-east-1.relevance.ai/latest/services/cluster/centroids/{centroid_id}/delete",
+                params={
+                    "dataset_id": self.dataset_id,
+                    "vector_field": vector_field,
+                    "alias": alias,
+                },
+                headers={"Authorization": self.project + ":" + self.api_key},
+            ).json()