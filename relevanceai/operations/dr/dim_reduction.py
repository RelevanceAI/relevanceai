--- conflicted
+++ resolved
@@ -1,12 +1,7 @@
-<<<<<<< HEAD
 from typing import Union, Any, Optional, List
 
 from doc_utils import DocUtils
-=======
-# -*- coding: utf-8 -*-
-
 import numpy as np
->>>>>>> 4eb08139
 
 from relevanceai.client.helpers import Credentials
 from relevanceai.operations.dr.base import PCA
@@ -16,17 +11,6 @@
 from relevanceai.operations import BaseOps
 from relevanceai._api import APIClient
 
-<<<<<<< HEAD
-=======
-from relevanceai.utils import DocUtils
-from relevanceai.utils.base import _Base
-from relevanceai.utils.logger import LoguruLogger
-
-from relevanceai.operations.cluster.constants import (
-    DIM_REDUCTION,
-    DIM_REDUCTION_DEFAULT_ARGS,
-)
->>>>>>> 4eb08139
 
 class ReduceDimensionsOps(APIClient, BaseOps):
     def __init__(
