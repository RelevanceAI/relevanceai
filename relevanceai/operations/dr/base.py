# -*- coding: utf-8 -*-

from abc import abstractmethod
import pandas as pd
import numpy as np
import json
import gc

from doc_utils import DocUtils

from typing import List, Union, Dict, Any, Tuple, Optional
from typing_extensions import Literal
from relevanceai.client.helpers import Credentials
from relevanceai.utils.base import _Base
from relevanceai.utils.logger import LoguruLogger
from relevanceai.operations.cluster.constants import (
    DIM_REDUCTION,
    DIM_REDUCTION_DEFAULT_ARGS,
)


class DimReductionBase(LoguruLogger, DocUtils):
    def __call__(self, *args, **kwargs):
        return self.fit_predict(*args, **kwargs)

    # @abstractmethod
    def fit_transform(self, *args, **kw) -> np.ndarray:
        raise NotImplementedError

    def fit(self, *args, **kw):
        raise NotImplementedError

    def transform(self, *args, **kw):
        raise NotImplementedError

    def transform_documents(self, vector_fields: List[str], documents: List[Dict]):
        vectors = np.array(
            self.get_fields_across_documents(
                vector_fields, documents, missing_treatment="skip"
            )
        )
        vectors = vectors.reshape(-1, vectors.shape[1] * vectors.shape[2])
        return self.transform(vectors)

    def fit_documents(self, vector_fields: List[str], documents: List[Dict]):
        vectors = np.array(
            self.get_fields_across_documents(
                vector_fields, documents, missing_treatment="skip"
            )
        )
        vectors = vectors.reshape(-1, vectors.shape[1] * vectors.shape[2])
        return self.fit(vectors)

    def get_dr_vector_field_name(self, vector_field: str, alias: str):
        return ".".join(
            [
                "_dr_",
                alias,
                vector_field,
            ]
        )

    def fit_transform_documents(
        self,
        vector_fields: List[str],
        documents: List[Dict],
        alias: str,
        vector_name: str,  # new vector name
        exclude_original_vectors: bool = True,
        dims: int = 3,
    ):
        """
        This function takes a list of documents, a field name, and a dimensionality reduction
        algorithm, and returns a list of documents with a new field containing the dimensionality
        reduced vectors

        Parameters
        ----------
        vector_field : str
            The name of the field in the documents that contains the vectors to be reduced.
        documents : List[Dict]
            The documents to transform.
        alias : str
            The name of the new field that will be created in the documents.
        exclude_original_vectors : bool, optional
            If True, the original vector field will be excluded from the returned documents.
        dims : int, optional
            The number of dimensions to reduce the vectors to.

        Returns
        -------
            A list of documents with the original vector field and the new vector field.

        """

        documents = list(self.filter_docs_for_fields(vector_fields, documents))
        vectors = np.array(
            self.get_fields_across_documents(
                vector_fields, documents, missing_treatment="skip"
            )
        )
        vectors = vectors.reshape(-1, vectors.shape[1] * vectors.shape[2])  # hacky fix
        dr_vectors = self.fit_transform(vectors, dims=dims)
        del vectors  # free more memory, mainly for memory edgecases
<<<<<<< HEAD
        gc.collect()

        if exclude_original_vectors:
            dr_docs = [{"_id": d["_id"]} for d in documents]
            self.set_field_across_documents(alias, dr_vectors, dr_docs)
            return dr_docs
        else:
            self.set_field_across_documents(alias, dr_vectors, documents)
        return documents


class PCA(DimReductionBase):
    def fit(self, vectors: np.ndarray, dims: int = 3, *args, **kw):
        from sklearn.decomposition import PCA as SKLEARN_PCA

        pca = SKLEARN_PCA(n_components=min(dims, vectors.shape[1]))
        return pca.fit(vectors)

    def fit_transform(
        self,
        vectors: np.ndarray,
        dr_args: Optional[Dict[Any, Any]] = DIM_REDUCTION_DEFAULT_ARGS["pca"],
        dims: int = 3,
    ) -> np.ndarray:
        from sklearn.decomposition import PCA as SKLEARN_PCA

        self.logger.debug(f"{dr_args}")
        vector_length = len(vectors[0])
        pca = SKLEARN_PCA(n_components=min(dims, vector_length), **dr_args)
        return pca.fit_transform(vectors)


class TSNE(DimReductionBase):
    def fit_transform(
        self,
        vectors: np.ndarray,
        dr_args: Optional[Dict[Any, Any]] = DIM_REDUCTION_DEFAULT_ARGS["tsne"],
        dims: int = 3,
    ) -> np.ndarray:
        from sklearn.decomposition import PCA
        from sklearn.manifold import TSNE

        pca = PCA(n_components=min(10, vectors.shape[1]))
        data_pca = pca.fit_transform(vectors)
        self.logger.debug(f"{dr_args}")
        tsne = TSNE(n_components=dims, **dr_args)
        return tsne.fit_transform(data_pca)


class UMAP(DimReductionBase):
    def fit_transform(
        self,
        vectors: np.ndarray,
        dr_args: Optional[Dict[Any, Any]] = DIM_REDUCTION_DEFAULT_ARGS["umap"],
        dims: int = 3,
    ) -> np.ndarray:
        try:
            from umap import UMAP
        except ModuleNotFoundError as e:
            raise ModuleNotFoundError(
                f"{e}\nInstall umap\n \
                pip install -U relevanceai[umap]"
            )
        self.logger.debug(f"{dr_args}")
        umap = UMAP(n_components=dims, **dr_args)
        return umap.fit_transform(vectors)


class Ivis(DimReductionBase):
    def fit_transform(
        self,
        vectors: np.ndarray,
        dr_args: Optional[Dict[Any, Any]] = DIM_REDUCTION_DEFAULT_ARGS["ivis"],
        dims: int = 3,
    ) -> np.ndarray:
        try:
            from ivis import Ivis
        except ModuleNotFoundError as e:
            raise ModuleNotFoundError(
                f"{e}\nInstall ivis\n \
                CPU: pip install -U ivis-cpu\n \
                GPU: pip install -U ivis-gpu"
            )
        self.logger.debug(f"{dr_args}")
        ivis = Ivis(embedding_dims=dims, **dr_args)
        if ivis.batch_size > vectors.shape[0]:
            ivis.batch_size = vectors.shape[0]
        vectors_dr = ivis.fit(vectors).transform(vectors)
        return vectors_dr
=======

        dr_vector_field_name = self.get_dr_vector_field_name(vector_name, alias)
        if exclude_original_vectors:
            dr_docs = [{"_id": d["_id"]} for d in documents]
            self.set_field_across_documents(dr_vector_field_name, dr_vectors, dr_docs)
            return dr_docs
        else:
            self.set_field_across_documents(dr_vector_field_name, dr_vectors, documents)
        return documents
>>>>>>> 7f701087


# this is mainly for plots
class DimReduction(_Base, DimReductionBase):
    def __init__(self, credentials: Credentials):
        super().__init__(credentials)

    @staticmethod
    def dim_reduce(
        vectors: np.ndarray,
        dr: Union[DIM_REDUCTION, DimReductionBase],
        dr_args: Union[None, dict],
        dims: Literal[2, 3],
    ) -> np.ndarray:
        """
        Dimensionality reduction
        """
        if isinstance(dr, str):
            # All relevant DR models
            from relevanceai.operations.dr.models import Ivis, PCA, UMAP, TSNE

            if dr_args is None:
                dr_args = DIM_REDUCTION_DEFAULT_ARGS[dr]
            if dr == "pca":
                return PCA().fit_transform(vectors=vectors, dr_args=dr_args, dims=dims)
            elif dr == "tsne":
                return TSNE().fit_transform(vectors=vectors, dr_args=dr_args, dims=dims)
            elif dr == "umap":
                return UMAP().fit_transform(vectors=vectors, dr_args=dr_args, dims=dims)
            elif dr == "ivis":
                return Ivis().fit_transform(vectors=vectors, dr_args=dr_args, dims=dims)
            raise ValueError("not suppported")
        elif isinstance(dr, DimReductionBase):
            return dr().fit_transform(vectors=vectors, dr_args=dr_args, dims=dims)
        return np.array([])<|MERGE_RESOLUTION|>--- conflicted
+++ resolved
@@ -65,7 +65,6 @@
         vector_fields: List[str],
         documents: List[Dict],
         alias: str,
-        vector_name: str,  # new vector name
         exclude_original_vectors: bool = True,
         dims: int = 3,
     ):
@@ -102,7 +101,6 @@
         vectors = vectors.reshape(-1, vectors.shape[1] * vectors.shape[2])  # hacky fix
         dr_vectors = self.fit_transform(vectors, dims=dims)
         del vectors  # free more memory, mainly for memory edgecases
-<<<<<<< HEAD
         gc.collect()
 
         if exclude_original_vectors:
@@ -112,97 +110,6 @@
         else:
             self.set_field_across_documents(alias, dr_vectors, documents)
         return documents
-
-
-class PCA(DimReductionBase):
-    def fit(self, vectors: np.ndarray, dims: int = 3, *args, **kw):
-        from sklearn.decomposition import PCA as SKLEARN_PCA
-
-        pca = SKLEARN_PCA(n_components=min(dims, vectors.shape[1]))
-        return pca.fit(vectors)
-
-    def fit_transform(
-        self,
-        vectors: np.ndarray,
-        dr_args: Optional[Dict[Any, Any]] = DIM_REDUCTION_DEFAULT_ARGS["pca"],
-        dims: int = 3,
-    ) -> np.ndarray:
-        from sklearn.decomposition import PCA as SKLEARN_PCA
-
-        self.logger.debug(f"{dr_args}")
-        vector_length = len(vectors[0])
-        pca = SKLEARN_PCA(n_components=min(dims, vector_length), **dr_args)
-        return pca.fit_transform(vectors)
-
-
-class TSNE(DimReductionBase):
-    def fit_transform(
-        self,
-        vectors: np.ndarray,
-        dr_args: Optional[Dict[Any, Any]] = DIM_REDUCTION_DEFAULT_ARGS["tsne"],
-        dims: int = 3,
-    ) -> np.ndarray:
-        from sklearn.decomposition import PCA
-        from sklearn.manifold import TSNE
-
-        pca = PCA(n_components=min(10, vectors.shape[1]))
-        data_pca = pca.fit_transform(vectors)
-        self.logger.debug(f"{dr_args}")
-        tsne = TSNE(n_components=dims, **dr_args)
-        return tsne.fit_transform(data_pca)
-
-
-class UMAP(DimReductionBase):
-    def fit_transform(
-        self,
-        vectors: np.ndarray,
-        dr_args: Optional[Dict[Any, Any]] = DIM_REDUCTION_DEFAULT_ARGS["umap"],
-        dims: int = 3,
-    ) -> np.ndarray:
-        try:
-            from umap import UMAP
-        except ModuleNotFoundError as e:
-            raise ModuleNotFoundError(
-                f"{e}\nInstall umap\n \
-                pip install -U relevanceai[umap]"
-            )
-        self.logger.debug(f"{dr_args}")
-        umap = UMAP(n_components=dims, **dr_args)
-        return umap.fit_transform(vectors)
-
-
-class Ivis(DimReductionBase):
-    def fit_transform(
-        self,
-        vectors: np.ndarray,
-        dr_args: Optional[Dict[Any, Any]] = DIM_REDUCTION_DEFAULT_ARGS["ivis"],
-        dims: int = 3,
-    ) -> np.ndarray:
-        try:
-            from ivis import Ivis
-        except ModuleNotFoundError as e:
-            raise ModuleNotFoundError(
-                f"{e}\nInstall ivis\n \
-                CPU: pip install -U ivis-cpu\n \
-                GPU: pip install -U ivis-gpu"
-            )
-        self.logger.debug(f"{dr_args}")
-        ivis = Ivis(embedding_dims=dims, **dr_args)
-        if ivis.batch_size > vectors.shape[0]:
-            ivis.batch_size = vectors.shape[0]
-        vectors_dr = ivis.fit(vectors).transform(vectors)
-        return vectors_dr
-=======
-
-        dr_vector_field_name = self.get_dr_vector_field_name(vector_name, alias)
-        if exclude_original_vectors:
-            dr_docs = [{"_id": d["_id"]} for d in documents]
-            self.set_field_across_documents(dr_vector_field_name, dr_vectors, dr_docs)
-            return dr_docs
-        else:
-            self.set_field_across_documents(dr_vector_field_name, dr_vectors, documents)
-        return documents
->>>>>>> 7f701087
 
 
 # this is mainly for plots
