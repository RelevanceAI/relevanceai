--- conflicted
+++ resolved
@@ -348,14 +348,9 @@
             except JSONDecodeError as error:
                 # This is usually due to a gateway error so we want to just re-try
                 self._log_no_json(base_url, endpoint, response.status_code, response)
-<<<<<<< HEAD
-                time.sleep(seconds_between_retries)
-                continue
-
-=======
+
                 time.sleep(seconds_between_retries + 2)
                 continue
->>>>>>> a256e3e0
         return response
 
     async def make_async_http_request(
