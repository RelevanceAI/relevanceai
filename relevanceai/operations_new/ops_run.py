--- conflicted
+++ resolved
@@ -485,12 +485,8 @@
         if hasattr(dataset, "dataset_id"):
             self.dataset_id = dataset.dataset_id
 
-<<<<<<< HEAD
         schema = dataset.schema
         self._check_fields_in_schema(schema=schema, fields=select_fields)
-=======
-        self._check_fields_in_schema(select_fields)
->>>>>>> d96dcebe
 
         filters += [
             {
@@ -525,33 +521,6 @@
             dataset=dataset,
             operation=self,
         ) as dataset:
-<<<<<<< HEAD
-
-            if batched:
-                self.batch_transform_upsert(
-                    dataset=dataset,
-                    select_fields=select_fields,
-                    filters=filters,
-                    chunksize=chunksize,
-                    **kwargs,
-                )
-            else:
-                documents = dataset.get_all_documents(
-                    select_fields=select_fields,
-                    filters=filters,
-                )
-                updated_documents = self.transform(
-                    documents,
-                    *args,
-                    **kwargs,
-                )  # Should be in the transform.py
-                dataset.upsert_documents(updated_documents, show_progress_bar=True)
-                self.post_run(
-                    dataset=dataset,
-                    documents=documents,
-                    updated_documents=updated_documents,
-                )  # Should be in the ops.py
-=======
             self.batch_transform_upsert(
                 dataset=dataset,
                 select_fields=select_fields,
@@ -560,7 +529,7 @@
                 update_all_at_once=(not batched),
                 **kwargs,
             )
->>>>>>> d96dcebe
+
         return
 
     def batch_transform_upsert(
