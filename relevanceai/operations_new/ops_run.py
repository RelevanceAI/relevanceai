--- conflicted
+++ resolved
@@ -356,12 +356,7 @@
         ^ necessary to avoid reinserting stuff that is already in the cloud.
         Then, repeatedly put each document from the processed batch in the push queue
         """
-<<<<<<< HEAD
-        self.should_kill = False
-        while self.transform_count < self.ndocs:
-=======
         while self.transform_count < self.ndocs and not self.timeout_event.is_set():
->>>>>>> 3fae751a
             with self.transform_batch_lock:
                 batch = self._get_transform_batch()
                 if batch[-1] == KILL_SIGNAL:
@@ -482,12 +477,7 @@
         """
         Iteratively gather a batch of processed documents and push these to cloud
         """
-<<<<<<< HEAD
-        self.should_kill = False
-        while self.push_count < self.ndocs:
-=======
         while self.push_count < self.ndocs and not self.timeout_event.is_set():
->>>>>>> 3fae751a
             with self.push_batch_lock:
                 batch = self._get_push_batch()
                 if batch[-1] == KILL_SIGNAL:
@@ -519,11 +509,7 @@
                 self.push_count += len(batch) - len(failed_documents)
 
             if self.should_kill:
-                for thread in self.push_threads:
-                    thread.join()
-                for thread in self.update_threads:
-                    thread.join()
-                self.pull_thread.join()
+                self.timeout_event.set()
 
     def _init_progress_bars(self) -> None:
         """
