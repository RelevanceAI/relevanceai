--- conflicted
+++ resolved
@@ -1,6 +1,24 @@
+"""
+RelevanceAI Operations wrappers for use from a Dataset object
+
+.. code-block::
+
+    from relevanceai import Client
+
+    client = Client()
+
+    dataset = client.Dataset()
+
+    dataset.vectorize_text(*args, **kwargs)
+
+    dataset.reduce_dims(*args, **kwargs)
+
+    dataset.cluster(*args **kwarsgs)
+"""
+
 from typing import Any, Dict, List, Optional
+
 from relevanceai.dataset.write import Write
-from datetime import datetime
 from relevanceai.utils.decorators.analytics import track
 
 
@@ -332,14 +350,9 @@
 
         from relevanceai.operations_new.cluster.ops import ClusterOps
 
-<<<<<<< HEAD
         model = "kmeans" if model is None else model
         model_kwargs = {} if model_kwargs is None else model_kwargs
 
-=======
-        if model is None:
-            model = "kmeans"
->>>>>>> 48f0f5d3
         ops = ClusterOps(
             model=model,
             alias=alias,  # type: ignore
@@ -373,13 +386,12 @@
     )"""
         )
 
-<<<<<<< HEAD
         print("Configure your new cluster app below:")
         print(
             f"https://cloud.relevance.ai/dataset/{self.dataset_id}/deploy/recent/cluster/"
         )
         return ops
-=======
+
     def _get_alias(self, alias: Any) -> str:
         # Auto-generates alias here
         if alias is None:
@@ -427,5 +439,4 @@
             **kwargs,
         )
         cluster_ops.run(self, filters)
-        return cluster_ops
->>>>>>> 48f0f5d3
+        return cluster_ops