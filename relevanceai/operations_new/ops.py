from typing import Any, Dict, List, Optional
from relevanceai.dataset.write import Write
from datetime import datetime
from relevanceai.utils.decorators.analytics import track


class Operations(Write):
    @track
    def store_operation_metadata(self, operation: str, values: str):
        """
        Store metadata about operators
        {
            "_operationhistory_": {
                "1-1-1-17-2-3": {
                    "operation": "vector", "model_name": "miniLm"
                },
            }
        }

        """
        print("Storing operation metadata...")
        timestamp = str(datetime.now().timestamp()).replace(".", "-")
        metadata = {
            "_operationhistory_": {
                timestamp: {"operation": operation, "parameters": values}
            }
        }
        # Gets metadata and appends to the operation history
        return self.upsert_metadata(metadata)

    @track
    def reduce_dims(
        self,
        vector_fields: List[str],
        n_components: int = 3,
        model: Optional[Any] = None,
        alias: Optional[str] = None,
        filters: Optional[List[Dict[str, Any]]] = None,
        chunksize: int = 1000,
        **kwargs,
    ):
        """It takes a list of fields, a list of models, a list of filters, and a chunksize, and then runs
        the DimReductionOps class on the documents in the dataset

        Parameters
        ----------
        fields : List[str]
            List[str]
        models : Optional[List[Any]]
            List[Any] = None,
        filters : Optional[List[Dict[str, Any]]]
            A list of dictionaries, each dictionary containing a filter.
        chunksize : int, optional
            The number of documents to process at a time.

        Returns
        -------
            Nothing is being returned.

        """
        from relevanceai.operations_new.dr.ops import DimReductionOps

        model = "pca" if model is None else model

        ops = DimReductionOps(
            vector_fields=vector_fields,
            n_components=n_components,
            model=model,
            alias=alias,
            credentials=self.credentials,
            **kwargs,
        )
        documents = self.get_all_documents(
<<<<<<< HEAD
            chunksize=chunksize, select_fields=vector_fields, filters=filters
        )
        updated_documents = ops.transform(documents)
=======
            select_fields=vector_fields,
            filters=filters,
            include_vector=True,
        )
        updated_documents = ops.run(documents)
>>>>>>> edde76fc
        self.upsert_documents(
            updated_documents,
        )

        self.store_operation_metadata(
            operation="reduce_dims",
            values=str(
                {
                    "vector_fields": vector_fields,
                    "n_components": n_components,
                    "models": model,
                    "filters": filters,
                    "alias": alias,
                }
            ),
        )
        return

    @track
    def vectorize_text(
        self,
        fields: List[str],
        models: Optional[List[Any]] = None,
        filters: Optional[List[Dict[str, Any]]] = None,
        chunksize: int = 100,
    ):
        """It takes a list of fields, a list of models, a list of filters, and a chunksize, and then it runs
        the VectorizeOps function on the documents in the database

        Parameters
        ----------
        fields : List[str]
            List[str]
        models : List[Any]
            List[Any]
        filters : List[Dict[str, Any]]
            List[Dict[str, Any]]
        chunksize : int, optional
            int = 100,

        Returns
        -------
            Nothing

        """
        from relevanceai.operations_new.vectorize.text.ops import VectorizeTextOps

        models = ["all-mpnet-base-v2"] if models is None else models

        ops = VectorizeTextOps(
            fields=fields,
            models=models,
            credentials=self.credentials,
        )

        for documents in self.chunk_dataset(
            select_fields=fields, filters=filters, chunksize=chunksize
        ):
            updated_documents = ops.transform(documents)
            self.upsert_documents(
                updated_documents,
            )

        self.store_operation_metadata(
            operation="vectorize_text",
            values=str(
                {
                    "fields": fields,
                    "models": models,
                    "filters": filters,
                }
            ),
        )
        return

    @track
    def vectorize_image(
        self,
        fields: List[str],
        models: List[Any],
        filters: Optional[List[Dict[str, Any]]] = None,
        chunksize: int = 100,
    ):
        """It takes a list of fields, a list of models, a list of filters, and a chunksize, and then it runs
        the VectorizeOps function on the documents in the database

        Parameters
        ----------
        fields : List[str]
            List[str]
        models : List[Any]
            List[Any]
        filters : List[Dict[str, Any]]
            List[Dict[str, Any]]
        chunksize : int, optional
            int = 100,

        Returns
        -------
            Nothing

        """
        from relevanceai.operations_new.vectorize.image.ops import VectorizeImageOps

        ops = VectorizeImageOps(fields=fields, models=models)
        for documents in self.chunk_dataset(
            select_fields=fields, filters=filters, chunksize=chunksize
        ):
            updated_documents = ops.transform(documents)
            self.upsert_documents(
                updated_documents,
            )

        self.store_operation_metadata(
            operation="vectorize_image",
            values=str(
                {
                    "fields": fields,
                    "models": models,
                    "filters": filters,
                }
            ),
        )
        return

    @track
    def label(
        self,
        vector_fields: List[str],
        label_documents: List[Any],
        expanded=True,
        max_number_of_labels: int = 1,
        similarity_metric: str = "cosine",
        filters: Optional[list] = None,
        chunksize: int = 100,
        similarity_threshold: float = 0,
        label_field: str = "label",
        label_vector_field="label_vector_",
    ):
        """This function takes a list of documents, a list of vector fields, and a list of label documents,
        and then it labels the documents with the label documents

        Parameters
        ----------
        vector_fields : List[str]
            List[str]
        label_documents : List[Any]
            List[Any]
        expanded, optional
            If True, the label_vector_field will be a list of vectors. If False, the label_vector_field
        will be a single vector.
        max_number_of_labels : int, optional
            int = 1,
        similarity_metric : str, optional
            str = "cosine",
        filters : Optional[list]
            A list of filters to apply to the documents.
        chunksize : int, optional
            The number of documents to process at a time.
        similarity_threshold : float, optional
            float = 0,
        label_field : str, optional
            The name of the field that will contain the label.
        label_vector_field, optional
            The field that will be added to the documents that contain the label vector.

        Returns
        -------
            The return value is a list of documents.

        """

        from relevanceai.operations_new.label.ops import LabelOps

        ops = LabelOps(
            credentials=self.credentials,
        )

        for documents in self.chunk_dataset(
            select_fields=vector_fields, filters=filters, chunksize=chunksize
        ):
            updated_documents = ops.run(
                vector_field=vector_fields[0],
                documents=documents,
                label_documents=label_documents,
                expanded=expanded,
                max_number_of_labels=max_number_of_labels,
                similarity_metric=similarity_metric,
                similarity_threshold=similarity_threshold,
                label_field=label_field,
                label_vector_field=label_vector_field,
            )
            self.upsert_documents(
                updated_documents,
            )

        self.store_operation_metadata(
            operation="label",
            values=str(
                {
                    "vector_fields": vector_fields,
                    "expanded": expanded,
                    "max_number_of_labels": max_number_of_labels,
                    "similarity_metric": similarity_metric,
                    "filters": filters,
                    "chunksize": chunksize,
                    "similarity_threshold": similarity_threshold,
                    "label_field": label_field,
                    "label_vector_field": label_vector_field,
                    "label_documents": label_documents,
                }
            ),
        )
        return

    @track
    def split_sentences(
        self,
        text_fields: List[str],
        output_field="_splittextchunk_",
        language: str = "en",
    ):
        """
        This function splits the text in the `text_field` into sentences and stores the sentences in
        the `output_field`

        Parameters
        ----------
        text_field : str
            The field in the documents that contains the text to be split into sentences.
        output_field, optional
            The name of the field that will contain the split sentences.
        language : str, optional
            The language of the text. This is used to determine the sentence splitting rules.

        """
        from relevanceai.operations_new.processing.text.sentence_splitting.ops import (
            SentenceSplitterOps,
        )

        ops = SentenceSplitterOps(
            language=language,
            credentials=self.credentials,
        )

        for c in self.chunk_dataset(select_fields=text_fields):
            for text_field in text_fields:
                c = ops.run(
                    text_field=text_field,
                    documents=c,
                    inplace=True,
                    output_field=output_field,
                )
            self.upsert_documents(c)

        self.store_operation_metadata(
            operation="sentence_splitting",
            values=str(
                {
                    "text_field": text_field,
                    "output_field": output_field,
                    "language": language,
                }
            ),
        )
        return

    @track
    def cluster(
        self,
        vector_fields: List[str],
        model: Any = None,
        alias: Optional[str] = None,
        filters: Optional[list] = None,
        include_cluster_report: bool = True,
        model_kwargs: dict = None,
        **kwargs,
    ):
        """
        Run clustering on your dataset.

        Example
        ----------

        .. code-block::

            from sklearn.cluster import KMeans
            model = KMeans()

            from relevanceai import Client
            client = Client()
            ds = client.Dataset("sample")
            cluster_ops = ds.cluster(
                model=model, vector_fields=["sample_vector_"],
                alias="kmeans-8"
            )

        Parameters
        ------------

        model: Union[str, Any]
            Any model. Acceptable values are `kmeans`, `communitydetection`, `hdbscan`.
        vector_fields: List[str]
            A list of possible vector fields
        alias: str
            The alias to be used to store your model
        cluster_config: dict
            The cluster config to use
            You can change the number of clusters for kmeans using:
            `cluster_config={"n_clusters": 10}`. For a full list of
            possible parameters for different models, simply check how
            the cluster models are instantiated.
        """
        from relevanceai.operations_new.cluster.ops import ClusterOps

        ops = ClusterOps(
            model=model,
            alias=alias,  # type: ignore
            vector_fields=vector_fields,  # type: ignore
            verbose=False,
            credentials=self.credentials,
            dataset_id=self.dataset_id,
            model_kwargs=model_kwargs,
            **kwargs,
        )
        vector_field_filters = [
            {
                "field": vector_field,
                "filter_type": "exists",
                "condition": ">=",
                "condition_value": " ",
            }
            for vector_field in vector_fields
        ]
        if filters is None:
            filters = vector_field_filters
        else:
            filters += vector_field_filters

        documents = self.get_all_documents(filters=filters, select_fields=vector_fields)

        ops(
            documents,
        )

        # Create the cluster report
        if alias is None:
            alias = ops.alias

        print(
            f"You can now utilise the ClusterOps object using `cluster_ops = client.ClusterOps(alias='{alias}', vector_fields={vector_fields}, dataset_id='{self.dataset_id}')`"
        )

        self.store_operation_metadata(
            operation="cluster",
            values=str(
                {
                    "model": model,
                    "vector_fields": vector_fields,
                    "alias": alias,
                    "filters": filters,
                    "include_cluster_report": include_cluster_report,
                    "model_kwargs": model_kwargs,
                }
            ),
        )

        return ops

    def _get_alias(self, alias: Any) -> str:
        # Auto-generates alias here
        if alias is None:
            if hasattr(self.model, "n_clusters"):
                n_clusters = (
                    self.n_clusters
                    if self.n_clusters is not None
                    else self.model.n_clusters
                )
                alias = f"{self.model_name}-{n_clusters}"

            elif hasattr(self.model, "k"):
                n_clusters = (
                    self.n_clusters if self.n_clusters is not None else self.model.k
                )
                alias = f"{self.model_name}-{n_clusters}"

            else:
                alias = self.model_name

            Warning.MISSING_ALIAS.format(alias=alias)  # type: ignore

        if self.verbose:
            print(f"The alias is `{alias.lower()}`.")
        return alias.lower()<|MERGE_RESOLUTION|>--- conflicted
+++ resolved
@@ -71,17 +71,11 @@
             **kwargs,
         )
         documents = self.get_all_documents(
-<<<<<<< HEAD
-            chunksize=chunksize, select_fields=vector_fields, filters=filters
-        )
-        updated_documents = ops.transform(documents)
-=======
+            chunksize=chunksize,
             select_fields=vector_fields,
             filters=filters,
-            include_vector=True,
-        )
-        updated_documents = ops.run(documents)
->>>>>>> edde76fc
+        )
+        updated_documents = ops.transform(documents)
         self.upsert_documents(
             updated_documents,
         )
