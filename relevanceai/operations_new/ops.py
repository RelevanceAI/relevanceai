from typing import Any, Dict, List, Optional
from relevanceai.dataset.write import Write
from datetime import datetime


class Operations(Write):
<<<<<<< HEAD
    def dim_reduction(
        self,
        fields: List[str],
        models: Optional[List[Any]] = None,
        filters: Optional[List[Dict[str, Any]]] = None,
        chunksize: int = 100,
    ):
        """It takes a list of fields, a list of models, a list of filters, and a chunksize, and then runs
        the DimReductionOps class on the documents in the dataset

        Parameters
        ----------
        fields : List[str]
            List[str]
        models : Optional[List[Any]]
            List[Any] = None,
        filters : Optional[List[Dict[str, Any]]]
            A list of dictionaries, each dictionary containing a filter.
        chunksize : int, optional
            The number of documents to process at a time.

        Returns
        -------
            Nothing is being returned.

        """
        from relevanceai.operations_new.dim_reduction.ops import DimReductionOps

        models = ["pca"] if models is None else models

        ops = DimReductionOps(fields=fields, models=models)
        for documents in self.chunk_dataset(
            select_fields=fields, filters=filters, chunksize=chunksize
        ):
            updated_documents = ops.run(documents)
            self.upsert_documents(
                updated_documents,
            )

        return
=======
    def store_operation_metadata(self, operation: str, values: str):
        """
        Store metadata about operators
        {
            "_operationhistory_": {
                "1-1-1-17-2-3": {
                    "operation": "vector", "model_name": "miniLm"
                },
            }
        }

        """
        print("Storing operation metadata...")
        timestamp = str(datetime.now().timestamp()).replace(".", "-")
        metadata = {
            "_operationhistory_": {
                timestamp: {"operation": operation, "parameters": values}
            }
        }
        # Gets metadata and appends to the operation history
        return self.upsert_metadata(metadata)
>>>>>>> 0552719b

    def vectorize_text(
        self,
        fields: List[str],
        models: Optional[List[Any]] = None,
        filters: Optional[List[Dict[str, Any]]] = None,
        chunksize: int = 100,
    ):
        """It takes a list of fields, a list of models, a list of filters, and a chunksize, and then it runs
        the VectorizeOps function on the documents in the database

        Parameters
        ----------
        fields : List[str]
            List[str]
        models : List[Any]
            List[Any]
        filters : List[Dict[str, Any]]
            List[Dict[str, Any]]
        chunksize : int, optional
            int = 100,

        Returns
        -------
            Nothing

        """
        from relevanceai.operations_new.vectorize.text.ops import VectorizeTextOps

        models = ["all-mpnet-base-v2"] if models is None else models

        ops = VectorizeTextOps(fields=fields, models=models)
        for documents in self.chunk_dataset(
            select_fields=fields, filters=filters, chunksize=chunksize
        ):
            updated_documents = ops.run(documents)
            self.upsert_documents(
                updated_documents,
            )
        self.store_operation_metadata(
            operation="vectorize_text",
            values=str({"fields": fields, "models": models, "filters": filters}),
        )
        return

    def vectorize_image(
        self,
        fields: List[str],
        models: List[Any],
        filters: Optional[List[Dict[str, Any]]] = None,
        chunksize: int = 100,
    ):
        """It takes a list of fields, a list of models, a list of filters, and a chunksize, and then it runs
        the VectorizeOps function on the documents in the database

        Parameters
        ----------
        fields : List[str]
            List[str]
        models : List[Any]
            List[Any]
        filters : List[Dict[str, Any]]
            List[Dict[str, Any]]
        chunksize : int, optional
            int = 100,

        Returns
        -------
            Nothing

        """
        from relevanceai.operations_new.vectorize.image.ops import VectorizeImageOps

        ops = VectorizeImageOps(fields=fields, models=models)
        for documents in self.chunk_dataset(
            select_fields=fields, filters=filters, chunksize=chunksize
        ):
            updated_documents = ops.run(documents)
            self.upsert_documents(
                updated_documents,
            )

        self.store_operation_metadata(
            operation="vectorize_image",
            values=str({"fields": fields, "models": models, "filters": filters}),
        )
        return

    def label(
        self,
        vector_fields: List[str],
        label_documents,
        expanded=True,
        max_number_of_labels: int = 1,
        similarity_metric: str = "cosine",
        filters: Optional[list] = None,
        chunksize: int = 100,
        similarity_threshold: float = 0,
        label_field: str = "label",
        label_vector_field="label_vector_",
    ):
<<<<<<< HEAD
        """This function takes a list of documents, a list of labels, and a list of vector fields, and
        returns a list of documents with the labels added to the documents
=======
        """
        This function takes a list of documents and a list of labels, and adds the labels to the documents
>>>>>>> 0552719b

        Parameters
        ----------
        vector_fields : List[str]
<<<<<<< HEAD
            List[str]
        label_documents
            A list of documents that contain the labels.
        expanded, optional
            If True, the label_vector_field will be a list of vectors, one for each label. If False, the
        label_vector_field will be a single vector, the sum of all the label vectors.
        max_number_of_labels : int, optional
            int = 1,
        similarity_metric : str, optional
            str = "cosine",
        filters : Optional[list]
            Optional[list] = None,
=======
            The name of the vector field to use for the label operation.
        label_documents
            A list of documents that contain the labels.
        expanded, optional
            If True, the label field will be a list of labels. If False, the label field will be a single
        label.
        max_number_of_labels : int, optional
            The maximum number of labels to return for each document.
        similarity_metric : str, optional
            The metric used to calculate the similarity between the document and the label.
        filters : Optional[list]
            A list of filters to apply to the documents.
>>>>>>> 0552719b
        chunksize : int, optional
            The number of documents to process at a time.
        similarity_threshold : float, optional
            float = 0,
        label_field : str, optional
            The name of the field that will contain the label.
        label_vector_field, optional
<<<<<<< HEAD
            The field that will contain the label vector.

        Returns
        -------
            The return value is a list of documents.
=======
            The field where the label vector will be stored.
>>>>>>> 0552719b

        """
        from relevanceai.operations_new.label.ops import LabelOps

        ops = LabelOps()
        for documents in self.chunk_dataset(
            select_fields=vector_fields, filters=filters, chunksize=chunksize
        ):
            updated_documents = ops.run(
                vector_field=vector_fields[0],
                documents=documents,
                label_documents=label_documents,
                expanded=expanded,
                max_number_of_labels=max_number_of_labels,
                similarity_metric=similarity_metric,
                similarity_threshold=similarity_threshold,
                label_field=label_field,
                label_vector_field=label_vector_field,
            )
            self.upsert_documents(
                updated_documents,
            )

        self.store_operation_metadata(
            operation="vectorize_image",
            values=str(
                {
                    "vector_fields": vector_fields,
                    "expanded": expanded,
                    "max_number_of_labels": max_number_of_labels,
                    "similarity_metric": similarity_metric,
                    "filters": filters,
                    "chunksize": chunksize,
                    "similarity_threshold": similarity_threshold,
                    "label_field": label_field,
                    "label_vector_field": label_vector_field,
                    "label_documents": label_documents,
                }
            ),
        )
        return<|MERGE_RESOLUTION|>--- conflicted
+++ resolved
@@ -4,48 +4,6 @@
 
 
 class Operations(Write):
-<<<<<<< HEAD
-    def dim_reduction(
-        self,
-        fields: List[str],
-        models: Optional[List[Any]] = None,
-        filters: Optional[List[Dict[str, Any]]] = None,
-        chunksize: int = 100,
-    ):
-        """It takes a list of fields, a list of models, a list of filters, and a chunksize, and then runs
-        the DimReductionOps class on the documents in the dataset
-
-        Parameters
-        ----------
-        fields : List[str]
-            List[str]
-        models : Optional[List[Any]]
-            List[Any] = None,
-        filters : Optional[List[Dict[str, Any]]]
-            A list of dictionaries, each dictionary containing a filter.
-        chunksize : int, optional
-            The number of documents to process at a time.
-
-        Returns
-        -------
-            Nothing is being returned.
-
-        """
-        from relevanceai.operations_new.dim_reduction.ops import DimReductionOps
-
-        models = ["pca"] if models is None else models
-
-        ops = DimReductionOps(fields=fields, models=models)
-        for documents in self.chunk_dataset(
-            select_fields=fields, filters=filters, chunksize=chunksize
-        ):
-            updated_documents = ops.run(documents)
-            self.upsert_documents(
-                updated_documents,
-            )
-
-        return
-=======
     def store_operation_metadata(self, operation: str, values: str):
         """
         Store metadata about operators
@@ -67,7 +25,47 @@
         }
         # Gets metadata and appends to the operation history
         return self.upsert_metadata(metadata)
->>>>>>> 0552719b
+
+    def dim_reduction(
+        self,
+        fields: List[str],
+        models: Optional[List[Any]] = None,
+        filters: Optional[List[Dict[str, Any]]] = None,
+        chunksize: int = 100,
+    ):
+        """It takes a list of fields, a list of models, a list of filters, and a chunksize, and then runs
+        the DimReductionOps class on the documents in the dataset
+
+        Parameters
+        ----------
+        fields : List[str]
+            List[str]
+        models : Optional[List[Any]]
+            List[Any] = None,
+        filters : Optional[List[Dict[str, Any]]]
+            A list of dictionaries, each dictionary containing a filter.
+        chunksize : int, optional
+            The number of documents to process at a time.
+
+        Returns
+        -------
+            Nothing is being returned.
+
+        """
+        from relevanceai.operations_new.dim_reduction.ops import DimReductionOps
+
+        models = ["pca"] if models is None else models
+
+        ops = DimReductionOps(fields=fields, models=models)
+        for documents in self.chunk_dataset(
+            select_fields=fields, filters=filters, chunksize=chunksize
+        ):
+            updated_documents = ops.run(documents)
+            self.upsert_documents(
+                updated_documents,
+            )
+
+        return
 
     def vectorize_text(
         self,
@@ -169,18 +167,12 @@
         label_field: str = "label",
         label_vector_field="label_vector_",
     ):
-<<<<<<< HEAD
         """This function takes a list of documents, a list of labels, and a list of vector fields, and
         returns a list of documents with the labels added to the documents
-=======
-        """
-        This function takes a list of documents and a list of labels, and adds the labels to the documents
->>>>>>> 0552719b
 
         Parameters
         ----------
         vector_fields : List[str]
-<<<<<<< HEAD
             List[str]
         label_documents
             A list of documents that contain the labels.
@@ -193,20 +185,6 @@
             str = "cosine",
         filters : Optional[list]
             Optional[list] = None,
-=======
-            The name of the vector field to use for the label operation.
-        label_documents
-            A list of documents that contain the labels.
-        expanded, optional
-            If True, the label field will be a list of labels. If False, the label field will be a single
-        label.
-        max_number_of_labels : int, optional
-            The maximum number of labels to return for each document.
-        similarity_metric : str, optional
-            The metric used to calculate the similarity between the document and the label.
-        filters : Optional[list]
-            A list of filters to apply to the documents.
->>>>>>> 0552719b
         chunksize : int, optional
             The number of documents to process at a time.
         similarity_threshold : float, optional
@@ -214,15 +192,11 @@
         label_field : str, optional
             The name of the field that will contain the label.
         label_vector_field, optional
-<<<<<<< HEAD
             The field that will contain the label vector.
 
         Returns
         -------
             The return value is a list of documents.
-=======
-            The field where the label vector will be stored.
->>>>>>> 0552719b
 
         """
         from relevanceai.operations_new.label.ops import LabelOps
