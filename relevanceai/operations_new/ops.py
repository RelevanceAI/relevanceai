"""
RelevanceAI Operations wrappers for use from a Dataset object

.. code-block::

    from relevanceai import Client

    client = Client()

    dataset = client.Dataset()

    dataset.vectorize_text(*args, **kwargs)

    dataset.reduce_dims(*args, **kwargs)

    dataset.cluster(*args **kwarsgs)
"""

from typing import Any, Dict, List, Optional

from relevanceai.dataset.write import Write
from relevanceai.utils.decorators.analytics import track


class Operations(Write):
    @track
    def reduce_dims(
        self,
        vector_fields: List[str],
        n_components: int = 3,
        batched: bool = False,
        model: Optional[Any] = None,
        model_kwargs: Optional[dict] = None,
        alias: Optional[str] = None,
        filters: Optional[list] = None,
        chunksize: Optional[int] = 100,
    ):
        """It takes a list of fields, a list of models, a list of filters, and a chunksize, and then runs
        the DimReductionOps class on the documents in the dataset

        Parameters
        ----------
        fields : List[str]
            List[str]
        models : Optional[List[Any]]
            List[Any] = None,
        filters : Optional[List[Dict[str, Any]]]
            A list of dictionaries, each dictionary containing a filter.
        chunksize : int, optional
            The number of documents to process at a time.

        Returns
        -------
            Nothing is being returned.

        """
        from relevanceai.operations_new.dr.ops import DimReductionOps

        model = "pca" if model is None else model

        ops = DimReductionOps(
            credentials=self.credentials,
            vector_fields=vector_fields,
            n_components=n_components,
            model=model,
            model_kwargs=model_kwargs,
            alias=alias,
        )

        res = ops.run(
            dataset=self,  # type: ignore
            select_fields=vector_fields,
            chunksize=chunksize,
            filters=filters,
            batched=batched,
        )

        return ops

    @track
    def vectorize_text(
        self,
        fields: List[str],
        batched: bool = True,
        models: Optional[List[Any]] = None,
        filters: Optional[list] = None,
        chunksize: Optional[int] = 20,
    ):
        """It takes a list of fields, a list of models, a list of filters, and a chunksize, and then it runs
        the VectorizeOps function on the documents in the database

        Parameters
        ----------
        fields : List[str]
            List[str]
        models : List[Any]
            List[Any]
        filters : List[Dict[str, Any]]
            List[Dict[str, Any]]
        chunksize : int, optional
            int = 100,

        Returns
        -------
            Nothing

        """
        from relevanceai.operations_new.vectorize.text.ops import VectorizeTextOps

        models = ["all-mpnet-base-v2"] if models is None else models

        ops = VectorizeTextOps(
            credentials=self.credentials,
            fields=fields,
            models=models,
        )

        res = ops.run(
            dataset=self,  # type: ignore
            select_fields=fields,
            filters=filters,
            batched=batched,
            chunksize=chunksize,
        )

        return ops

    @track
    def vectorize_image(
        self,
        fields: List[str],
        models: Optional[List[Any]] = None,
        batched: Optional[bool] = True,
        filters: Optional[list] = None,
        chunksize: Optional[int] = None,
    ):
        """It takes a list of fields, a list of models, a list of filters, and a chunksize, and then it runs
        the VectorizeOps function on the documents in the database

        Parameters
        ----------
        fields : List[str]
            List[str]
        models : List[Any]
            List[Any]
        filters : List[Dict[str, Any]]
            List[Dict[str, Any]]
        chunksize : int, optional
            int = 100,

        Returns
        -------
            Nothing

        """
        from relevanceai.operations_new.vectorize.image.ops import VectorizeImageOps

        models = ["clip"] if models is None else models

        ops = VectorizeImageOps(
            credentials=self.credentials,
            fields=fields,
            models=models,
        )

        res = ops.run(
            dataset=self,  # type: ignore
            select_fields=fields,
            filters=filters,
            batched=batched,
            chunksize=chunksize,
        )

        return ops

    @track
    def label(
        self,
        vector_fields: List[str],
        label_documents: List[Any],
        expanded: bool = True,
        max_number_of_labels: int = 1,
        similarity_metric: str = "cosine",
        similarity_threshold: float = 0,
        label_field: str = "label",
        label_vector_field: str = "label_vector_",
        batched: bool = False,
        filters: Optional[list] = None,
        chunksize: Optional[int] = 100,
    ):
        """This function takes a list of documents, a list of vector fields, and a list of label documents,
        and then it labels the documents with the label documents

        Parameters
        ----------
        vector_fields : List[str]
            List[str]
        label_documents : List[Any]
            List[Any]
        expanded, optional
            If True, the label_vector_field will be a list of vectors. If False, the label_vector_field
        will be a single vector.
        max_number_of_labels : int, optional
            int = 1,
        similarity_metric : str, optional
            str = "cosine",
        filters : Optional[list]
            A list of filters to apply to the documents.
        chunksize : int, optional
            The number of documents to process at a time.
        similarity_threshold : float, optional
            float = 0,
        label_field : str, optional
            The name of the field that will contain the label.
        label_vector_field, optional
            The field that will be added to the documents that contain the label vector.

        Returns
        -------
            The return value is a list of documents.

        """

        from relevanceai.operations_new.label.ops import LabelOps

        ops = LabelOps(
            credentials=self.credentials,
            label_documents=label_documents,
            vector_field=vector_fields[0],
            expanded=expanded,
            max_number_of_labels=max_number_of_labels,
            similarity_metric=similarity_metric,
            similarity_threshold=similarity_threshold,
            label_field=label_field,
            label_vector_field=label_vector_field,
        )
        # Add an exists filter
        if filters is None:
            filters = []

        filters += [
            {
                "field": vector_fields[0],
                "filter_type": "exists",
                "condition": "==",
                "condition_value": " ",
            }
        ]

        res = ops.run(
<<<<<<< HEAD
            dataset=self,  # type: ignore
            label_documents=label_documents,
=======
            dataset=self,
>>>>>>> a0542f35
            filters=filters,
            batched=batched,
            chunksize=chunksize,
        )

        return ops

    @track
    def split_sentences(
        self,
        text_fields: List[str],
        output_field="_splittextchunk_",
        language: str = "en",
        inplace: bool = True,
        batched: bool = False,
        filters: Optional[list] = None,
        chunksize: Optional[int] = 100,
    ):
        """
        This function splits the text in the `text_field` into sentences and stores the sentences in
        the `output_field`

        Parameters
        ----------
        text_field : str
            The field in the documents that contains the text to be split into sentences.
        output_field, optional
            The name of the field that will contain the split sentences.
        language : str, optional
            The language of the text. This is used to determine the sentence splitting rules.

        """
        from relevanceai.operations_new.processing.text.sentence_splitting.ops import (
            SentenceSplitterOps,
        )

        ops = SentenceSplitterOps(
            credentials=self.credentials,
            text_fields=text_fields,
            language=language,
            inplace=inplace,
            output_field=output_field,
        )

        res = ops.run(
            dataset=self,  # type: ignore
            select_fields=text_fields,
            batched=batched,
            filters=filters,
            chunksize=chunksize,
        )

        return ops

    @track
    def cluster(
        self,
        vector_fields: List[str],
        model: Optional[Any] = None,
        alias: Optional[str] = None,
        model_kwargs: Optional[Dict[str, Any]] = None,
        chunksize: Optional[int] = 100,
        filters: Optional[list] = None,
        batched: Optional[bool] = False,
        include_cluster_report: bool = True,
        **kwargs,
    ):
        """`cluster` is a function that takes in a list of vector fields, a model, an alias, a list of
        filters, a boolean value, a dictionary of model keyword arguments, and a list of keyword
        arguments. It returns an object of type `ClusterOps`

        Example
        ----------
        .. code-block::

            from sklearn.cluster import KMeans
            model = KMeans()

            from relevanceai import Client
            client = Client()
            ds = client.Dataset("sample")
            cluster_ops = ds.cluster(
                model=model, vector_fields=["sample_vector_"],
                alias="kmeans-8"
            )

        Parameters
        ----------
        vector_fields : List[str]
            A list of possible vector fields
        model : Optional[Any]
            The clustering model to use. Currently, we support KMeans and MiniBatchKMeans.
        alias : Optional[str]
            The name of the cluster model.
        filters : Optional[list]
            Optional[list] = None,
        include_cluster_report : bool, optional
            bool = True
        model_kwargs : Optional[Dict[str, Any]]
            The cluster config to use
            You can change the number of clusters for kmeans using:
            `cluster_config={"n_clusters": 10}`. For a full list of
            possible parameters for different models, simply check how
            the cluster models are instantiated.

        Returns
        -------
            The cluster object

        """

        from relevanceai.operations_new.cluster.ops import ClusterOps

        model = "kmeans" if model is None else model
        model_kwargs = {} if model_kwargs is None else model_kwargs

        ops = ClusterOps(
            model=model,
            alias=alias,  # type: ignore
            vector_fields=vector_fields,  # type: ignore
            verbose=False,
            credentials=self.credentials,
            dataset_id=self.dataset_id,
            model_kwargs=model_kwargs,
            **kwargs,
        )

        if filters is not None:
            filters = ops._get_filters(filters, vector_fields)

        # Create the cluster report
        ops.run(
            dataset=self,  # type: ignore
            select_fields=vector_fields,
            batched=batched,
            chunksize=chunksize,
            filters=filters,
        )

        print(
            f"""You can now utilise the ClusterOps object using the below:

    cluster_ops = client.ClusterOps(
        alias='{ops.alias}',
        vector_fields={ops.vector_fields},
        dataset_id='{self.dataset_id}'
    )"""
        )

        print("Configure your new cluster app below:")
        print(
            f"https://cloud.relevance.ai/dataset/{self.dataset_id}/deploy/recent/cluster/"
        )
        return ops

    @track
    def batch_cluster(
        self,
        vector_fields: List[str],
        model: Any = None,
        alias: Optional[str] = None,
        filters: Optional[list] = None,
        include_cluster_report: bool = True,
        model_kwargs: dict = None,
        **kwargs,
    ):
        from relevanceai.operations_new.cluster.batch.ops import BatchClusterOps

        cluster_ops = BatchClusterOps(
            model=model,
            alias=alias,
            vector_fields=vector_fields,
            model_kwargs=model_kwargs,
            **kwargs,
        )

        if filters is not None:
            filters = cluster_ops._get_filters(filters, vector_fields)

        cluster_ops.run(
            self,  # type: ignore
            filters,
        )

        return cluster_ops

    def extract_sentiment(
        self,
        text_fields: List[str],
        model_name: str = "siebert/sentiment-roberta-large-english",
        highlight: bool = False,
        max_number_of_shap_documents: int = 1,
        min_abs_score: float = 0.1,
        filters: Optional[list] = None,
    ):
        """
        Extract sentiment from the dataset
        """
        from relevanceai.operations_new.sentiment.ops import SentimentOps

        ops = SentimentOps(
            text_fields=text_fields,
            model_name=model_name,
            highlight=highlight,
            max_number_of_shap_documents=max_number_of_shap_documents,
            min_abs_score=min_abs_score,
        )
        return ops.run(
            self,  # type: ignore
            filters=filters,
        )

    def apply_transformers_pipeline(
        self,
        text_fields: list,
        pipeline,
        output_field: Optional[str] = None,
        filters: Optional[list] = None,
    ):
        """
        Apply a transformers pipeline generically.

        .. code-block::

            from transformers import pipeline
            pipeline = pipeline("automatic-speech-recognition", model="facebook/wav2vec2-base-960h", device=0)
            ds.apply_transformers_pipeline(
                text_fields, pipeline
            )

        """
        from relevanceai.operations_new.processing.transformers.ops import (
            TransformersPipelineOps,
        )

        ops = TransformersPipelineOps(
            text_fields=text_fields,
            pipeline=pipeline,
            output_field=output_field,
        )
        return ops.run(
            self,  # type: ignore
            filters=filters,
            select_fields=text_fields,
        )<|MERGE_RESOLUTION|>--- conflicted
+++ resolved
@@ -248,12 +248,7 @@
         ]
 
         res = ops.run(
-<<<<<<< HEAD
-            dataset=self,  # type: ignore
-            label_documents=label_documents,
-=======
-            dataset=self,
->>>>>>> a0542f35
+            dataset=self,  # type: ignore
             filters=filters,
             batched=batched,
             chunksize=chunksize,
