--- conflicted
+++ resolved
@@ -236,10 +236,7 @@
             raise ValueError(
                 "We currently do not support on more than 1 vector length."
             )
-<<<<<<< HEAD
-=======
-
->>>>>>> c11c948a
+
         ops = LabelOps(
             credentials=self.credentials,
             label_documents=label_documents,
