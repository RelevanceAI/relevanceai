"""
RelevanceAI Operations wrappers for use from a Dataset object

.. code-block::

    from relevanceai import Client

    client = Client()

    dataset = client.Dataset()

    dataset.vectorize_text(*args, **kwargs)

    dataset.reduce_dims(*args, **kwargs)

    dataset.cluster(*args **kwarsgs)
"""

from typing import Any, Dict, List, Optional

from relevanceai.dataset.write import Write
from relevanceai.utils.decorators.analytics import track


class Operations(Write):
    @track
    def reduce_dims(
        self,
        vector_fields: List[str],
        n_components: int = 3,
        batched: bool = False,
        model: Optional[Any] = None,
        model_kwargs: Optional[dict] = None,
        alias: Optional[str] = None,
        filters: Optional[list] = None,
        chunksize: Optional[int] = 100,
    ):
        """It takes a list of fields, a list of models, a list of filters, and a chunksize, and then runs
        the DimReductionOps class on the documents in the dataset

        Parameters
        ----------
        fields : List[str]
            List[str]
        models : Optional[List[Any]]
            List[Any] = None,
        filters : Optional[List[Dict[str, Any]]]
            A list of dictionaries, each dictionary containing a filter.
        chunksize : int, optional
            The number of documents to process at a time.

        Returns
        -------
            Nothing is being returned.

        """
        from relevanceai.operations_new.dr.ops import DimReductionOps

        model = "pca" if model is None else model

        ops = DimReductionOps(
            credentials=self.credentials,
            vector_fields=vector_fields,
            n_components=n_components,
            model=model,
            model_kwargs=model_kwargs,
            alias=alias,
        )

        res = ops.run(
            dataset=self,
            select_fields=vector_fields,
            chunksize=chunksize,
            filters=filters,
            batched=batched,
        )

        return ops

    @track
    def vectorize_text(
        self,
        fields: List[str],
        batched: bool = True,
        models: Optional[List[Any]] = None,
        filters: Optional[list] = None,
        chunksize: Optional[int] = 20,
    ):
        """It takes a list of fields, a list of models, a list of filters, and a chunksize, and then it runs
        the VectorizeOps function on the documents in the database

        Parameters
        ----------
        fields : List[str]
            List[str]
        models : List[Any]
            List[Any]
        filters : List[Dict[str, Any]]
            List[Dict[str, Any]]
        chunksize : int, optional
            int = 100,

        Returns
        -------
            Nothing

        """
        from relevanceai.operations_new.vectorize.text.ops import VectorizeTextOps

        models = ["all-mpnet-base-v2"] if models is None else models

        ops = VectorizeTextOps(
            credentials=self.credentials,
            fields=fields,
            models=models,
        )

        filters = [] if filters is None else filters
        filters += ops._get_base_filters()

        res = ops.run(
            dataset=self,
            select_fields=fields,
            filters=filters,
            batched=batched,
            chunksize=chunksize,
        )

        return ops

    @track
    def vectorize_image(
        self,
        fields: List[str],
        models: Optional[List[Any]] = None,
        batched: Optional[bool] = True,
        filters: Optional[list] = None,
        chunksize: Optional[int] = 20,
    ):
        """It takes a list of fields, a list of models, a list of filters, and a chunksize, and then it runs
        the VectorizeOps function on the documents in the database

        Parameters
        ----------
        fields : List[str]
            List[str]
        models : List[Any]
            List[Any]
        filters : List[Dict[str, Any]]
            List[Dict[str, Any]]
        chunksize : int, optional
            int = 100,

        Returns
        -------
            Nothing

        """
        from relevanceai.operations_new.vectorize.image.ops import VectorizeImageOps

        models = ["clip"] if models is None else models

        ops = VectorizeImageOps(
            credentials=self.credentials,
            fields=fields,
            models=models,
        )

        filters = [] if filters is None else filters
        filters += ops._get_base_filters()

        res = ops.run(
            dataset=self,
            select_fields=fields,
            filters=filters,
            batched=batched,
            chunksize=chunksize,
        )

        return ops

    @track
    def label(
        self,
        vector_fields: List[str],
        label_documents: List[Any],
        expanded: bool = True,
        max_number_of_labels: int = 1,
        similarity_metric: str = "cosine",
        similarity_threshold: float = 0,
        label_field: str = "label",
        label_vector_field: str = "label_vector_",
        batched: bool = False,
        filters: Optional[list] = None,
        chunksize: Optional[int] = 100,
    ):
        """This function takes a list of documents, a list of vector fields, and a list of label documents,
        and then it labels the documents with the label documents

        Parameters
        ----------
        vector_fields : List[str]
            List[str]
        label_documents : List[Any]
            List[Any]
        expanded, optional
            If True, the label_vector_field will be a list of vectors. If False, the label_vector_field
        will be a single vector.
        max_number_of_labels : int, optional
            int = 1,
        similarity_metric : str, optional
            str = "cosine",
        filters : Optional[list]
            A list of filters to apply to the documents.
        chunksize : int, optional
            The number of documents to process at a time.
        similarity_threshold : float, optional
            float = 0,
        label_field : str, optional
            The name of the field that will contain the label.
        label_vector_field, optional
            The field that will be added to the documents that contain the label vector.

        Returns
        -------
            The return value is a list of documents.

        """

        from relevanceai.operations_new.label.ops import LabelOps

        if len(vector_fields) > 1:
            raise ValueError(
                "We currently do not support on more than 1 vector length."
            )

        ops = LabelOps(
            credentials=self.credentials,
            label_documents=label_documents,
            vector_field=vector_fields[0],
            expanded=expanded,
            max_number_of_labels=max_number_of_labels,
            similarity_metric=similarity_metric,
            similarity_threshold=similarity_threshold,
            label_field=label_field,
            label_vector_field=label_vector_field,
        )
        # Add an exists filter
        if filters is None:
            filters = []

        filters += [
            {
                "field": vector_fields[0],
                "filter_type": "exists",
                "condition": "==",
                "condition_value": " ",
            }
        ]

        res = ops.run(
            dataset=self,
            filters=filters,
            batched=batched,
            chunksize=chunksize,
        )

        return ops

    @track
    def split_sentences(
        self,
        text_fields: List[str],
        output_field="_splittextchunk_",
        language: str = "en",
        inplace: bool = True,
        batched: bool = False,
        filters: Optional[list] = None,
        chunksize: Optional[int] = 100,
    ):
        """
        This function splits the text in the `text_field` into sentences and stores the sentences in
        the `output_field`

        Parameters
        ----------
        text_field : str
            The field in the documents that contains the text to be split into sentences.
        output_field, optional
            The name of the field that will contain the split sentences.
        language : str, optional
            The language of the text. This is used to determine the sentence splitting rules.

        """
        from relevanceai.operations_new.processing.text.sentence_splitting.ops import (
            SentenceSplitterOps,
        )

        ops = SentenceSplitterOps(
            credentials=self.credentials,
            text_fields=text_fields,
            language=language,
            inplace=inplace,
            output_field=output_field,
        )

        res = ops.run(
            dataset=self,
            select_fields=text_fields,
            batched=batched,
            filters=filters,
            chunksize=chunksize,
        )

        return ops

    @track
    def cluster(
        self,
        vector_fields: List[str],
        model: Optional[Any] = None,
        alias: Optional[str] = None,
        model_kwargs: Optional[Dict[str, Any]] = None,
        chunksize: Optional[int] = 100,
        filters: Optional[list] = None,
        batched: Optional[bool] = False,
        include_cluster_report: bool = True,
        **kwargs,
    ):
        """`cluster` is a function that takes in a list of vector fields, a model, an alias, a list of
        filters, a boolean value, a dictionary of model keyword arguments, and a list of keyword
        arguments. It returns an object of type `ClusterOps`

        Example
        ----------
        .. code-block::

            from sklearn.cluster import KMeans
            model = KMeans()

            from relevanceai import Client
            client = Client()
            ds = client.Dataset("sample")
            cluster_ops = ds.cluster(
                model=model, vector_fields=["sample_vector_"],
                alias="kmeans-8"
            )

        Parameters
        ----------
        vector_fields : List[str]
            A list of possible vector fields
        model : Optional[Any]
            The clustering model to use. Currently, we support KMeans and MiniBatchKMeans.
        alias : Optional[str]
            The name of the cluster model.
        filters : Optional[list]
            Optional[list] = None,
        include_cluster_report : bool, optional
            bool = True
        model_kwargs : Optional[Dict[str, Any]]
            The cluster config to use
            You can change the number of clusters for kmeans using:
            `cluster_config={"n_clusters": 10}`. For a full list of
            possible parameters for different models, simply check how
            the cluster models are instantiated.

        Returns
        -------
            The cluster object

        """

        from relevanceai.operations_new.cluster.ops import ClusterOps

        model = "kmeans" if model is None else model
        model_kwargs = {} if model_kwargs is None else model_kwargs

        ops = ClusterOps(
            model=model,
            alias=alias,  # type: ignore
            vector_fields=vector_fields,  # type: ignore
            verbose=False,
            credentials=self.credentials,
            dataset_id=self.dataset_id,
            model_kwargs=model_kwargs,
            **kwargs,
        )

        if filters is not None:
            filters = ops._get_filters(filters, vector_fields)

        # Create the cluster report
        ops.run(
            dataset=self,
            select_fields=vector_fields,
            batched=batched,
            chunksize=chunksize,
            filters=filters,
        )

        print(
            f"""You can now utilise the ClusterOps object using the below:

    cluster_ops = client.ClusterOps(
        alias='{ops.alias}',
        vector_fields={ops.vector_fields},
        dataset_id='{self.dataset_id}'
    )"""
        )

        print("Configure your new cluster app below:")
        print(
            f"https://cloud.relevance.ai/dataset/{self.dataset_id}/deploy/recent/cluster/"
        )
        return ops

    def _get_alias(self, alias: Any) -> str:
        # Auto-generates alias here
        if alias is None:
            if hasattr(self.model, "n_clusters"):
                n_clusters = (
                    self.n_clusters
                    if self.n_clusters is not None
                    else self.model.n_clusters
                )
                alias = f"{self.model_name}-{n_clusters}"

            elif hasattr(self.model, "k"):
                n_clusters = (
                    self.n_clusters if self.n_clusters is not None else self.model.k
                )
                alias = f"{self.model_name}-{n_clusters}"

            else:
                alias = self.model_name

            Warning.MISSING_ALIAS.format(alias=alias)  # type: ignore

        if self.verbose:
            print(f"The alias is `{alias.lower()}`.")
        return alias.lower()

    @track
    def batch_cluster(
        self,
        vector_fields: List[str],
        model: Any = None,
        alias: Optional[str] = None,
        filters: Optional[list] = None,
        include_cluster_report: bool = True,
        model_kwargs: dict = None,
        **kwargs,
    ):
        from relevanceai.operations_new.cluster.batch.ops import BatchClusterOps

        cluster_ops = BatchClusterOps(
            model=model,
            alias=alias,
            vector_fields=vector_fields,
            model_kwargs=model_kwargs,
            **kwargs,
        )

        if filters is not None:
            filters = cluster_ops._get_filters(filters, vector_fields)

        cluster_ops.run(self, filters)

        return cluster_ops

    def extract_sentiment(
        self,
        text_fields: List[str],
        model_name: str = "siebert/sentiment-roberta-large-english",
        highlight: bool = False,
        max_number_of_shap_documents: int = 1,
        min_abs_score: float = 0.1,
        filters: Optional[list] = None,
    ):
        """
        Extract sentiment from the dataset
        """
        from relevanceai.operations_new.sentiment.ops import SentimentOps

        ops = SentimentOps(
            text_fields=text_fields,
            model_name=model_name,
            highlight=highlight,
            max_number_of_shap_documents=max_number_of_shap_documents,
            min_abs_score=min_abs_score,
        )
        return ops.run(self, filters=filters)

    def apply_transformers_pipeline(
        self,
        text_fields: list,
        pipeline,
        output_field: Optional[str] = None,
        filters: Optional[list] = None,
    ):
        """
        Apply a transformers pipeline generically.

        .. code-block::

            from transformers import pipeline
            pipeline = pipeline("automatic-speech-recognition", model="facebook/wav2vec2-base-960h", device=0)
            ds.apply_transformers_pipeline(
                text_fields, pipeline
            )

        """
        from relevanceai.operations_new.processing.transformers.ops import (
            TransformersPipelineOps,
        )

        ops = TransformersPipelineOps(
            text_fields=text_fields,
            pipeline=pipeline,
            output_field=output_field,
        )
        return ops.run(self, filters=filters, select_fields=text_fields)

<<<<<<< HEAD
    def scale(
        self,
        vector_fields: List[str],
        model: Optional[str] = "standard",
        alias: Optional[str] = None,
        model_kwargs: Optional[dict] = None,
        filters: Optional[list] = None,
        batched: Optional[bool] = None,
        chunksize: Optional[int] = None,
    ):

        from relevanceai.operations_new.scaling.ops import ScaleOps

        chunksize = chunksize if batched is None else batched
        filters = [] if filters is None else filters
        batched = False if batched is None else batched

        ops = ScaleOps(
            vector_fields=vector_fields,
            model=model,
            alias=alias,
            model_kwargs=model_kwargs,
        )

        ops.run(
            dataset=self,
            batched=batched,
            chunksize=chunksize,
            filters=filters,
            select_fields=vector_fields,
        )

=======
    def subcluster(
        self,
        vector_fields: List[str],
        alias: str,
        parent_field: str,
        model: Any = "kmeans",
        cluster_field: str = "_cluster_",
        model_kwargs: Optional[dict] = None,
        filters: Optional[list] = None,
        cluster_ids: Optional[list] = None,
        min_parent_cluster_size: int = 0,
        **kwargs,
    ):
        from relevanceai.operations_new.cluster.sub.ops import SubClusterOps

        ops = SubClusterOps(
            model=model,
            alias=alias,
            vector_fields=vector_fields,
            parent_field=parent_field,
            model_kwargs=model_kwargs,
            cluster_field=cluster_field,
            credentials=self.credentials,
            dataset_id=self.dataset_id,
            cluster_ids=cluster_ids,
            min_parent_cluster_size=min_parent_cluster_size,
            **kwargs,
        )

        # Building an infinitely hackable SDK

        # Add filters and select fields
        select_fields = vector_fields + [parent_field]
        if filters is None:
            filters = []

        if cluster_ids is not None:
            filters += [
                {
                    "field": parent_field,
                    "filter_type": "exact_match",
                    "condition": "==",
                    "condition_value": cluster_id,
                }
                for cluster_id in cluster_ids
            ]
        filters += [
            {
                "field": vf,
                "filter_type": "exists",
                "condition": ">=",
                "condition_value": " ",
            }
            for vf in vector_fields
        ]
        filters += [
            {
                "field": parent_field,
                "filter_type": "exists",
                "condition": ">=",
                "condition_value": " ",
            }
        ]

        ops.run(
            self,
            filters=filters,
            select_fields=select_fields,
        )
        print(
            f"""You can now utilise the ClusterOps object based on subclustering.

    cluster_ops = client.ClusterOps(
        alias='{ops.alias}',
        vector_fields={ops.vector_fields},
        dataset_id='{self.dataset_id}'
    )"""
        )

        from relevanceai.operations_new.cluster.ops import ClusterOps

        model = "kmeans" if model is None else model
        model_kwargs = {} if model_kwargs is None else model_kwargs

        ops = ClusterOps(
            model=model,
            alias=alias,  # type: ignore
            vector_fields=vector_fields,  # type: ignore
            verbose=False,
            credentials=self.credentials,
            dataset_id=self.dataset_id,
            model_kwargs=model_kwargs,
            **kwargs,
        )
>>>>>>> 92545989
        return ops<|MERGE_RESOLUTION|>--- conflicted
+++ resolved
@@ -522,7 +522,6 @@
         )
         return ops.run(self, filters=filters, select_fields=text_fields)
 
-<<<<<<< HEAD
     def scale(
         self,
         vector_fields: List[str],
@@ -555,7 +554,6 @@
             select_fields=vector_fields,
         )
 
-=======
     def subcluster(
         self,
         vector_fields: List[str],
@@ -650,5 +648,4 @@
             model_kwargs=model_kwargs,
             **kwargs,
         )
->>>>>>> 92545989
         return ops