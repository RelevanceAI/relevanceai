import warnings

<<<<<<< HEAD
from typing import Callable, Dict, Any, Set, List, Optional, Union
from copy import deepcopy

from relevanceai.dataset import Dataset
=======
from relevanceai.constants.errors import MissingClusterError
from relevanceai.operations_new.cluster.alias import ClusterAlias
>>>>>>> 48f0f5d3
from relevanceai.utils.decorators.analytics import track
from relevanceai.operations_new.context import Upload
from relevanceai.operations_new.apibase import OperationAPIBase
from relevanceai.operations_new.cluster.base import ClusterBase
from relevanceai.constants import MissingClusterError, Warning


class ClusterOps(ClusterBase, OperationAPIBase, ClusterAlias):
    """
    Cluster-related functionalities
    """

    # These need to be instantiated on __init__
    model_name: str

    def __init__(
        self,
        dataset_id: str,
        vector_fields: list,
        alias: str,
        cluster_field: str = "_cluster_",
        verbose: bool = False,
        model=None,
        model_kwargs=None,
        *args,
        **kwargs,
    ):
        """
        ClusterOps objects
        """
        self.dataset_id = dataset_id
        self.vector_fields = vector_fields
        self.cluster_field = cluster_field
        self.verbose = verbose
        self.model = model
        if isinstance(self.model, str):
            self.model_name = self.model
        else:
            self.model_name = type(self.model).__name__.lower()

        if model_kwargs is None:
            model_kwargs = {}

        self.model_kwargs = model_kwargs

        for k, v in kwargs.items():
            setattr(self, k, v)

        super().__init__(
            dataset_id=dataset_id,
            vector_fields=vector_fields,
            alias=alias,
            cluster_field=cluster_field,
            verbose=verbose,
            model=model,
            model_kwargs=model_kwargs,
            **kwargs,
        )

        # alias is set after model so that we can get the number of clusters
        # if the model needs ot be instantiated
        self.alias = self._get_alias(alias)

    def _operate(self, cluster_id: str, field: str, output: dict, func: Callable):
        """
        Internal function for operations

        It takes a cluster_id, a field, an output dictionary, and a function, and then it gets all the
        documents in the cluster, gets the field across all the documents, and then applies the function
        to the field

        Parameters
        ----------
        cluster_id : str
            str, field: str, output: dict, func: Callable
        field : str
            the field you want to get the value for
        output : dict
            dict
        func : Callable
            Callable

        """
        cluster_field = self._get_cluster_field_name()
        # TODO; change this to fetch all documents
        documents = self._get_all_documents(
            self.dataset_id,
            filters=[
                {
                    "field": cluster_field,
                    "filter_type": "exact_match",
                    "condition": "==",
                    "condition_value": cluster_id,
                },
                {
                    "field": field,
                    "filter_type": "exists",
                    "condition": ">=",
                    "condition_value": " ",
                },
            ],
            select_fields=[field, cluster_field],
        )
        # get the field across each
        arr = self.get_field_across_documents(field, documents["documents"])
        output[cluster_id] = func(arr)

    def _operate_across_clusters(self, field: str, func: Callable):
        output: Dict[str, Any] = dict()
        for cluster_id in self.list_cluster_ids():
            self._operate(cluster_id=cluster_id, field=field, output=output, func=func)
        return output

    def list_cluster_ids(
        self,
        alias: str = None,
        minimum_cluster_size: int = 0,
        num_clusters: int = 1000,
    ):
        """
        List unique cluster IDS

        Example
        ---------

        .. code-block::

            from relevanceai import Client
            client = Client()
            cluster_ops = client.ClusterOps(
                alias="kmeans_8", vector_fields=["sample_vector_]
            )
            cluster_ops.list_cluster_ids()

        Parameters
        -------------
        alias: str
            The alias to use for clustering
        minimum_cluster_size: int
            The minimum size of the clusters
        num_clusters: int
            The number of clusters

        """
        # Mainly to be used for subclustering
        # Get the cluster alias
        cluster_field = self._get_cluster_field_name()

        # currently the logic for facets is that when it runs out of pages
        # it just loops - therefore we need to store it in a simple hash
        # and then add them to a list
        all_cluster_ids: Set = set()

        while len(all_cluster_ids) < num_clusters:
            facet_results = self.datasets.facets(
                dataset_id=self.dataset_id,
                fields=[cluster_field],
                page_size=int(self.config["data.max_clusters"]),
                page=1,
                asc=True,
            )
            if "results" in facet_results:
                facet_results = facet_results["results"]
            if cluster_field not in facet_results:
                raise MissingClusterError(alias=alias)
            for facet in facet_results[cluster_field]:
                if facet["frequency"] > minimum_cluster_size:
                    curr_len = len(all_cluster_ids)
                    all_cluster_ids.add(facet[cluster_field])
                    new_len = len(all_cluster_ids)
                    if new_len == curr_len:
                        return list(all_cluster_ids)

        return list(all_cluster_ids)

    def insert_centroids(
        self,
        centroid_documents,
    ) -> None:
        """
        Insert centroids
        Centroids look below

        .. code-block::

            cluster_ops = client.ClusterOps(
                vector_field=["sample_1_vector_"],
                alias="sample"
            )
            cluster_ops.insert_centroids(
                centorid_documents={
                    "cluster-0": [1, 1, 1],
                    "cluster-2": [2, 1, 1]
                }
            )

        """
        # Centroid documents are in the format {"cluster-0": [1, 1, 1]}
        return self.datasets.cluster.centroids.insert(
            dataset_id=self.dataset_id,
            cluster_centers=self.json_encoder(centroid_documents),
            vector_fields=self.vector_fields,
            alias=self.alias,
        )

    def create_centroids(self):
        """
        Calculate centroids from your vectors

        Example
        --------

        .. code-block::

            from relevanceai import Client
            client = Client()
            ds = client.Dataset("sample")
            cluster_ops = ds.ClusterOps(
                alias="kmeans-25",
                vector_fields=['sample_vector_']
            )
            centroids = cluster_ops.create_centroids()

        """
        # Get an array of the different vectors
        if len(self.vector_fields) > 1:
            raise NotImplementedError(
                "Do not currently support multiple vector fields for centroid creation."
            )

        # calculate the centroids
        centroid_vectors = self.calculate_centroids()

        self.insert_centroids(
            centroid_documents=centroid_vectors,
        )
        return centroid_vectors

    def calculate_centroids(self):
        import numpy as np

        # calculate the centroids
        centroid_vectors = {}

        def calculate_centroid(vectors):
            X = np.array(vectors)
            return X.mean(axis=0)

        centroid_vectors = self._operate_across_clusters(
            field=self.vector_fields[0], func=calculate_centroid
        )

        # Does this insert properly?
        if isinstance(centroid_vectors, dict):
            centroid_vectors = [
                {"_id": k, self.vector_fields[0]: v}
                for k, v in centroid_vectors.items()
            ]
        return centroid_vectors

    def get_centroid_documents(self):
        centroid_vectors = {}
        if self.model.cluster_centers_ is not None:
            centroid_vectors = self.model.cluster_centers_
            # get the cluster label function
            cluster_ids = self.list_cluster_ids()
            if len(self.vector_fields) > 1:
                warnings.warn(
                    "Currently do not support inserting centroids with multiple vector fields"
                )
            centroids = [
                {"_id": k, self.vector_fields[0]: v}
                for k, v in zip(cluster_ids, centroid_vectors)
            ]
        else:
            centroids = self.create_centroids()

        return centroids

    def list_closest(
        self,
        cluster_ids: Optional[list] = None,
        select_fields: Optional[List] = None,
        approx: int = 0,
        page_size: int = 1,
        page: int = 1,
        similarity_metric: str = "cosine",
        filters: Optional[list] = None,
        facets: Optional[list] = None,
        include_vector: bool = False,
        cluster_properties_filters: Optional[Dict] = None,
        include_count: bool = False,
        include_facets: bool = False,
        verbose: bool = False,
    ):
        """
        List of documents closest from the center.
        Parameters
        ----------
        dataset_id: string
            Unique name of dataset
        vector_fields: list
            The vector fields where a clustering task runs
        cluster_ids: list
            Any of the cluster ids
        alias: string
            Alias is used to name a cluster
        centroid_vector_fields: list
            Vector fields stored
        select_fields: list
            Fields to include in the search results, empty array/list means all fields
        approx: int
            Used for approximate search to speed up search. The higher the number, faster the search but potentially less accurate
        sum_fields: bool
            Whether to sum the multiple vectors similarity search score as 1 or seperate
        page_size: int
            Size of each page of results
        page: int
            Page of the results
        similarity_metric: string
            Similarity Metric, choose from ['cosine', 'l1', 'l2', 'dp']
        filters: list
            Query for filtering the search results
        facets: list
            Fields to include in the facets, if [] then all
        min_score: int
            Minimum score for similarity metric
        include_vectors: bool
            Include vectors in the search results
        include_count: bool
            Include the total count of results in the search results
        include_facets: bool
            Include facets in the search results
        cluster_properties_filter: dict
            Filter if clusters with certain characteristics should be hidden in results
        """
        if cluster_properties_filters is None:
            cluster_properties_filters = {}
        return self.datasets.cluster.centroids.list_closest_to_center(
            dataset_id=self.dataset_id,
            vector_fields=self.vector_fields,
            alias=self.alias,
            cluster_ids=cluster_ids,
            select_fields=select_fields,
            approx=approx,
            page_size=page_size,
            page=page,
            similarity_metric=similarity_metric,
            filters=filters,
            facets=facets,
            include_vector=include_vector,
            include_count=include_count,
            include_facets=include_facets,
            cluster_properties_filter=cluster_properties_filters,
            verbose=verbose,
        )

    @track
    def list_furthest(
        self,
        cluster_ids: Optional[List] = None,
        centroid_vector_fields: Optional[List] = None,
        select_fields: Optional[List] = None,
        approx: int = 0,
        sum_fields: bool = True,
        page_size: int = 3,
        page: int = 1,
        similarity_metric: str = "cosine",
        filters: Optional[List] = None,
        # facets: List = [],
        min_score: int = 0,
        include_vector: bool = False,
        include_count: bool = True,
        cluster_properties_filter: Optional[Dict] = {},
    ):
        """
        List documents furthest from the center.

        Parameters
        ----------
        dataset_id: string
            Unique name of dataset
        vector_fields: list
            The vector field where a clustering task was run.
        cluster_ids: list
            Any of the cluster ids
        alias: string
            Alias is used to name a cluster
        select_fields: list
            Fields to include in the search results, empty array/list means all fields
        approx: int
            Used for approximate search to speed up search. The higher the number, faster the search but potentially less accurate
        sum_fields: bool
            Whether to sum the multiple vectors similarity search score as 1 or seperate
        page_size: int
            Size of each page of results
        page: int
            Page of the results
        similarity_metric: string
            Similarity Metric, choose from ['cosine', 'l1', 'l2', 'dp']
        filters: list
            Query for filtering the search results
        facets: list
            Fields to include in the facets, if [] then all
        min_score: int
            Minimum score for similarity metric
        include_vectors: bool
            Include vectors in the search results
        include_count: bool
            Include the total count of results in the search results
        include_facets: bool
            Include facets in the search results
        """
        return self.datasets.cluster.centroids.list_furthest_from_center(
            dataset_id=self.dataset_id,
            vector_fields=self.vector_fields,
            alias=self.alias,
            cluster_ids=cluster_ids,
            centroid_vector_fields=centroid_vector_fields,
            select_fields=select_fields,
            approx=approx,
            sum_fields=sum_fields,
            page_size=page_size,
            page=page,
            similarity_metric=similarity_metric,
            filters=filters,
            min_score=min_score,
            include_vector=include_vector,
            include_count=include_count,
            cluster_properties_filter=cluster_properties_filter,
        )

    def explain_text_clusters(
        self,
        text_field,
        encode_fn_or_model,
        n_closest: int = 5,
        highlight_output_field="_explain_",
        algorithm: str = "centroid",
        model_kwargs: Optional[dict] = None,
    ):
        """
        It takes a text field and a function that encodes the text field into a vector.
        It then returns the top n closest vectors to each cluster centroid.
        .. code-block::
            def encode(X):
                return [1, 2, 1]
            cluster_ops.explain_text_clusters(text_field="hey", encode_fn_or_model=encode)

        Parameters
        ----------
        text_field
            The field in the dataset that contains the text to be explained.
        encode_fn
            This is the function that will be used to encode the text.
        n_closest : int, optional
            The number of closest documents to each cluster to return.
        highlight_output_field, optional
            The name of the field that will be added to the output dataset.
        algorithm: str
            Algorithm is either "centroid" or "relational"

        Returns
        -------
            A new dataset with the same data as the original dataset, but with a new field called _explain_
        """
        if isinstance(encode_fn_or_model, str):
            # Get the model
            model_kwargs = {} if model_kwargs is None else model_kwargs
            self.vectorizer = self._get_model(encode_fn_or_model, model_kwargs)
            if hasattr(self.vectorizer, "encode"):
                encode_fn = self.vectorizer.encode
            else:
                raise AttributeError("Vectorizer is missing an `encode` function.")
        else:
            encode_fn = encode_fn_or_model

        from relevanceai.operations_new.cluster.text.explainer.ops import (
            TextClusterExplainerOps,
        )

        ops = TextClusterExplainerOps(credentials=self.credentials)
        if algorithm == "centroid":
            return ops.explain_clusters(
                dataset_id=self.dataset_id,
                alias=self.alias,
                vector_fields=self.vector_fields,
                text_field=text_field,
                encode_fn=encode_fn,
                n_closest=n_closest,
                highlight_output_field=highlight_output_field,
            )
        elif algorithm == "relational":
            return ops.explain_clusters_relational(
                dataset_id=self.dataset_id,
                alias=self.alias,
                vector_fields=self.vector_fields,
                text_field=text_field,
                encode_fn=encode_fn,
                n_closest=n_closest,
                highlight_output_field=highlight_output_field,
            )
        raise ValueError("Algorithm needs to be either `relational` or `centroid`.")

<<<<<<< HEAD
    def _get_n_clusters(self):
        if "n_clusters" in self.model_kwargs:
            return self.model_kwargs["n_clusters"]
        elif hasattr(self.model, "n_clusters"):
            return self.model.n_clusters
        elif hasattr(self.model, "k"):
            return self.model.k
        return None

    def _generate_alias(self) -> str:
        # Issue a warning about auto-generated alias
        # We auto-generate certain aliases if the model
        # is a default model like kmeans or community detection
        n_clusters = self._get_n_clusters()
        if hasattr(self.model, "alias"):
            return self.model.alias

        if n_clusters is not None:
            alias = f"{self.model_name}-{n_clusters}"
        else:
            alias = f"{self.model_name}"
        if self.verbose:
            print(f"The alias is `{alias.lower()}`.")

        Warning.MISSING_ALIAS.format(alias=alias)
        return alias

    def _get_alias(self, alias: Any) -> str:
        # Depending a package
        # Get the alias
        self._get_package_from_model(self.model)
        if self.package == "sklearn":
            self.alias = self._get_alias_from_sklearn()
            if self.alias is not None:
                return self.alias

        if alias is not None and isinstance(alias, str):
            return alias

        alias = self._generate_alias()
        return alias.lower()

    def _get_alias_from_sklearn(self):
        if hasattr(self.model, "n_clusters"):
            return f"{self.model_name}-{self.model.n_clusters}"
        elif hasattr(self.model, "k"):
            return f"{self.model_name}-{self.model.k}"
        else:
            return f"{self.model_name}"

=======
>>>>>>> 48f0f5d3
    def store_operation_metadatas(self):
        self.store_operation_metadata(
            operation="cluster",
            values=str(
                {
                    "model": self.model,
                    "vector_fields": self.vector_fields,
                    "alias": self.alias,
                    "model_kwargs": self.model_kwargs,
                }
            ),
        )

    @property
    def centroids(self):
        """
        Access the centroids of your dataset easily

        .. code-block::

            ds = client.Dataset("sample")
            cluster_ops = ds.ClusterOps(
                vector_fields=["sample_vector_"],
                alias="simple"
            )
            cluster_ops.centroids

        """
        if not hasattr(self, "_centroids"):
            self._centroids = self.datasets.cluster.centroids.documents(
                dataset_id=self.dataset_id,
                vector_fields=self.vector_fields,
                alias=self.alias,
                page_size=9999,
                include_vector=True,
            )["results"]
        return self._centroids

    def get_centroid_from_id(
        self,
        cluster_id: str,
    ) -> Dict[str, Any]:
        """> It takes a cluster id and returns the centroid with that id

        Parameters
        ----------
        cluster_id : str
            The id of the cluster to get the centroid for.

        Returns
        -------
            The centroid with the given id.

        """

        for centroid in self.centroids:
            if centroid["_id"] == cluster_id:
                return centroid

        raise ValueError(f"Missing the centorid with id {cluster_id}")

    @staticmethod
    def _get_filters(
        filters: List[Dict[str, Union[str, int]]],
        vector_fields: List[str],
    ) -> List[Dict[str, Union[str, int]]]:
        """It takes a list of filters and a list of vector fields and returns a list of filters that
        includes the original filters and a filter for each vector field that checks if the vector field
        exists

        Parameters
        ----------
        filters : List[Dict[str, Union[str, int]]]
            List[Dict[str, Union[str, int]]]
        vector_fields : List[str]
            List[str] = ["vector_field_1", "vector_field_2"]

        Returns
        -------
            A list of dictionaries.

        """
<<<<<<< HEAD

        vector_field_filters = [
            {
                "field": vector_field,
                "filter_type": "exists",
                "condition": ">=",
                "condition_value": " ",
            }
            for vector_field in vector_fields
        ]

        filters = deepcopy(filters)

        if filters is None:
            filters = vector_field_filters
        else:
            filters += vector_field_filters  # type: ignore

        return filters
=======
        for c in self.centroids:
            if c["_id"] == cluster_id:
                return c
        raise ValueError(f"Missing the centorid with id {cluster_id}")

    def merge(self, cluster_ids: list):
        """
        Merge clusters into the first one.
        The centroids are re-calculated and become a new middle.
        """
        return self.datasets.cluster.merge(
            dataset_id=self.dataset_id,
            vector_fields=self.vector_fields,
            alias=self.alias,
            cluster_ids=cluster_ids,
        )
>>>>>>> 48f0f5d3
<|MERGE_RESOLUTION|>--- conflicted
+++ resolved
@@ -1,18 +1,17 @@
 import warnings
 
-<<<<<<< HEAD
-from typing import Callable, Dict, Any, Set, List, Optional, Union
 from copy import deepcopy
 
-from relevanceai.dataset import Dataset
-=======
+from typing import Optional, Union, Callable, Dict, Any, Set, List
+
+from relevanceai.utils.decorators.analytics import track
+
+from relevanceai.operations_new.apibase import OperationAPIBase
+from relevanceai.operations_new.cluster.alias import ClusterAlias
+from relevanceai.operations_new.cluster.base import ClusterBase
+
+from relevanceai.constants import Warning
 from relevanceai.constants.errors import MissingClusterError
-from relevanceai.operations_new.cluster.alias import ClusterAlias
->>>>>>> 48f0f5d3
-from relevanceai.utils.decorators.analytics import track
-from relevanceai.operations_new.context import Upload
-from relevanceai.operations_new.apibase import OperationAPIBase
-from relevanceai.operations_new.cluster.base import ClusterBase
 from relevanceai.constants import MissingClusterError, Warning
 
 
@@ -513,7 +512,6 @@
             )
         raise ValueError("Algorithm needs to be either `relational` or `centroid`.")
 
-<<<<<<< HEAD
     def _get_n_clusters(self):
         if "n_clusters" in self.model_kwargs:
             return self.model_kwargs["n_clusters"]
@@ -564,8 +562,6 @@
         else:
             return f"{self.model_name}"
 
-=======
->>>>>>> 48f0f5d3
     def store_operation_metadatas(self):
         self.store_operation_metadata(
             operation="cluster",
@@ -648,7 +644,6 @@
             A list of dictionaries.
 
         """
-<<<<<<< HEAD
 
         vector_field_filters = [
             {
@@ -668,11 +663,6 @@
             filters += vector_field_filters  # type: ignore
 
         return filters
-=======
-        for c in self.centroids:
-            if c["_id"] == cluster_id:
-                return c
-        raise ValueError(f"Missing the centorid with id {cluster_id}")
 
     def merge(self, cluster_ids: list):
         """
@@ -684,5 +674,4 @@
             vector_fields=self.vector_fields,
             alias=self.alias,
             cluster_ids=cluster_ids,
-        )
->>>>>>> 48f0f5d3
+        )