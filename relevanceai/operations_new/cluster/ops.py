import traceback
import warnings
import numpy as np
import pandas as pd
from copy import deepcopy

from typing import Optional, Union, Callable, Dict, Any, Set, List

from relevanceai.utils.decorators.analytics import track

from relevanceai.operations_new.ops_base import OperationAPIBase
from relevanceai.operations_new.cluster.transform import ClusterTransform

from relevanceai.constants import Warning
from relevanceai.constants.errors import MissingClusterError
from relevanceai.constants import MissingClusterError, Warning


class ClusterOps(ClusterTransform, OperationAPIBase):
    """
    Cluster-related functionalities
    """

    # These need to be instantiated on __init__
    model_name: str

    def __init__(
        self,
        dataset_id: str,
        vector_fields: list,
        alias: str,
        model=None,
        model_kwargs=None,
        cluster_field: str = "_cluster_",
        byo_cluster_field: str = None,
        include_cluster_report: bool = False,
        verbose: bool = False,
        **kwargs,
    ):
        """
        ClusterOps objects
        """
        self.dataset_id = dataset_id
        self.vector_fields = vector_fields
        self.cluster_field = cluster_field
        self.verbose = verbose
        self.model = model
        if isinstance(self.model, str):
            self.model_name = self.model
        else:
            self.model_name = str(self.model)

        if model_kwargs is None:
            model_kwargs = {}

        self.model_kwargs = model_kwargs

        self.include_cluster_report = include_cluster_report

        for k, v in kwargs.items():
            setattr(self, k, v)

        super().__init__(
            dataset_id=dataset_id,
            vector_fields=vector_fields,
            alias=alias,
            cluster_field=cluster_field,
            verbose=verbose,
            model=model,
            model_kwargs=model_kwargs,
            include_cluster_report=include_cluster_report,
            **kwargs,
        )

        # alias is set after model so that we can get the number of clusters
        # if the model needs to be instantiated
        self.alias = self._get_alias(alias)

        self.byo_cluster_field = byo_cluster_field
        if byo_cluster_field is not None:
            self.create_byo_clusters()

    def post_run(self, dataset, documents, updated_documents):
        centroid_documents = self.get_centroid_documents()
        self.insert_centroids(centroid_documents)
        if self.include_cluster_report:
            try:
                from relevanceai.recipes.model_observability.cluster.report import (
                    ClusterReport,
                )

                app = ClusterReport(f"Cluster Report for {self.alias}", dataset)
                app.start_cluster_evaluator(
                    self.get_field_across_documents(self.vector_fields[0], documents),
                    self.get_field_across_documents(
                        self._get_cluster_field_name(), updated_documents
                    ),
                    # centroids=centroid_documents
                )
                app.evaluator.X_silhouette_samples = np.array(
                    self.get_field_across_documents(
                        self._silhouette_score_field_name(), updated_documents
                    )
                )
                app.evaluator.X_squared_error_samples = np.array(
                    self.get_field_across_documents(
                        self._squared_error_field_name(), updated_documents
                    )
                )
                app.section_cluster_report()
                print()
                print("We've built your cluster report app:")
                app.deploy()
            except Exception as e:
                print(e)
                print("Couldnt' create cluster report.")
        return

    def insert_centroids(
        self,
        centroid_documents,
    ) -> None:
        """
        Insert centroids
        Centroids look below

        .. code-block::

            cluster_ops = client.ClusterOps(
                vector_field=["sample_1_vector_"],
                alias="sample"
            )
            cluster_ops.insert_centroids(
                centorid_documents=[
                    {"_id" : "cluster-0", "sample_1_vector_": [1, 1, 1]},
                    {"_id" : "cluster-1", "sample_1_vector_": [1, 2, 2]},
                ]
            )

        """
        return self.datasets.cluster.centroids.insert(
            dataset_id=self.dataset_id,
            cluster_centers=self.json_encoder(centroid_documents),
            vector_fields=self.vector_fields,
            alias=self.alias,
        )

    def calculate_centroids(self, method="mean"):
        """
        calculates the centroids from the dataset vectors
        """

        # calculate the centroids
        centroid_vectors = {}

        def calculate_centroid(vectors):
            X = np.array(vectors)
            return X.mean(axis=0)

        centroid_vectors = self._operate_across_clusters(
            field=self.vector_fields[0], func=calculate_centroid
        )

        if isinstance(centroid_vectors, dict):
            centroid_vectors = [
                {"_id": k, self.vector_fields[0]: v}
                for k, v in centroid_vectors.items()
            ]
        return centroid_vectors

    def create_centroids(self, insert: bool = True):
        """
        Calculate centroids from your dataset vectors.

        Example
        --------

        .. code-block::

            from relevanceai import Client
            client = Client()
            ds = client.Dataset("sample")
            cluster_ops = ds.ClusterOps(
                alias="kmeans-25",
                vector_fields=['sample_vector_']
            )
            centroids = cluster_ops.create_centroids()

        """
        # Get an array of the different vectors
        if len(self.vector_fields) > 1:
            raise NotImplementedError(
                "Do not currently support multiple vector fields for centroid creation."
            )

        # calculate the centroids
        centroid_vectors = self.calculate_centroids()

        if insert:
            self.insert_centroids(
                centroid_documents=centroid_vectors,
            )
        return centroid_vectors

    def get_centroid_documents(self):
        centroid_vectors = {}
        if hasattr(self.model, "_centroids") and self.model._centroids is not None:
            # TODO: fix this so that it creates the proper labels
            centroid_vectors = self.model._centroids
            # get the cluster label function
            labels = range(len(centroid_vectors))
            cluster_ids = self.format_cluster_labels(labels)
            if len(self.vector_fields) > 1:
                warnings.warn(
                    "Currently do not support inserting centroids with multiple vector fields"
                )
            centroids = [
                {"_id": k, self.vector_fields[0]: v}
                for k, v in zip(cluster_ids, centroid_vectors)
            ]
        else:
            centroids = self.create_centroids()
        return centroids

    @property
    def centroids(self):
        """
        Access the centroids of your dataset easily

        .. code-block::

            ds = client.Dataset("sample")
            cluster_ops = ds.ClusterOps(
                vector_fields=["sample_vector_"],
                alias="simple"
            )
            cluster_ops.centroids

        """
        if not hasattr(self, "_centroids"):
            self._centroids = self.datasets.cluster.centroids.documents(
                dataset_id=self.dataset_id,
                vector_fields=self.vector_fields,
                alias=self.alias,
                page_size=9999,
                include_vector=True,
            )["results"]
        return self._centroids

    def get_centroid_from_id(
        self,
        cluster_id: str,
    ) -> Dict[str, Any]:
        """> It takes a cluster id and returns the centroid with that id

        Parameters
        ----------
        cluster_id : str
            The id of the cluster to get the centroid for.

        Returns
        -------
            The centroid with the given id.

        """

        for centroid in self.centroids:
            if centroid["_id"] == cluster_id:
                return centroid

        raise ValueError(f"Missing the centroid with id {cluster_id}")

    def list_cluster_ids(
        self,
        alias: str = None,
        minimum_cluster_size: int = 0,
        num_clusters: int = 1000,
    ):
        """
        List unique cluster IDS

        Example
        ---------

        .. code-block::

            from relevanceai import Client
            client = Client()
            cluster_ops = client.ClusterOps(
                alias="kmeans_8", vector_fields=["sample_vector_]
            )
            cluster_ops.list_cluster_ids()

        Parameters
        -------------
        alias: str
            The alias to use for clustering
        minimum_cluster_size: int
            The minimum size of the clusters
        num_clusters: int
            The number of clusters

        """
        if alias is None:
            alias = self.alias
        # Mainly to be used for subclustering
        # Get the cluster alias
        cluster_field = self._get_cluster_field_name()

        # currently the logic for facets is that when it runs out of pages
        # it just loops - therefore we need to store it in a simple hash
        # and then add them to a list
        all_cluster_ids: Set = set()

        while len(all_cluster_ids) < num_clusters:
            facet_results = self.datasets.facets(
                dataset_id=self.dataset_id,
                fields=[cluster_field],
                page_size=int(self.config["data.max_clusters"]),
                page=1,
                asc=True,
            )
            if "results" in facet_results:
                facet_results = facet_results["results"]
            if cluster_field not in facet_results:
                raise MissingClusterError(alias=alias)
            for facet in facet_results[cluster_field]:
                if facet["frequency"] > minimum_cluster_size:
                    curr_len = len(all_cluster_ids)
                    all_cluster_ids.add(facet[cluster_field])
                    new_len = len(all_cluster_ids)
                    if new_len == curr_len:
                        return list(all_cluster_ids)

        return list(all_cluster_ids)

    def list_closest(
        self,
        cluster_ids: Optional[list] = None,
        select_fields: Optional[List] = None,
        approx: int = 0,
        page_size: int = 1,
        page: int = 1,
        similarity_metric: str = "cosine",
        filters: Optional[list] = None,
        facets: Optional[list] = None,
        include_vector: bool = False,
        cluster_properties_filters: Optional[Dict] = None,
        include_count: bool = False,
        include_facets: bool = False,
        verbose: bool = False,
    ):
        """
        List of documents closest from the center.
        Parameters
        ----------
        dataset_id: string
            Unique name of dataset
        vector_fields: list
            The vector fields where a clustering task runs
        cluster_ids: list
            Any of the cluster ids
        alias: string
            Alias is used to name a cluster
        centroid_vector_fields: list
            Vector fields stored
        select_fields: list
            Fields to include in the search results, empty array/list means all fields
        approx: int
            Used for approximate search to speed up search. The higher the number, faster the search but potentially less accurate
        sum_fields: bool
            Whether to sum the multiple vectors similarity search score as 1 or seperate
        page_size: int
            Size of each page of results
        page: int
            Page of the results
        similarity_metric: string
            Similarity Metric, choose from ['cosine', 'l1', 'l2', 'dp']
        filters: list
            Query for filtering the search results
        facets: list
            Fields to include in the facets, if [] then all
        min_score: int
            Minimum score for similarity metric
        include_vectors: bool
            Include vectors in the search results
        include_count: bool
            Include the total count of results in the search results
        include_facets: bool
            Include facets in the search results
        cluster_properties_filter: dict
            Filter if clusters with certain characteristics should be hidden in results
        """
        if cluster_properties_filters is None:
            cluster_properties_filters = {}
        return self.datasets.cluster.centroids.list_closest_to_center(
            dataset_id=self.dataset_id,
            vector_fields=self.vector_fields,
            alias=self.alias,
            cluster_ids=cluster_ids,
            select_fields=select_fields,
            approx=approx,
            page_size=page_size,
            page=page,
            similarity_metric=similarity_metric,
            filters=filters,
            facets=facets,
            include_vector=include_vector,
            include_count=include_count,
            include_facets=include_facets,
            cluster_properties_filter=cluster_properties_filters,
            verbose=verbose,
        )

    def list_furthest(
        self,
        cluster_ids: Optional[List] = None,
        centroid_vector_fields: Optional[List] = None,
        select_fields: Optional[List] = None,
        approx: int = 0,
        sum_fields: bool = True,
        page_size: int = 3,
        page: int = 1,
        similarity_metric: str = "cosine",
        filters: Optional[List] = None,
        # facets: List = [],
        min_score: int = 0,
        include_vector: bool = False,
        include_count: bool = True,
        cluster_properties_filter: Optional[Dict] = {},
    ):
        """
        List documents furthest from the center.

        Parameters
        ----------
        dataset_id: string
            Unique name of dataset
        vector_fields: list
            The vector field where a clustering task was run.
        cluster_ids: list
            Any of the cluster ids
        alias: string
            Alias is used to name a cluster
        select_fields: list
            Fields to include in the search results, empty array/list means all fields
        approx: int
            Used for approximate search to speed up search. The higher the number, faster the search but potentially less accurate
        sum_fields: bool
            Whether to sum the multiple vectors similarity search score as 1 or seperate
        page_size: int
            Size of each page of results
        page: int
            Page of the results
        similarity_metric: string
            Similarity Metric, choose from ['cosine', 'l1', 'l2', 'dp']
        filters: list
            Query for filtering the search results
        facets: list
            Fields to include in the facets, if [] then all
        min_score: int
            Minimum score for similarity metric
        include_vectors: bool
            Include vectors in the search results
        include_count: bool
            Include the total count of results in the search results
        include_facets: bool
            Include facets in the search results
        """
        return self.datasets.cluster.centroids.list_furthest_from_center(
            dataset_id=self.dataset_id,
            vector_fields=self.vector_fields,
            alias=self.alias,
            cluster_ids=cluster_ids,
            centroid_vector_fields=centroid_vector_fields,
            select_fields=select_fields,
            approx=approx,
            sum_fields=sum_fields,
            page_size=page_size,
            page=page,
            similarity_metric=similarity_metric,
            filters=filters,
            min_score=min_score,
            include_vector=include_vector,
            include_count=include_count,
            cluster_properties_filter=cluster_properties_filter,
        )

    def store_operation_metadatas(self):
        self.store_operation_metadata(
            operation="cluster",
            values=str(
                {
                    "model": self.model,
                    "vector_fields": self.vector_fields,
                    "alias": self.alias,
                    "model_kwargs": self.model_kwargs,
                }
            ),
        )

    @staticmethod
    def _get_filters(
        filters: List[Dict[str, Union[str, int]]],
        vector_fields: List[str],
    ) -> List[Dict[str, Union[str, int]]]:
        """It takes a list of filters and a list of vector fields and returns a list of filters that
        includes the original filters and a filter for each vector field that checks if the vector field
        exists

        Parameters
        ----------
        filters : List[Dict[str, Union[str, int]]]
            List[Dict[str, Union[str, int]]]
        vector_fields : List[str]
            List[str] = ["vector_field_1", "vector_field_2"]

        Returns
        -------
            A list of dictionaries.

        """

        vector_field_filters = [
            {
                "field": vector_field,
                "filter_type": "exists",
                "condition": ">=",
                "condition_value": " ",
            }
            for vector_field in vector_fields
        ]

        filters = deepcopy(filters)

        if filters is None:
            filters = vector_field_filters
        else:
            filters += vector_field_filters  # type: ignore

        return filters

    def merge(self, target_cluster_id: str, cluster_ids: list):
        """
        Merge clusters into the target cluster.
        The centroids are re-calculated and become a new middle.
        """
        return self.datasets.cluster.merge(
            dataset_id=self.dataset_id,
            vector_fields=self.vector_fields,
            alias=self.alias,
            cluster_ids=[target_cluster_id] + cluster_ids,
        )

    def create_byo_clusters(self):
        """
        Create BYO clusters for a given field
        """
        # TODO: Change into generator to make unique values more than 9999
        results = self.datasets.facets(
            dataset_id=self.dataset_id, fields=[self.byo_cluster_field], page_size=9999
        )

        try:
            for r in results["results"][self.byo_cluster_field]:
                filters = [
                    {
                        "field": self.byo_cluster_field,
                        "filter_type": "exact_match",
                        "condition": "==",
                        "condition_value": r["value"],
                    }
                ]
                cluster_doc = {}
                self.set_field(self._get_cluster_field_name(), cluster_doc, r["value"])
                results = self.datasets.documents.update_where(
                    dataset_id=self.dataset_id, update=cluster_doc, filters=filters
                )

        except KeyError:
            raise ValueError("Cluster field has no values.")

        return results

    def _operate(self, cluster_id: str, field: str, output: dict, func: Callable):
        """
        Internal function for operations

        It takes a cluster_id, a field, an output dictionary, and a function, and then it gets all the
        documents in the cluster, gets the field across all the documents, and then applies the function
        to the field

        Parameters
        ----------
        cluster_id : str
            str, field: str, output: dict, func: Callable
        field : str
            the field you want to get the value for
        output : dict
            dict
        func : Callable
            Callable

        """
        cluster_field = self._get_cluster_field_name()
        # TODO; change this to fetch all documents
        documents = self._get_all_documents(
            self.dataset_id,
            filters=[
                {
                    "field": cluster_field,
                    "filter_type": "exact_match",
                    "condition": "==",
                    "condition_value": cluster_id,
                },
                {
                    "field": field,
                    "filter_type": "exists",
                    "condition": ">=",
                    "condition_value": " ",
                },
            ],
            select_fields=[field, cluster_field],
            show_progress_bar=False,
        )
        # get the field across each
        arr = self.get_field_across_documents(field, documents)
        output[cluster_id] = func(arr)

    def _operate_across_clusters(self, field: str, func: Callable):
        output: Dict[str, Any] = dict()
        for cluster_id in self.list_cluster_ids():
            self._operate(cluster_id=cluster_id, field=field, output=output, func=func)
        return output

    @property
    def labels(self):
        metadata = self.datasets.metadata(self.dataset_id)
        metadata = metadata.get("results", {}).get("cluster_metadata", {})
        vector_fields = ["text_mpnet_vector_"]
        alias = "kmeans-100"

        cluster_field = "_cluster_." + ".".join(vector_fields) + "." + alias
        labels = metadata.get("labels", {}).get(cluster_field, {})
        print("To view nicely, please use `pd.DataFrame(labels)`.")
        return labels

<<<<<<< HEAD
    def create_parent_cluster(
        self,
        to_merge: dict,
        new_cluster_field: str,
    ):
        """
        to_merge should look similar to below:

        .. code-block::

            to_merge = {
                0: [
                    'cluster_1',
                    'cluster_2'
                ]
            }

        """
        parent_field = self._get_cluster_field_name()
        for cluster, clusters_to_combine in to_merge.items():
            for i, cluster_to_combine in enumerate(clusters_to_combine):
                cluster_filter = [
                    {
                        "field": parent_field,
                        "filter_type": "contains",
                        "condition": "==",
                        "condition_value": cluster_to_combine,
                    }
                ]
                # try:
                #     status = self.datasets.cluster.centroids.delete_centroid_by_id(
                #         centroid_id=cluster_to_combine, dataset_id=self.dataset_id,
                #         vector_fields=self.vector_fields, alias=self.alias
                #     )
                #     print("Deleted a centroid: ")
                #     print(status)
                # except Exception as e:
                #     print(e)

                if "cluster_" in cluster_to_combine:
                    cluster_to_combine = cluster_to_combine.replace("cluster_", "")
                if isinstance(cluster, int):
                    update = {
                        new_cluster_field: f"mergedCluster_{cluster}-{cluster_to_combine}"
                    }
                elif isinstance(cluster, str):
                    update = {new_cluster_field: f"{cluster}-{cluster_to_combine}"}
                print(cluster_filter)
                updated = self.datasets.documents.update_where(
                    dataset_id=self.dataset_id, update=update, filters=cluster_filter
                )
                print("Update status: ")
                print(updated)

            if isinstance(cluster, int):
                try:
                    merge_results = self.merge(
                        target_cluster_id=clusters_to_combine[0],
                        # target_cluster_id=f"mergedCluster_{cluster}",
                        cluster_ids=clusters_to_combine[1:],
                    )
                    print(merge_results)
                except Exception as e:
                    print(e)
            elif isinstance(cluster, str):
                self.merge(target_cluster_id=cluster, cluster_ids=clusters_to_combine)

        self.append_metadata_list(
            field="_subcluster_",
            value_to_append={
                "parent_field": parent_field,
                "cluster_field": new_cluster_field,
            },
            only_unique=True,
        )

        metadata = self.datasets.metadata(self.dataset_id)["results"]
        if parent_field in metadata["cluster_metadata"]["labels"]:
            for k, old_labels in to_merge.items():
                for l in old_labels:
                    label = metadata["cluster_metadata"]["labels"][parent_field][
                        "labels"
                    ][l]
                    if new_cluster_field not in metadata["cluster_metadata"]["labels"]:
                        metadata["cluster_metadata"]["labels"].update(
                            {new_cluster_field: {"labels": {}}}
                        )
                    l = l.replace("cluster_", "")
                    cluster_id = f"mergedCluster_{k}-{l}"
                    metadata["cluster_metadata"]["labels"][new_cluster_field]["labels"][
                        cluster_id
                    ] = label
            results = self.datasets.post_metadata(self.dataset_id, metadata)
            print("Updated metadata")
            print(results)
=======
    def explain_text_clusters(
        self,
        text_field,
        encode_fn_or_model,
        n_closest: int = 5,
        highlight_output_field="_explain_",
        algorithm: str = "relational",
        model_kwargs: Optional[dict] = None,
    ):
        """
        It takes a text field and a function that encodes the text field into a vector.
        It then returns the top n closest vectors to each cluster centroid.
        .. code-block::
            def encode(X):
                return [1, 2, 1]
            cluster_ops.explain_text_clusters(text_field="hey", encode_fn_or_model=encode)

        Parameters
        ----------
        text_field
            The field in the dataset that contains the text to be explained.
        encode_fn
            This is the function that will be used to encode the text.
        n_closest : int, optional
            The number of closest documents to each cluster to return.
        highlight_output_field, optional
            The name of the field that will be added to the output dataset.
        algorithm: str
            Algorithm is either "centroid" or "relational"

        Returns
        -------
            A new dataset with the same data as the original dataset, but with a new field called _explain_
        """
        if isinstance(encode_fn_or_model, str):
            # Get the model
            from relevanceai.operations_new.vectorize.text.transform import (
                VectorizeTextTransform,
            )

            self.model = VectorizeTextTransform._get_model(encode_fn_or_model)
            encode_fn = self.model.encode
        else:
            encode_fn = encode_fn_or_model

        from relevanceai.operations_new.cluster.text.explainer.ops import (
            TextClusterExplainerOps,
        )

        ops = TextClusterExplainerOps(credentials=self.credentials)
        if algorithm == "centroid":
            return ops.explain_clusters(
                dataset_id=self.dataset_id,
                alias=self.alias,
                vector_fields=self.vector_fields,
                text_field=text_field,
                encode_fn=encode_fn,
                n_closest=n_closest,
                highlight_output_field=highlight_output_field,
            )
        elif algorithm == "relational":
            return ops.explain_clusters_relational(
                dataset_id=self.dataset_id,
                alias=self.alias,
                vector_fields=self.vector_fields,
                text_field=text_field,
                encode_fn=encode_fn,
                n_closest=n_closest,
                highlight_output_field=highlight_output_field,
            )
        raise ValueError("Algorithm needs to be either `relational` or `centroid`.")

    @track
    def aggregate(
        self,
        metrics: Optional[list] = None,
        sort: Optional[list] = None,
        groupby: Optional[list] = None,
        filters: Optional[list] = None,
        page_size: int = 20,
        page: int = 1,
        asc: bool = False,
        flatten: bool = True,
    ):
        """
        Takes an aggregation query and gets the aggregate of each cluster in a collection. This helps you interpret each cluster and what is in them.
        It can only can be used after a vector field has been clustered. \n
        Aggregation/Groupby of a collection using an aggregation query. The aggregation query is a json body that follows the schema of:

        .. code-block::

            {
                "groupby" : [
                    {"name": <alias>, "field": <field in the collection>, "agg": "category"},
                    {"name": <alias>, "field": <another groupby field in the collection>, "agg": "numeric"}
                ],
                "metrics" : [
                    {"name": <alias>, "field": <numeric field in the collection>, "agg": "avg"}
                    {"name": <alias>, "field": <another numeric field in the collection>, "agg": "max"}
                ]
            }

        For example, one can use the following aggregations to group score based on region and player name.

        .. code-block::

            {
                "groupby" : [
                    {"name": "region", "field": "player_region", "agg": "category"},
                    {"name": "player_name", "field": "name", "agg": "category"}
                ],
                "metrics" : [
                    {"name": "average_score", "field": "final_score", "agg": "avg"},
                    {"name": "max_score", "field": "final_score", "agg": "max"},
                    {'name':'total_score','field':"final_score", 'agg':'sum'},
                    {'name':'average_deaths','field':"final_deaths", 'agg':'avg'},
                    {'name':'highest_deaths','field':"final_deaths", 'agg':'max'},
                ]
            }
        "groupby" is the fields you want to split the data into. These are the available groupby types:
            - category : groupby a field that is a category
            - numeric: groupby a field that is a numeric
        "metrics" is the fields and metrics you want to calculate in each of those, every aggregation includes a frequency metric. These are the available metric types:
            - "avg", "max", "min", "sum", "cardinality"
        The response returned has the following in descending order. \n
        If you want to return documents, specify a "group_size" parameter and a "select_fields" parameter if you want to limit the specific fields chosen. This looks as such:
            .. code-block::
                {
                    'groupby':[
                        {'name':'Manufacturer','field':'manufacturer','agg':'category',
                        'group_size': 10, 'select_fields': ["name"]},
                    ],
                    'metrics':[
                        {'name':'Price Average','field':'price','agg':'avg'},
                    ],
                }
                # ouptut example:
                {"title": {"title": "books", "frequency": 200, "documents": [{...}, {...}]}, {"title": "books", "frequency": 100, "documents": [{...}, {...}]}}
        For array-aggregations, you can add "agg": "array" into the aggregation query.

        Parameters
        ----------
        dataset_id : string
            Unique name of dataset
        metrics: list
            Fields and metrics you want to calculate
        groupby: list
            Fields you want to split the data into
        filters: list
            Query for filtering the search results
        page_size: int
            Size of each page of results
        page: int
            Page of the results
        asc: bool
            Whether to sort results by ascending or descending order
        flatten: bool
            Whether to flatten
        alias: string
            Alias used to name a vector field. Belongs in field_{alias} vector
        metrics: list
            Fields and metrics you want to calculate
        groupby: list
            Fields you want to split the data into
        filters: list
            Query for filtering the search results
        page_size: int
            Size of each page of results
        page: int
            Page of the results
        asc: bool
            Whether to sort results by ascending or descending order
        flatten: bool
            Whether to flatten

        Example
        ---------
        .. code-block::
            from relevanceai import Client
            client = Client()
            df = client.Dataset("sample_dataset_id")
            from sklearn.cluster import KMeans
            model = KMeans(n_clusters=2)
            cluster_ops = client.ClusterOps(alias="kmeans_2", model=model)
            cluster_ops.run(df, vector_fields=["sample_vector_"])
            clusterer.aggregate(
                "sample_dataset_id",
                groupby=[{
                    "field": "title",
                    "agg": "wordcloud",
                }],
                vector_fields=['sample_vector_']
            )
        """
        metrics = [] if metrics is None else metrics
        groupby = [] if groupby is None else groupby
        filters = [] if filters is None else filters
        sort = [] if sort is None else sort

        return self.datasets.cluster.aggregate(
            dataset_id=self.dataset_id,
            vector_fields=self.vector_fields,
            groupby=groupby,
            metrics=metrics,
            sort=sort,
            filters=filters,
            alias=self.alias,
            page_size=page_size,
            page=page,
            asc=asc,
            flatten=flatten,
        )
>>>>>>> 33309343
<|MERGE_RESOLUTION|>--- conflicted
+++ resolved
@@ -645,7 +645,6 @@
         print("To view nicely, please use `pd.DataFrame(labels)`.")
         return labels
 
-<<<<<<< HEAD
     def create_parent_cluster(
         self,
         to_merge: dict,
@@ -667,6 +666,7 @@
         parent_field = self._get_cluster_field_name()
         for cluster, clusters_to_combine in to_merge.items():
             for i, cluster_to_combine in enumerate(clusters_to_combine):
+                # Update the documents in the cluster to become a subcluster
                 cluster_filter = [
                     {
                         "field": parent_field,
@@ -675,15 +675,6 @@
                         "condition_value": cluster_to_combine,
                     }
                 ]
-                # try:
-                #     status = self.datasets.cluster.centroids.delete_centroid_by_id(
-                #         centroid_id=cluster_to_combine, dataset_id=self.dataset_id,
-                #         vector_fields=self.vector_fields, alias=self.alias
-                #     )
-                #     print("Deleted a centroid: ")
-                #     print(status)
-                # except Exception as e:
-                #     print(e)
 
                 if "cluster_" in cluster_to_combine:
                     cluster_to_combine = cluster_to_combine.replace("cluster_", "")
@@ -693,13 +684,13 @@
                     }
                 elif isinstance(cluster, str):
                     update = {new_cluster_field: f"{cluster}-{cluster_to_combine}"}
-                print(cluster_filter)
                 updated = self.datasets.documents.update_where(
                     dataset_id=self.dataset_id, update=update, filters=cluster_filter
                 )
                 print("Update status: ")
                 print(updated)
 
+            # Merge the original clusters combine to create a subcluster
             if isinstance(cluster, int):
                 try:
                     merge_results = self.merge(
@@ -722,6 +713,7 @@
             only_unique=True,
         )
 
+        # Port over the labels from the cluster to the subcluster
         metadata = self.datasets.metadata(self.dataset_id)["results"]
         if parent_field in metadata["cluster_metadata"]["labels"]:
             for k, old_labels in to_merge.items():
@@ -741,7 +733,7 @@
             results = self.datasets.post_metadata(self.dataset_id, metadata)
             print("Updated metadata")
             print(results)
-=======
+
     def explain_text_clusters(
         self,
         text_field,
@@ -953,5 +945,4 @@
             page=page,
             asc=asc,
             flatten=flatten,
-        )
->>>>>>> 33309343
+        )