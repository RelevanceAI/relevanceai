import warnings
import numpy as np
import pandas as pd
from copy import deepcopy

from typing import Optional, Union, Callable, Dict, Any, Set, List

from relevanceai.utils.decorators.analytics import track

from relevanceai.operations_new.ops_base import OperationAPIBase
from relevanceai.operations_new.cluster.transform import ClusterTransform

from relevanceai.constants import Warning
from relevanceai.constants.errors import MissingClusterError
from relevanceai.constants import MissingClusterError, Warning


class ClusterOps(ClusterTransform, OperationAPIBase):
    """
    Cluster-related functionalities
    """

    # These need to be instantiated on __init__
    model_name: str

    def __init__(
        self,
        dataset_id: str,
        vector_fields: list,
        alias: str,
        model=None,
        model_kwargs=None,
        cluster_field: str = "_cluster_",
        byo_cluster_field: str = None,
        include_cluster_report: bool = False,
        verbose: bool = False,
        **kwargs,
    ):
        """
        ClusterOps objects
        """
        self.dataset_id = dataset_id
        self.vector_fields = vector_fields
        self.cluster_field = cluster_field
        self.verbose = verbose
        self.model = model
        if isinstance(self.model, str):
            self.model_name = self.model
        else:
            self.model_name = str(self.model)

        if model_kwargs is None:
            model_kwargs = {}

        self.model_kwargs = model_kwargs

        self.include_cluster_report = include_cluster_report

        for k, v in kwargs.items():
            setattr(self, k, v)

        super().__init__(
            dataset_id=dataset_id,
            vector_fields=vector_fields,
            alias=alias,
            cluster_field=cluster_field,
            verbose=verbose,
            model=model,
            model_kwargs=model_kwargs,
            include_cluster_report=include_cluster_report,
            **kwargs,
        )

        # alias is set after model so that we can get the number of clusters
        # if the model needs to be instantiated
        self.alias = self._get_alias(alias)

        self.byo_cluster_field = byo_cluster_field
        if byo_cluster_field is not None:
            self.create_byo_clusters()

    def post_run(self, dataset, documents, updated_documents):
        centroid_documents = self.get_centroid_documents()
        self.insert_centroids(centroid_documents)
        if self.include_cluster_report:
            try:
                from relevanceai.recipes.model_observability.cluster.report import (
                    ClusterReport,
                )

                app = ClusterReport(f"Cluster Report for {self.alias}", dataset)
                app.start_cluster_evaluator(
                    self.get_field_across_documents(self.vector_fields[0], documents),
                    self.get_field_across_documents(
                        self._get_cluster_field_name(), updated_documents
                    ),
                    # centroids=centroid_documents
                )
                app.evaluator.X_silhouette_samples = np.array(
                    self.get_field_across_documents(
                        self._silhouette_score_field_name(), updated_documents
                    )
                )
                app.evaluator.X_squared_error_samples = np.array(
                    self.get_field_across_documents(
                        self._squared_error_field_name(), updated_documents
                    )
                )
                app.section_cluster_report()
                print()
                print("We've built your cluster report app:")
                app.deploy()
            except:
                print("Couldnt' create cluster report.")
        return

    def insert_centroids(
        self,
        centroid_documents,
    ) -> None:
        """
        Insert centroids
        Centroids look below

        .. code-block::

            cluster_ops = client.ClusterOps(
                vector_field=["sample_1_vector_"],
                alias="sample"
            )
            cluster_ops.insert_centroids(
                centorid_documents=[
                    {"_id" : "cluster-0", "sample_1_vector_": [1, 1, 1]},
                    {"_id" : "cluster-1", "sample_1_vector_": [1, 2, 2]},
                ]
            )

        """
        return self.datasets.cluster.centroids.insert(
            dataset_id=self.dataset_id,
            cluster_centers=self.json_encoder(centroid_documents),
            vector_fields=self.vector_fields,
            alias=self.alias,
        )

    def calculate_centroids(self, method="mean"):
        """
        calculates the centroids from the dataset vectors
        """

        # calculate the centroids
        centroid_vectors = {}

        def calculate_centroid(vectors):
            X = np.array(vectors)
            return X.mean(axis=0)

        centroid_vectors = self._operate_across_clusters(
            field=self.vector_fields[0], func=calculate_centroid
        )

        if isinstance(centroid_vectors, dict):
            centroid_vectors = [
                {"_id": k, self.vector_fields[0]: v}
                for k, v in centroid_vectors.items()
            ]
        return centroid_vectors

    def create_centroids(self, insert: bool = True):
        """
        Calculate centroids from your dataset vectors.

        Example
        --------

        .. code-block::

            from relevanceai import Client
            client = Client()
            ds = client.Dataset("sample")
            cluster_ops = ds.ClusterOps(
                alias="kmeans-25",
                vector_fields=['sample_vector_']
            )
            centroids = cluster_ops.create_centroids()

        """
        # Get an array of the different vectors
        if len(self.vector_fields) > 1:
            raise NotImplementedError(
                "Do not currently support multiple vector fields for centroid creation."
            )

        # calculate the centroids
        centroid_vectors = self.calculate_centroids()

        if insert:
            self.insert_centroids(
                centroid_documents=centroid_vectors,
            )
        return centroid_vectors

    def get_centroid_documents(self):
        centroid_vectors = {}
        if hasattr(self.model, "_centroids") and self.model._centroids is not None:
            # TODO: fix this so that it creates the proper labels
            centroid_vectors = self.model._centroids
            # get the cluster label function
            labels = range(len(centroid_vectors))
            cluster_ids = self.format_cluster_labels(labels)
            if len(self.vector_fields) > 1:
                warnings.warn(
                    "Currently do not support inserting centroids with multiple vector fields"
                )
            centroids = [
                {"_id": k, self.vector_fields[0]: v}
                for k, v in zip(cluster_ids, centroid_vectors)
            ]
        else:
            centroids = self.create_centroids()
        return centroids

    @property
    def centroids(self):
        """
        Access the centroids of your dataset easily

        .. code-block::

            ds = client.Dataset("sample")
            cluster_ops = ds.ClusterOps(
                vector_fields=["sample_vector_"],
                alias="simple"
            )
            cluster_ops.centroids

        """
        if not hasattr(self, "_centroids"):
            self._centroids = self.datasets.cluster.centroids.documents(
                dataset_id=self.dataset_id,
                vector_fields=self.vector_fields,
                alias=self.alias,
                page_size=9999,
                include_vector=True,
            )["results"]
        return self._centroids

    def get_centroid_from_id(
        self,
        cluster_id: str,
    ) -> Dict[str, Any]:
        """> It takes a cluster id and returns the centroid with that id

        Parameters
        ----------
        cluster_id : str
            The id of the cluster to get the centroid for.

        Returns
        -------
            The centroid with the given id.

        """

        for centroid in self.centroids:
            if centroid["_id"] == cluster_id:
                return centroid

        raise ValueError(f"Missing the centroid with id {cluster_id}")

    def list_cluster_ids(
        self,
        alias: str = None,
        minimum_cluster_size: int = 0,
        num_clusters: int = 1000,
    ):
        """
        List unique cluster IDS

        Example
        ---------

        .. code-block::

            from relevanceai import Client
            client = Client()
            cluster_ops = client.ClusterOps(
                alias="kmeans_8", vector_fields=["sample_vector_]
            )
            cluster_ops.list_cluster_ids()

        Parameters
        -------------
        alias: str
            The alias to use for clustering
        minimum_cluster_size: int
            The minimum size of the clusters
        num_clusters: int
            The number of clusters

        """
        if alias is None:
            alias = self.alias
        # Mainly to be used for subclustering
        # Get the cluster alias
        cluster_field = self._get_cluster_field_name()

        # currently the logic for facets is that when it runs out of pages
        # it just loops - therefore we need to store it in a simple hash
        # and then add them to a list
        all_cluster_ids: Set = set()

        while len(all_cluster_ids) < num_clusters:
            facet_results = self.datasets.facets(
                dataset_id=self.dataset_id,
                fields=[cluster_field],
                page_size=int(self.config["data.max_clusters"]),
                page=1,
                asc=True,
            )
            if "results" in facet_results:
                facet_results = facet_results["results"]
            if cluster_field not in facet_results:
                raise MissingClusterError(alias=alias)
            for facet in facet_results[cluster_field]:
                if facet["frequency"] > minimum_cluster_size:
                    curr_len = len(all_cluster_ids)
                    all_cluster_ids.add(facet[cluster_field])
                    new_len = len(all_cluster_ids)
                    if new_len == curr_len:
                        return list(all_cluster_ids)

        return list(all_cluster_ids)

    def list_closest(
        self,
        cluster_ids: Optional[list] = None,
        select_fields: Optional[List] = None,
        approx: int = 0,
        page_size: int = 1,
        page: int = 1,
        similarity_metric: str = "cosine",
        filters: Optional[list] = None,
        facets: Optional[list] = None,
        include_vector: bool = False,
        cluster_properties_filters: Optional[Dict] = None,
        include_count: bool = False,
        include_facets: bool = False,
        verbose: bool = False,
    ):
        """
        List of documents closest from the center.
        Parameters
        ----------
        dataset_id: string
            Unique name of dataset
        vector_fields: list
            The vector fields where a clustering task runs
        cluster_ids: list
            Any of the cluster ids
        alias: string
            Alias is used to name a cluster
        centroid_vector_fields: list
            Vector fields stored
        select_fields: list
            Fields to include in the search results, empty array/list means all fields
        approx: int
            Used for approximate search to speed up search. The higher the number, faster the search but potentially less accurate
        sum_fields: bool
            Whether to sum the multiple vectors similarity search score as 1 or seperate
        page_size: int
            Size of each page of results
        page: int
            Page of the results
        similarity_metric: string
            Similarity Metric, choose from ['cosine', 'l1', 'l2', 'dp']
        filters: list
            Query for filtering the search results
        facets: list
            Fields to include in the facets, if [] then all
        min_score: int
            Minimum score for similarity metric
        include_vectors: bool
            Include vectors in the search results
        include_count: bool
            Include the total count of results in the search results
        include_facets: bool
            Include facets in the search results
        cluster_properties_filter: dict
            Filter if clusters with certain characteristics should be hidden in results
        """
        if cluster_properties_filters is None:
            cluster_properties_filters = {}
        return self.datasets.cluster.centroids.list_closest_to_center(
            dataset_id=self.dataset_id,
            vector_fields=self.vector_fields,
            alias=self.alias,
            cluster_ids=cluster_ids,
            select_fields=select_fields,
            approx=approx,
            page_size=page_size,
            page=page,
            similarity_metric=similarity_metric,
            filters=filters,
            facets=facets,
            include_vector=include_vector,
            include_count=include_count,
            include_facets=include_facets,
            cluster_properties_filter=cluster_properties_filters,
            verbose=verbose,
        )

    def list_furthest(
        self,
        cluster_ids: Optional[List] = None,
        centroid_vector_fields: Optional[List] = None,
        select_fields: Optional[List] = None,
        approx: int = 0,
        sum_fields: bool = True,
        page_size: int = 3,
        page: int = 1,
        similarity_metric: str = "cosine",
        filters: Optional[List] = None,
        # facets: List = [],
        min_score: int = 0,
        include_vector: bool = False,
        include_count: bool = True,
        cluster_properties_filter: Optional[Dict] = {},
    ):
        """
        List documents furthest from the center.

        Parameters
        ----------
        dataset_id: string
            Unique name of dataset
        vector_fields: list
            The vector field where a clustering task was run.
        cluster_ids: list
            Any of the cluster ids
        alias: string
            Alias is used to name a cluster
        select_fields: list
            Fields to include in the search results, empty array/list means all fields
        approx: int
            Used for approximate search to speed up search. The higher the number, faster the search but potentially less accurate
        sum_fields: bool
            Whether to sum the multiple vectors similarity search score as 1 or seperate
        page_size: int
            Size of each page of results
        page: int
            Page of the results
        similarity_metric: string
            Similarity Metric, choose from ['cosine', 'l1', 'l2', 'dp']
        filters: list
            Query for filtering the search results
        facets: list
            Fields to include in the facets, if [] then all
        min_score: int
            Minimum score for similarity metric
        include_vectors: bool
            Include vectors in the search results
        include_count: bool
            Include the total count of results in the search results
        include_facets: bool
            Include facets in the search results
        """
        return self.datasets.cluster.centroids.list_furthest_from_center(
            dataset_id=self.dataset_id,
            vector_fields=self.vector_fields,
            alias=self.alias,
            cluster_ids=cluster_ids,
            centroid_vector_fields=centroid_vector_fields,
            select_fields=select_fields,
            approx=approx,
            sum_fields=sum_fields,
            page_size=page_size,
            page=page,
            similarity_metric=similarity_metric,
            filters=filters,
            min_score=min_score,
            include_vector=include_vector,
            include_count=include_count,
            cluster_properties_filter=cluster_properties_filter,
        )

    def store_operation_metadatas(self):
        self.store_operation_metadata(
            operation="cluster",
            values=str(
                {
                    "model": self.model,
                    "vector_fields": self.vector_fields,
                    "alias": self.alias,
                    "model_kwargs": self.model_kwargs,
                }
            ),
        )

    @staticmethod
    def _get_filters(
        filters: List[Dict[str, Union[str, int]]],
        vector_fields: List[str],
    ) -> List[Dict[str, Union[str, int]]]:
        """It takes a list of filters and a list of vector fields and returns a list of filters that
        includes the original filters and a filter for each vector field that checks if the vector field
        exists

        Parameters
        ----------
        filters : List[Dict[str, Union[str, int]]]
            List[Dict[str, Union[str, int]]]
        vector_fields : List[str]
            List[str] = ["vector_field_1", "vector_field_2"]

        Returns
        -------
            A list of dictionaries.

        """

        vector_field_filters = [
            {
                "field": vector_field,
                "filter_type": "exists",
                "condition": ">=",
                "condition_value": " ",
            }
            for vector_field in vector_fields
        ]

        filters = deepcopy(filters)

        if filters is None:
            filters = vector_field_filters
        else:
            filters += vector_field_filters  # type: ignore

        return filters

    def merge(self, target_cluster_id: str, cluster_ids: list):
        """
        Merge clusters into the target cluster.
        The centroids are re-calculated and become a new middle.
        """
        return self.datasets.cluster.merge(
            dataset_id=self.dataset_id,
            vector_fields=self.vector_fields,
            alias=self.alias,
            cluster_ids=[target_cluster_id] + cluster_ids,
        )

    def create_byo_clusters(self):
        """
        Create BYO clusters for a given field
        """
        # TODO: Change into generator to make unique values more than 9999
        results = self.datasets.facets(
            dataset_id=self.dataset_id, fields=[self.byo_cluster_field], page_size=9999
        )

        try:
            for r in results["results"][self.byo_cluster_field]:
                filters = [
                    {
                        "field": self.byo_cluster_field,
                        "filter_type": "exact_match",
                        "condition": "==",
                        "condition_value": r["value"],
                    }
                ]
                cluster_doc = {}
                self.set_field(self._get_cluster_field_name(), cluster_doc, r["value"])
                results = self.datasets.documents.update_where(
                    dataset_id=self.dataset_id, update=cluster_doc, filters=filters
                )

        except KeyError:
            raise ValueError("Cluster field has no values.")

        return results

    def _operate(self, cluster_id: str, field: str, output: dict, func: Callable):
        """
        Internal function for operations

        It takes a cluster_id, a field, an output dictionary, and a function, and then it gets all the
        documents in the cluster, gets the field across all the documents, and then applies the function
        to the field

        Parameters
        ----------
        cluster_id : str
            str, field: str, output: dict, func: Callable
        field : str
            the field you want to get the value for
        output : dict
            dict
        func : Callable
            Callable

        """
        cluster_field = self._get_cluster_field_name()
        # TODO; change this to fetch all documents
        documents = self._get_all_documents(
            self.dataset_id,
            filters=[
                {
                    "field": cluster_field,
                    "filter_type": "exact_match",
                    "condition": "==",
                    "condition_value": cluster_id,
                },
                {
                    "field": field,
                    "filter_type": "exists",
                    "condition": ">=",
                    "condition_value": " ",
                },
            ],
            select_fields=[field, cluster_field],
            show_progress_bar=False,
        )
        # get the field across each
        arr = self.get_field_across_documents(field, documents)
        output[cluster_id] = func(arr)

    def _operate_across_clusters(self, field: str, func: Callable):
        output: Dict[str, Any] = dict()
        for cluster_id in self.list_cluster_ids():
            self._operate(cluster_id=cluster_id, field=field, output=output, func=func)
        return output

    @property
    def labels(self):
        metadata = self.datasets.metadata(self.dataset_id)
        metadata = metadata.get("results", {}).get("cluster_metadata", {})
        vector_fields = ["text_mpnet_vector_"]
        alias = "kmeans-100"

        cluster_field = "_cluster_." + ".".join(vector_fields) + "." + alias
        labels = metadata.get("labels", {}).get(cluster_field, {})
        print("To view nicely, please use `pd.DataFrame(labels)`.")
        return labels

<<<<<<< HEAD
    def explain_text_clusters(
        self,
        text_field,
        encode_fn_or_model,
        n_closest: int = 5,
        highlight_output_field="_explain_",
        algorithm: str = "relational",
        model_kwargs: Optional[dict] = None,
    ):
        """
        It takes a text field and a function that encodes the text field into a vector.
        It then returns the top n closest vectors to each cluster centroid.
        .. code-block::
            def encode(X):
                return [1, 2, 1]
            cluster_ops.explain_text_clusters(text_field="hey", encode_fn_or_model=encode)

        Parameters
        ----------
        text_field
            The field in the dataset that contains the text to be explained.
        encode_fn
            This is the function that will be used to encode the text.
        n_closest : int, optional
            The number of closest documents to each cluster to return.
        highlight_output_field, optional
            The name of the field that will be added to the output dataset.
        algorithm: str
            Algorithm is either "centroid" or "relational"

        Returns
        -------
            A new dataset with the same data as the original dataset, but with a new field called _explain_
        """
        if isinstance(encode_fn_or_model, str):
            # Get the model
            from relevanceai.operations_new.vectorize.text.transform import (
                VectorizeTextTransform,
            )

            self.model = VectorizeTextTransform._get_model(encode_fn_or_model)
            encode_fn = self.model.encode
        else:
            encode_fn = encode_fn_or_model

        from relevanceai.operations_new.cluster.text.explainer.ops import (
            TextClusterExplainerOps,
        )

        ops = TextClusterExplainerOps(credentials=self.credentials)
        if algorithm == "centroid":
            return ops.explain_clusters(
                dataset_id=self.dataset_id,
                alias=self.alias,
                vector_fields=self.vector_fields,
                text_field=text_field,
                encode_fn=encode_fn,
                n_closest=n_closest,
                highlight_output_field=highlight_output_field,
            )
        elif algorithm == "relational":
            return ops.explain_clusters_relational(
                dataset_id=self.dataset_id,
                alias=self.alias,
                vector_fields=self.vector_fields,
                text_field=text_field,
                encode_fn=encode_fn,
                n_closest=n_closest,
                highlight_output_field=highlight_output_field,
            )
        raise ValueError("Algorithm needs to be either `relational` or `centroid`.")
=======
    @track
    def aggregate(
        self,
        metrics: Optional[list] = None,
        sort: Optional[list] = None,
        groupby: Optional[list] = None,
        filters: Optional[list] = None,
        page_size: int = 20,
        page: int = 1,
        asc: bool = False,
        flatten: bool = True,
    ):
        """
        Takes an aggregation query and gets the aggregate of each cluster in a collection. This helps you interpret each cluster and what is in them.
        It can only can be used after a vector field has been clustered. \n
        Aggregation/Groupby of a collection using an aggregation query. The aggregation query is a json body that follows the schema of:

        .. code-block::

            {
                "groupby" : [
                    {"name": <alias>, "field": <field in the collection>, "agg": "category"},
                    {"name": <alias>, "field": <another groupby field in the collection>, "agg": "numeric"}
                ],
                "metrics" : [
                    {"name": <alias>, "field": <numeric field in the collection>, "agg": "avg"}
                    {"name": <alias>, "field": <another numeric field in the collection>, "agg": "max"}
                ]
            }

        For example, one can use the following aggregations to group score based on region and player name.

        .. code-block::

            {
                "groupby" : [
                    {"name": "region", "field": "player_region", "agg": "category"},
                    {"name": "player_name", "field": "name", "agg": "category"}
                ],
                "metrics" : [
                    {"name": "average_score", "field": "final_score", "agg": "avg"},
                    {"name": "max_score", "field": "final_score", "agg": "max"},
                    {'name':'total_score','field':"final_score", 'agg':'sum'},
                    {'name':'average_deaths','field':"final_deaths", 'agg':'avg'},
                    {'name':'highest_deaths','field':"final_deaths", 'agg':'max'},
                ]
            }
        "groupby" is the fields you want to split the data into. These are the available groupby types:
            - category : groupby a field that is a category
            - numeric: groupby a field that is a numeric
        "metrics" is the fields and metrics you want to calculate in each of those, every aggregation includes a frequency metric. These are the available metric types:
            - "avg", "max", "min", "sum", "cardinality"
        The response returned has the following in descending order. \n
        If you want to return documents, specify a "group_size" parameter and a "select_fields" parameter if you want to limit the specific fields chosen. This looks as such:
            .. code-block::
                {
                    'groupby':[
                        {'name':'Manufacturer','field':'manufacturer','agg':'category',
                        'group_size': 10, 'select_fields': ["name"]},
                    ],
                    'metrics':[
                        {'name':'Price Average','field':'price','agg':'avg'},
                    ],
                }
                # ouptut example:
                {"title": {"title": "books", "frequency": 200, "documents": [{...}, {...}]}, {"title": "books", "frequency": 100, "documents": [{...}, {...}]}}
        For array-aggregations, you can add "agg": "array" into the aggregation query.

        Parameters
        ----------
        dataset_id : string
            Unique name of dataset
        metrics: list
            Fields and metrics you want to calculate
        groupby: list
            Fields you want to split the data into
        filters: list
            Query for filtering the search results
        page_size: int
            Size of each page of results
        page: int
            Page of the results
        asc: bool
            Whether to sort results by ascending or descending order
        flatten: bool
            Whether to flatten
        alias: string
            Alias used to name a vector field. Belongs in field_{alias} vector
        metrics: list
            Fields and metrics you want to calculate
        groupby: list
            Fields you want to split the data into
        filters: list
            Query for filtering the search results
        page_size: int
            Size of each page of results
        page: int
            Page of the results
        asc: bool
            Whether to sort results by ascending or descending order
        flatten: bool
            Whether to flatten

        Example
        ---------
        .. code-block::
            from relevanceai import Client
            client = Client()
            df = client.Dataset("sample_dataset_id")
            from sklearn.cluster import KMeans
            model = KMeans(n_clusters=2)
            cluster_ops = client.ClusterOps(alias="kmeans_2", model=model)
            cluster_ops.run(df, vector_fields=["sample_vector_"])
            clusterer.aggregate(
                "sample_dataset_id",
                groupby=[{
                    "field": "title",
                    "agg": "wordcloud",
                }],
                vector_fields=['sample_vector_']
            )
        """
        metrics = [] if metrics is None else metrics
        groupby = [] if groupby is None else groupby
        filters = [] if filters is None else filters
        sort = [] if sort is None else sort

        return self.datasets.cluster.aggregate(
            dataset_id=self.dataset_id,
            vector_fields=self.vector_fields,
            groupby=groupby,
            metrics=metrics,
            sort=sort,
            filters=filters,
            alias=self.alias,
            page_size=page_size,
            page=page,
            asc=asc,
            flatten=flatten,
        )
>>>>>>> 8c9d2680
<|MERGE_RESOLUTION|>--- conflicted
+++ resolved
@@ -643,7 +643,6 @@
         print("To view nicely, please use `pd.DataFrame(labels)`.")
         return labels
 
-<<<<<<< HEAD
     def explain_text_clusters(
         self,
         text_field,
@@ -715,7 +714,7 @@
                 highlight_output_field=highlight_output_field,
             )
         raise ValueError("Algorithm needs to be either `relational` or `centroid`.")
-=======
+
     @track
     def aggregate(
         self,
@@ -855,5 +854,4 @@
             page=page,
             asc=asc,
             flatten=flatten,
-        )
->>>>>>> 8c9d2680
+        )