--- conflicted
+++ resolved
@@ -4,18 +4,13 @@
 from relevanceai.utils.decorators.vectors import catch_errors
 
 
-<<<<<<< HEAD
 class SentenceTransformer2Vec(VectorizeModelBase):
-    def __init__(self, model, vector_length, model_name):
-=======
-class SentenceTransformer2Vec(ModelBase):
     def __init__(
         self,
         model: Any,
         vector_length: Union[None, int],
         model_name: str,
     ):
->>>>>>> 348a0718
         from sentence_transformers import SentenceTransformer
 
         self.model: SentenceTransformer = model
