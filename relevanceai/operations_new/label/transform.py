"""
Labelling performs a vector search on the labels and fetches the closest
max_number_of_labels.

"""
from copy import deepcopy
from typing import Any, Dict, List

from relevanceai.operations_new.transform_base import TransformBase


class LabelTransform(TransformBase):
    def __init__(
        self,
        vector_field: str,
        label_documents: list,
        expanded: bool = True,
        max_number_of_labels: int = 1,
        similarity_metric: str = "cosine",
        similarity_threshold: float = 0.1,
        label_field="label",
        label_vector_field="label_vector_",
        output_field: str = "_label_",
        **kwargs,
    ):
        self.vector_field = vector_field
        self.expanded = expanded
        self.max_number_of_labels = max_number_of_labels
        self.similarity_metric = similarity_metric
        self.similarity_threshold = similarity_threshold
        self.label_field = label_field
        self.label_vector_field = label_vector_field
        self.label_documents = label_documents
        self.vector_fields = [vector_field]
        self.output_field = output_field

        for k, v in kwargs.items():
            setattr(self, k, v)

    def transform(  # type: ignore
        self,
        documents,
    ) -> List[Dict[str, Any]]:

        """Get all vectors, search across

        Parameters
        ----------
        documents
            the documents to be labeled
        label_documents
            The documents that contain the labels.

        Example
        -------
        .. code-block::

            ds = client.Dataset(...)
            # label an entire dataset
            ds.label(
                vector_field="sample_1_vector_",
                label_documents=[
                    {
                        "label": "value",
                        "price": 0.3,
                        "label_vector_": [1, 1, 1]
                    },
                    {
                        "label": "value-2",
                        "label_vector_": [2, 1, 1]
                    },
                ],
                expanded=True # stored as dict or list
            )

        If missing "label", returns Error - labels missing `label` field
        writes loop to set `label` field

        If you want all values in a label document plus similarity, you need to set
        expanded=True

        Returns
        -------
            A list of dictionaries.

        """

        # Get all vectors
        vectors = self.get_field_across_documents(self.vector_field, documents)

        # TODO switch this to multiprocessing
        from relevanceai.utils import multiprocess_list

        # label_docs = multiprocess_list(self.get_label_document, documents)
        label_docs = [
            self.get_label_document(document) for i, document in enumerate(documents)
        ]

        return label_docs

    def get_label_document(self, document, *args, **kwargs):
        labels = self._get_nearest_labels(
            vector=self.get_field(self.vector_field, document),
            label_documents=self.label_documents,
        )
        doc: dict = {"_id": document["_id"]}
        self.set_field(self.output_field, doc, labels)
        return doc

    @property
    def name(self):
        return "labelling"

    def _get_nearest_labels(
        self,
        vector: List[float],
        label_documents: List[Dict[str, Any]],
    ):
        """It takes a vector and a list of documents, and returns a list of labels

        Parameters
        ----------
        vector : List[float]
            List[float]
        label_documents : List[Dict[str, Any]]
            List[Dict[str, Any]]

        Returns
        -------
            The return value is a list of labels.

        """
        # perform cosine similarity
        if self.similarity_metric == "cosine":
            labels = self.cosine_similarity(
                query_vector=vector,
                vector_field=self.label_vector_field,
                documents=label_documents,
                max_number_of_labels=self.max_number_of_labels,
                similarity_threshold=self.similarity_threshold,
            )
        else:
            raise ValueError(
                "Only cosine similarity metric is supported at the moment."
            )

        # for the label vectors
        if self.expanded:
            return labels
        else:
            # get a list of labels
            return self.get_field_across_documents(self.label_field, labels)

    def cosine_similarity(
        self,
        query_vector,
        vector_field,
        documents,
        reverse=True,
        score_field: str = "_label_score",
        max_number_of_labels: int = 1,
        similarity_threshold: float = 0,
    ):
        """It takes a query vector, a vector field, a list of documents, and a few other parameters, and
        returns a list of documents sorted by their cosine similarity to the query vector

        Parameters
        ----------
        query_vector
            the vector you want to compare against
        vector_field
            the field in the documents that contains the vector
        documents
            list of documents
        reverse, optional
            True/False
        score_field : str, optional
            str = "_label_score"
        max_number_of_labels : int, optional
            int = 1,
        similarity_threshold : float, optional
            float = 0,

        Returns
        -------
            A list of dictionaries.

        """
        from scipy.spatial import distance

        sort_key = [
            1 - distance.cosine(i, query_vector)
            for i in self.get_field_across_documents(vector_field, documents)
        ]
        self.set_field_across_documents(score_field, sort_key, documents)
        labels = sorted(documents, reverse=reverse, key=lambda x: x[score_field])
        labels = [l for l in labels if l[score_field] > similarity_threshold]
        counter = 0
<<<<<<< HEAD
        new_labels = []  # type: ignore
=======
        new_labels: List[dict] = []
>>>>>>> 6c6ea920
        for label in labels:
            label_text = self.get_field(self.label_field, label)
            label_texts = self.get_field_across_documents(self.label_field, new_labels)
            if label_text not in label_texts:
                new_labels.append(deepcopy(label))
                counter += 1
                if counter >= max_number_of_labels:
                    [l.pop(vector_field) for l in new_labels]
                    return new_labels
        # new_labels = deepcopy(labels)
        # remove labels from labels
        [l.pop(vector_field) for l in new_labels]
        return new_labels

    def get_operation_metadata(self) -> Dict[str, Any]:
        return dict(
            operation="label",
            values=str(
                {
                    "vector_fields": self.vector_fields,
                    "expanded": self.expanded,
                    "max_number_of_labels": self.max_number_of_labels,
                    "similarity_metric": self.similarity_metric,
                    "similarity_threshold": self.similarity_threshold,
                    "label_field": self.label_field,
                    "label_vector_field": self.label_vector_field,
                }
            ),
        )<|MERGE_RESOLUTION|>--- conflicted
+++ resolved
@@ -196,11 +196,7 @@
         labels = sorted(documents, reverse=reverse, key=lambda x: x[score_field])
         labels = [l for l in labels if l[score_field] > similarity_threshold]
         counter = 0
-<<<<<<< HEAD
-        new_labels = []  # type: ignore
-=======
         new_labels: List[dict] = []
->>>>>>> 6c6ea920
         for label in labels:
             label_text = self.get_field(self.label_field, label)
             label_texts = self.get_field_across_documents(self.label_field, new_labels)
