--- conflicted
+++ resolved
@@ -9,10 +9,4 @@
     """
     Label Operations
     """
-<<<<<<< HEAD
-    pass
-=======
-
-    def label(self):
-        raise NotImplementedError
->>>>>>> bb394fe2
+    pass