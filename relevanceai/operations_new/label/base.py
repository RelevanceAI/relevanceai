--- conflicted
+++ resolved
@@ -37,7 +37,6 @@
 
 class LabelBase(DocUtils):
     def run(
-<<<<<<< HEAD
         self, 
         vector_field: str,
         documents, 
@@ -79,23 +78,6 @@
             A list of documents with the field "_label_" set to the list of labels
         
         '''
-=======
-        self,
-        vector_field: str,
-        documents,
-        label_documents,
-        max_number_of_labels: int = 1,
-        expanded: bool = True,
-        similarity_metric: str = "cosine",
-        similarity_threshold: float = 0.1,
-        label_field="label",
-        label_vector_field="label_vector_",
-    ):
-        """
-        Labels a given set of documents against
-        label documents
-        """
->>>>>>> bb394fe2
         # for each document
         # get vector
         # match vector against label vectors
@@ -107,7 +89,6 @@
         for i, vector in enumerate(vectors):
             # search across
             labels = self._get_nearest_labels(
-<<<<<<< HEAD
                 vector,
                 label_field=label_field,
                 label_documents=label_documents,
@@ -160,32 +141,6 @@
         score_field: str = "_label_score",
         max_number_of_labels: int=1,
         similarity_threshold: float=0,
-=======
-                v, label_field, label_documents, expanded=expanded
-            )
-            # TODO: add inplace=True
-            self.set_field_across_documents(
-                "_label_",
-                labels,
-                documents,
-            )
-        return documents
-
-    def _get_nearest_labels(self, vector, label_field, label_documents, expanded=True):
-        """
-        Get the nearest labels
-        """
-        if expanded:
-            return self._get_nearest_labels_expanded(
-                vector, label_field, label_documents
-            )
-        else:
-            # anticipate common mistakes
-            raise NotImplementedError("please set expanded=True")
-
-    def _get_nearest_labels_expanded(
-        self, vector, label_documents, label_field: str = "label"
->>>>>>> bb394fe2
     ):
         from scipy.spatial import distance
         sort_key = [
