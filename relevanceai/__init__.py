<<<<<<< HEAD
import warnings
from relevanceai import vector_tools
from relevanceai.http_client import Client

# Cluster Base Utilities
from relevanceai.clusterer.cluster_base import ClusterBase
from relevanceai.clusterer.clusterer import Clusterer
import requests

# Import useful utility if possible as well
try:
    from jsonshower import show_json
except ModuleNotFoundError:
    pass

__version__ = "0.30.0"

try:
    pypi_data = requests.get("https://pypi.org/pypi/relevanceai/json").json()
    pypi_info = pypi_data.get("info", None)
    if pypi_info is not None:
        latest_version = pypi_info.get("version", None)
    else:
        latest_version = None

    if __version__ != latest_version and latest_version is not None:
        warnings.warn(
            "Your RelevanceAI version ({version}) is not the latest. Please install the latest version ({latest_version}) by running pip install -U relevanceai".format(
                version=__version__, latest_version=latest_version
            )
        )
except:
    pass
=======
import warnings
from relevanceai import vector_tools
from relevanceai.http_client import Client

# Cluster Base Utilities
from relevanceai.clusterer.cluster_base import ClusterBase
from relevanceai.clusterer.clusterer import Clusterer
import requests

# Import useful utility if possible as well
try:
    from jsonshower import show_json
except ModuleNotFoundError:
    pass

__version__ = "0.29.1"


try:
    pypi_data = requests.get("https://pypi.org/pypi/relevanceai/json").json()
    pypi_info = pypi_data.get("info", None)
    if pypi_info is not None:
        latest_version = pypi_info.get("version", None)
    else:
        latest_version = None

    if __version__ != latest_version and latest_version is not None:
        warnings.warn(
            "Your RelevanceAI version ({version}) is not the latest. Please install the latest version ({latest_version}) by running pip install -U relevanceai".format(
                version=__version__, latest_version=latest_version
            )
        )
except:
    pass
>>>>>>> df726e77
<|MERGE_RESOLUTION|>--- conflicted
+++ resolved
@@ -1,4 +1,3 @@
-<<<<<<< HEAD
 import warnings
 from relevanceai import vector_tools
 from relevanceai.http_client import Client
@@ -26,45 +25,9 @@
 
     if __version__ != latest_version and latest_version is not None:
         warnings.warn(
-            "Your RelevanceAI version ({version}) is not the latest. Please install the latest version ({latest_version}) by running pip install -U relevanceai".format(
+            "Your RelevanceAI version ({version}) is not the latest. Please install the latest version ({latest_version}) by running pip install -U relevanceai.".format(
                 version=__version__, latest_version=latest_version
             )
         )
 except:
-    pass
-=======
-import warnings
-from relevanceai import vector_tools
-from relevanceai.http_client import Client
-
-# Cluster Base Utilities
-from relevanceai.clusterer.cluster_base import ClusterBase
-from relevanceai.clusterer.clusterer import Clusterer
-import requests
-
-# Import useful utility if possible as well
-try:
-    from jsonshower import show_json
-except ModuleNotFoundError:
-    pass
-
-__version__ = "0.29.1"
-
-
-try:
-    pypi_data = requests.get("https://pypi.org/pypi/relevanceai/json").json()
-    pypi_info = pypi_data.get("info", None)
-    if pypi_info is not None:
-        latest_version = pypi_info.get("version", None)
-    else:
-        latest_version = None
-
-    if __version__ != latest_version and latest_version is not None:
-        warnings.warn(
-            "Your RelevanceAI version ({version}) is not the latest. Please install the latest version ({latest_version}) by running pip install -U relevanceai".format(
-                version=__version__, latest_version=latest_version
-            )
-        )
-except:
-    pass
->>>>>>> df726e77
+    pass