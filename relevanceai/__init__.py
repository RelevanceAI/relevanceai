--- conflicted
+++ resolved
@@ -13,11 +13,8 @@
 except ModuleNotFoundError:
     pass
 
-<<<<<<< HEAD
 __version__ = "0.29.1"
-=======
-__version__ = "0.29.0"
->>>>>>> 789dd267
+
 
 try:
     pypi_data = requests.get("https://pypi.org/pypi/relevanceai/json").json()
@@ -34,4 +31,4 @@
             )
         )
 except:
-    pass
+    pass