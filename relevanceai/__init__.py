# -*- coding: utf-8 -*-
import warnings
from relevanceai import vector_tools
from relevanceai.interfaces import Client

# Cluster _Base Utilities
from relevanceai.workflows.cluster_ops.base import (
    ClusterBase,
    CentroidClusterBase,
)
from relevanceai.workflows.cluster_ops.ops import ClusterOps
from relevanceai.workflows.dim_reduction_ops.dim_reduction_ops import (
    ReduceDimensionsOps,
)

# Fix the name
from relevanceai.package_utils import datasets
from relevanceai.package_utils.datasets import mock_documents
import requests

# Import useful utility if possible as well
try:
    from jsonshower import show_json
except ModuleNotFoundError:
    pass

<<<<<<< HEAD
__version__ = "1.4.5"
=======
__version__ = "2.0.0"
>>>>>>> 6edb1671

try:
    pypi_data = requests.get("https://pypi.org/pypi/relevanceai/json").json()
    pypi_info = pypi_data.get("info", None)
    if pypi_info is not None:
        latest_version = pypi_info.get("version", None)
    else:
        latest_version = None

    if __version__ != latest_version and latest_version is not None:
        changelog_url: str = (
            f"https://relevanceai.readthedocs.io/en/{__version__}/changelog.html"
        )
        MESSAGE = """We noticed you don't have the latest version!
We recommend updating to the latest version ({latest_version}) to get all bug fixes and newest features!
You can do this by running pip install -U relevanceai.
Changelog: {changelog_url}.""".format(  # type: ignore
            version=__version__,
            latest_version=latest_version,
            changelog_url=changelog_url,
        )
        warnings.warn(MESSAGE)
except:
    pass<|MERGE_RESOLUTION|>--- conflicted
+++ resolved
@@ -24,11 +24,7 @@
 except ModuleNotFoundError:
     pass
 
-<<<<<<< HEAD
-__version__ = "1.4.5"
-=======
 __version__ = "2.0.0"
->>>>>>> 6edb1671
 
 try:
     pypi_data = requests.get("https://pypi.org/pypi/relevanceai/json").json()
