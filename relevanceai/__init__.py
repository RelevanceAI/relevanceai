# -*- coding: utf-8 -*-
import warnings
from relevanceai import vector_tools
from relevanceai.http_client import Client

# Cluster _Base Utilities
from relevanceai.clusterer.cluster_base import ClusterBase, CentroidClusterBase
from relevanceai.clusterer.clusterer import ClusterOps
from relevanceai.dim_reduction_ops.dim_reduction_ops import ReduceDimensionsOps
from relevanceai.datasets import mock_documents
import requests

# Import useful utility if possible as well
try:
    from jsonshower import show_json
except ModuleNotFoundError:
    pass

<<<<<<< HEAD
__version__ = "1.3.4"
=======
__version__ = "1.3.3"
>>>>>>> adb04310

try:
    pypi_data = requests.get("https://pypi.org/pypi/relevanceai/json").json()
    pypi_info = pypi_data.get("info", None)
    if pypi_info is not None:
        latest_version = pypi_info.get("version", None)
    else:
        latest_version = None

    if __version__ != latest_version and latest_version is not None:
        changelog_url: str = (
            f"https://relevanceai.readthedocs.io/en/{__version__}/changelog.html"
        )
        MESSAGE = """We noticed you don't have the latest version!
We recommend updating to the latest version ({latest_version}) to get all bug fixes and newest features!
You can do this by running pip install -U relevanceai.
Changelog: {changelog_url}.""".format(  # type: ignore
            version=__version__,
            latest_version=latest_version,
            changelog_url=changelog_url,
        )
        warnings.warn(MESSAGE)
except:
    pass<|MERGE_RESOLUTION|>--- conflicted
+++ resolved
@@ -16,11 +16,7 @@
 except ModuleNotFoundError:
     pass
 
-<<<<<<< HEAD
-__version__ = "1.3.4"
-=======
-__version__ = "1.3.3"
->>>>>>> adb04310
+__version__ = "1.4.0"
 
 try:
     pypi_data = requests.get("https://pypi.org/pypi/relevanceai/json").json()
