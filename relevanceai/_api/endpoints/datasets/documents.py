from typing import List, Optional

from relevanceai.client.helpers import Credentials
from relevanceai.utils.base import _Base

from doc_utils.doc_utils import DocumentList, Document


class DocumentsClient(_Base):
    def __init__(self, credentials: Credentials):
        super().__init__(credentials)

    def list(
        self,
        dataset_id: str,
        select_fields: Optional[list] = None,
        cursor: str = None,
        page_size: int = 20,
        include_vector: bool = True,
        random_state: int = 0,
    ):
        """
        Retrieve documents from a specified dataset. Cursor is provided to retrieve even more documents. Loop through it to retrieve all documents in the dataset.

        Parameters
        ----------
        dataset_id : string
            Unique name of dataset
        select_fields : list
            Fields to include in the search results, empty array/list means all fields.
        page_size: int
            Size of each page of results
        cursor: string
            Cursor to paginate the document retrieval
        include_vector: bool
            Include vectors in the search results
        random_state: int
            Random Seed for retrieving random documents.
        """
        select_fields = [] if select_fields is None else select_fields

        return self.make_http_request(
            endpoint=f"/datasets/{dataset_id}/documents/list",
            method="GET",
            parameters={
                "select_fields": select_fields,
                "cursor": cursor,
                "page_size": page_size,
                "include_vector": include_vector,
                "random_state": random_state,
            },
        )

    def get(self, dataset_id: str, id: str, include_vector: bool = True):

        """
        Retrieve a document by its ID ("_id" field). This will retrieve the document faster than a filter applied on the "_id" field.

        Parameters
        ----------
        dataset_id : string
            Unique name of dataset
        id : string
            ID of a document in a dataset.
        include_vector: bool
            Include vectors in the search results

        Example
        ---------

        .. code-block::

            from relevanceai import Client, Dataset

            client = Client()

            dataset_id = "sample_dataset_id"
            df = client.Dataset(dataset_id)

            df.get(["sample_id"], include_vector=False)
        """

        req = self.make_http_request(
            endpoint=f"/datasets/{dataset_id}/documents/get",
            parameters={
                "id": id,
                "include_vector": include_vector,
            },
        )
        req["document"] = Document(req["document"])
        return req

    def bulk_get(
        self,
        dataset_id: str,
        ids: List,
        include_vector: bool = True,
        select_fields: Optional[List] = [],
    ):
        """
        Retrieve a document by its ID ("_id" field). This will retrieve the document faster than a filter applied on the "_id" field. \n
        For single id lookup version of this request use datasets.documents.get.

        Parameters
        ----------
        dataset_id: string
            Unique name of dataset
        ids: list
            IDs of documents in the dataset.
        include_vector: bool
            Include vectors in the search results
        select_fields: list
            Fields to include in the search results, empty array/list means all fields.
        """
        select_fields = [] if select_fields is None else select_fields

        return self.make_http_request(
            endpoint=f"/datasets/{dataset_id}/documents/bulk_get",
            parameters={
                "ids": ids,
                "include_vector": include_vector,
                "select_fields": select_fields,
            },
            method="POST",
        )

    def get_where(
        self,
        dataset_id: str,
        filters: Optional[list] = None,
        cursor: str = None,
        page_size: int = 20,
        sort: Optional[list] = None,
        select_fields: Optional[list] = None,
        include_vector: bool = True,
        random_state: int = 0,
        is_random: bool = False,
        after_id: Optional[List] = None,
    ):
        """
        Retrieve documents with filters. Cursor is provided to retrieve even more documents. Loop through it to retrieve all documents in the database. Filter is used to retrieve documents that match the conditions set in a filter query. This is used in advance search to filter the documents that are searched. \n

        The filters query is a json body that follows the schema of:

        >>> [
        >>>    {'field' : <field to filter>, 'filter_type' : <type of filter>, "condition":"==", "condition_value":"america"},
        >>>    {'field' : <field to filter>, 'filter_type' : <type of filter>, "condition":">=", "condition_value":90},
        >>> ]

        These are the available filter_type types: ["contains", "category", "categories", "exists", "date", "numeric", "ids"] \n

        "contains": for filtering documents that contains a string

        >>> {'field' : 'item_brand', 'filter_type' : 'contains', "condition":"==", "condition_value": "samsu"}

        "exact_match"/"category": for filtering documents that matches a string or list of strings exactly.

        >>> {'field' : 'item_brand', 'filter_type' : 'category', "condition":"==", "condition_value": "sumsung"}

        "categories": for filtering documents that contains any of a category from a list of categories.

        >>> {'field' : 'item_category_tags', 'filter_type' : 'categories', "condition":"==", "condition_value": ["tv", "smart", "bluetooth_compatible"]}

        "exists": for filtering documents that contains a field.

        >>> {'field' : 'purchased', 'filter_type' : 'exists', "condition":"==", "condition_value":" "}

        If you are looking to filter for documents where a field doesn't exist, run this:

        >>> {'field' : 'purchased', 'filter_type' : 'exists', "condition":"!=", "condition_value":" "}

        "date": for filtering date by date range.

        >>> {'field' : 'insert_date_', 'filter_type' : 'date', "condition":">=", "condition_value":"2020-01-01"}

        "numeric": for filtering by numeric range.

        >>> {'field' : 'price', 'filter_type' : 'numeric', "condition":">=", "condition_value":90}

        "ids": for filtering by document ids.

        >>> {'field' : 'ids', 'filter_type' : 'ids', "condition":"==", "condition_value":["1", "10"]}


        "or": for filtering with multiple conditions

        .. code-block::

            {'filter_type' : 'or', "condition_value": [{'field' : 'price',
            'filter_type' : 'numeric', "condition":"<=", "condition_value":90},
            {'field' : 'price', 'filter_type' : 'numeric',
            "condition":">=", "condition_value":150}]}

        These are the available conditions:

        >>> "==", "!=", ">=", ">", "<", "<="


        Parameters
        ----------
        dataset_id: string
            Unique name of dataset
        select_fields: list
            Fields to include in the search results, empty array/list means all fields.
        cursor: string
            Cursor to paginate the document retrieval
        page_size: int
            Size of each page of results
        include_vector: bool
            Include vectors in the search results
        sort: list
            Fields to sort by. For each field, sort by descending or ascending. If you are using descending by datetime, it will get the most recent ones.
        filters: list
            Query for filtering the search results
        is_random: bool
            If True, retrieves doucments randomly. Cannot be used with cursor.
        random_state: int
            Random Seed for retrieving random documents.
        """
        filters = [] if filters is None else filters
        sort = [] if sort is None else sort
        select_fields = [] if select_fields is None else select_fields

<<<<<<< HEAD
        req = self.make_http_request(
=======
        if after_id is None:
            return self.make_http_request(
                endpoint=f"/datasets/{dataset_id}/documents/get_where",
                method="POST",
                parameters={
                    "select_fields": select_fields,
                    "cursor": cursor,
                    "page_size": page_size,
                    "sort": sort,
                    "include_vector": include_vector,
                    "filters": filters,
                    "random_state": random_state,
                    "is_random": is_random,
                },
            )
        return self.make_http_request(
>>>>>>> 4c23fa41
            endpoint=f"/datasets/{dataset_id}/documents/get_where",
            method="POST",
            parameters={
                "select_fields": select_fields,
                "cursor": cursor,
                "page_size": page_size,
                "sort": sort,
                "include_vector": include_vector,
                "filters": filters,
                "random_state": random_state,
                "is_random": is_random,
                "after_id": after_id,
            },
        )
        req["documents"] = DocumentList(req["documents"])
        return req

    async def get_where_async(
        self,
        dataset_id: str,
        filters: Optional[list] = None,
        cursor: str = None,
        page_size: int = 20,
        sort: Optional[list] = None,
        select_fields: Optional[list] = None,
        include_vector: bool = True,
        random_state: int = 0,
        is_random: bool = False,
        after_id: Optional[list] = None,
    ):
        """
        Asynchronous version of get_where. See get_where for more detials.

        Parameters
        -------------

        dataset_id: str
            Unique name of dataset
        select_fields: list
            Fields to include in the search results, empty array/list means all fields.
        cursor: str
            Cursor to paginate the document retrieval
        page_size: int
            Size of each page of results
        include_vector: bool
            Include vectors in the search results
        sort: list
            Fields to sort by. For each field, sort by descending or ascending. If you are using descending by datetime, it will get the most recent ones.
        filters: list
            Query for filtering the search results
        is_random: bool
            If True, retrieves doucments randomly. Cannot be used with cursor.
        random_state: int
            Random Seed for retrieving random documents.
        """
        filters = [] if filters is None else filters
        sort = [] if sort is None else sort
        select_fields = [] if select_fields is None else select_fields

        if after_id is None:
            return await self.make_async_http_request(
                endpoint=f"/datasets/{dataset_id}/documents/get_where",
                method="POST",
                parameters={
                    "select_fields": select_fields,
                    "cursor": cursor,
                    "page_size": page_size,
                    "sort": sort,
                    "include_vector": include_vector,
                    "filters": filters,
                    "random_state": random_state,
                    "is_random": is_random,
                },
            )

        return await self.make_async_http_request(
            endpoint=f"/datasets/{dataset_id}/documents/get_where",
            method="POST",
            parameters={
                "select_fields": select_fields,
                "cursor": cursor,
                "page_size": page_size,
                "sort": sort,
                "include_vector": include_vector,
                "filters": filters,
                "random_state": random_state,
                "is_random": is_random,
                "after_id": after_id,
            },
        )

    def paginate(
        self,
        dataset_id: str,
        page: int = 1,
        page_size: int = 20,
        include_vector: bool = True,
        select_fields: Optional[list] = None,
    ):
        """
        Retrieve documents with filters and support for pagination. \n
        For more information about filters check out datasets.documents.get_where.

        Parameters
        ----------
        dataset_id: string
            Unique name of dataset
        page: int
            Page of the results
        page_size: int
            Size of each page of results
        include_vector: bool
            Include vectors in the search results
        select_fields: list
            Fields to include in the search results, empty array/list means all fields.
        """
        select_fields = [] if select_fields is None else select_fields

        return self.make_http_request(
            endpoint=f"/datasets/{dataset_id}/documents/paginate",
            parameters={
                "page": page,
                "page_size": page_size,
                "include_vector": include_vector,
                "select_fields": select_fields,
            },
        )

    def update(self, dataset_id: str, update: dict, insert_date: bool = True):

        """
        Edits documents by providing a key value pair of fields you are adding or changing, make sure to include the "_id" in the documents. \n
        For update multiple documents refer to datasets.documents.bulk_update

        Parameters
        ----------
        dataset_id : string
            Unique name of dataset
        update : list
            A dictionary to edit and add fields to a document. It should be specified in a format of {"field_name": "value"}. e.g. {"item.status" : "Sold Out"}
        insert_date	: bool
            Whether to include insert date as a field 'insert_date_'.

        """

        return self.make_http_request(
            endpoint=f"/datasets/{dataset_id}/documents/update",
            method="POST",
            parameters={"update": update, "insert_date": insert_date},
        )

    def update_where(
        self, dataset_id: str, update: dict, filters: Optional[list] = None
    ):
        """
        Updates documents by filters. The updates to make to the documents that is returned by a filter. \n
        For more information about filters refer to datasets.documents.get_where.

        Parameters
        ----------
        dataset_id : string
            Unique name of dataset
        update : list
            A dictionary to edit and add fields to a document. It should be specified in a format of {"field_name": "value"}. e.g. {"item.status" : "Sold Out"}
        filters: list
            Query for filtering the search results

        """
        filters = [] if filters is None else filters

        return self.make_http_request(
            endpoint=f"/datasets/{dataset_id}/documents/update_where",
            method="POST",
            parameters={"updates": update, "filters": filters},
        )

    def bulk_update(
        self,
        dataset_id: str,
        updates: list,
        insert_date: bool = True,
        return_documents: bool = False,
    ):

        """
        Edits documents by providing a key value pair of fields you are adding or changing, make sure to include the "_id" in the documents.

        Parameters
        ----------
        dataset_id : string
            Unique name of dataset
        updates : list
            Updates to make to the documents. It should be specified in a format of {"field_name": "value"}. e.g. {"item.status" : "Sold Out"}
        insert_date	: bool
            Whether to include insert date as a field 'insert_date_'.
        include_updated_ids	: bool
            Include the inserted IDs in the response

        """

        base_url = self.base_url

        if return_documents is False:
            return self.make_http_request(
                endpoint=f"/datasets/{dataset_id}/documents/bulk_update",
                method="POST",
                parameters={"updates": updates, "insert_date": insert_date},
                base_url=base_url,
            )
        else:
            response_json = self.make_http_request(
                endpoint=f"/datasets/{dataset_id}/documents/bulk_update",
                method="POST",
                parameters={"updates": updates, "insert_date": insert_date},
                base_url=base_url,
            )

            try:
                status_code = response_json.status_code
            except:
                status_code = 200

            return {
                "response_json": response_json,
                "documents": updates,
                "status_code": status_code,
            }

    async def bulk_update_async(
        self,
        dataset_id: str,
        updates: list,
        insert_date: bool = True,
    ):
        """
        Asynchronous version of bulk_update. See bulk_update for details.

        Parameters
        ----------
        dataset_id: str
            Unique name of dataset

        updates : list
            Updates to make to the documents. It should be specified in a format of {"field_name": "value"}. e.g. {"item.status" : "Sold Out"}

        insert_date	: bool
            Whether to include insert date as a field 'insert_date_'.

        include_updated_ids	: bool
            Include the inserted IDs in the response
        """
        return await self.make_async_http_request(
            base_url=self.base_url,
            endpoint=f"/datasets/{dataset_id}/documents/bulk_update",
            method="POST",
            parameters={"updates": updates, "insert_date": insert_date},
        )

    def delete(self, dataset_id: str, id: str):

        """
        Delete a document by ID. \n
        For deleting multiple documents refer to datasets.documents.bulk_delete

        Parameters
        ----------
        dataset_id : string
            Unique name of dataset
        id : string
            ID of document to delete
        """

        return self.make_http_request(
            endpoint=f"/datasets/{dataset_id}/documents/delete",
            method="POST",
            parameters={"id": id},
        )

    def delete_where(self, dataset_id: str, filters: list):
        """
        Delete a document by filters. \n
        For more information about filters refer to datasets.documents.get_where.

        Parameters
        ----------
        dataset_id : string
            Unique name of dataset
        filters: list
            Query for filtering the search results
        """

        return self.make_http_request(
            endpoint=f"/datasets/{dataset_id}/documents/delete_where",
            method="POST",
            parameters={"filters": filters},
        )

    def bulk_delete(self, dataset_id: str, ids: Optional[list] = None):
        """
        Delete a list of documents by their IDs.

        Parameters
        ----------
        dataset_id : string
            Unique name of dataset
        ids : list
            IDs of documents to delete
        """
        ids = [] if ids is None else ids

        return self.make_http_request(
            endpoint=f"/datasets/{dataset_id}/documents/bulk_delete",
            method="POST",
            parameters={"ids": ids},
        )

    def delete_fields(self, dataset_id: str, id: str, fields: list):
        """
        Delete fields in a document in a dataset by its id

        Parameters
        ----------
        dataset_id : string
            Unique name of dataset
        id : string
            ID of a document in a dataset
        fields: list
            List of fields to delete in a document
        """

        return self.make_http_request(
            endpoint=f"/datasets/{dataset_id}/documents/delete_fields",
            method="POST",
            parameters={"id": id, "fields": fields},
        )<|MERGE_RESOLUTION|>--- conflicted
+++ resolved
@@ -221,9 +221,6 @@
         sort = [] if sort is None else sort
         select_fields = [] if select_fields is None else select_fields
 
-<<<<<<< HEAD
-        req = self.make_http_request(
-=======
         if after_id is None:
             return self.make_http_request(
                 endpoint=f"/datasets/{dataset_id}/documents/get_where",
@@ -240,7 +237,6 @@
                 },
             )
         return self.make_http_request(
->>>>>>> 4c23fa41
             endpoint=f"/datasets/{dataset_id}/documents/get_where",
             method="POST",
             parameters={
@@ -255,8 +251,6 @@
                 "after_id": after_id,
             },
         )
-        req["documents"] = DocumentList(req["documents"])
-        return req
 
     async def get_where_async(
         self,
