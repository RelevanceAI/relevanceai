import asyncio

from relevanceai.client.helpers import Credentials
from relevanceai.utils.base import _Base
from typing import Optional, Dict, Any, List


class CentroidsClient(_Base):
    def __init__(self, credentials: Credentials):
        super().__init__(credentials)

<<<<<<< HEAD
    def list(
        self,
        dataset_id: str,
        vector_fields: List,
        alias: str = "default",
        page_size: int = 5,
        include_vector: bool = False,
    ):
        """
        Retrieve the cluster centroid

        Parameters
        ----------
        dataset_id : string
            Unique name of dataset
        vector_fields: list
            The vector field where a clustering task was run.
        alias: string
            Alias is used to name a cluster
        page_size: int
            Size of each page of results
        cursor: string
            Cursor to paginate the document retrieval
        include_vector: bool
            Include vectors in the search results
        """
        return self.make_http_request(
            f"/dataset/{dataset_id}/cluster/centroids/documents",
            method="POST",
            parameters={
                "vector_fields": vector_fields,
                "alias": alias,
                "page_size": page_size,
                "include_vector": include_vector,
            },
        )

=======
>>>>>>> 6f3728f5
    def get(
        self,
        dataset_id: str,
        cluster_ids: List,
        vector_fields: List,
        alias: str = "default",
        page_size: int = 5,
        cursor: str = None,
    ):
        """
        Retrieve the cluster centroids by IDs

        Parameters
        ----------
        dataset_id : string
            Unique name of dataset
        cluster_ids : list
            List of cluster IDs
        vector_field: string
            The vector field where a clustering task was run.
        alias: string
            Alias is used to name a cluster
        page_size: int
            Size of each page of results
        cursor: string
            Cursor to paginate the document retrieval
        """
        return self.make_http_request(
            "/services/cluster/centroids/get",
            method="GET",
            parameters={
                "dataset_id": dataset_id,
                "cluster_ids": cluster_ids,
                "vector_fields": vector_fields,
                "alias": alias,
                "page_size": page_size,
                "cursor": cursor,
            },
        )

    def insert(
        self,
        dataset_id: str,
        cluster_centers: List,
        vector_fields: List,
        alias: str = "default",
    ):
        """
        Insert your own cluster centroids for it to be used in approximate search settings and cluster aggregations.
        Parameters
        ----------
        dataset_id : string
            Unique name of dataset
        cluster_centers : list
            Cluster centers with the key being the index number
        vector_field: string
            The vector field where a clustering task was run.
        alias: string
            Alias is used to name a cluster
        """
        return self.make_http_request(
            f"/datasets/{dataset_id}/cluster/centroids/insert",
            method="POST",
            parameters={
                "dataset_id": dataset_id,
                "cluster_centers": cluster_centers,
                "vector_fields": vector_fields,
                "alias": alias,
            },
        )

    def list(
        self,
        dataset_id: str,
        vector_fields: List,
        cluster_ids: Optional[List] = None,
        alias: str = "default",
        page_size: int = 5,
        cursor: str = None,
        page: int = 1,
        include_vector: bool = False,
        similarity_metric: str = "cosine",
    ):
        """
        Retrieve the cluster centroids by IDs

        Parameters
        -------------

        dataset_id : string
            Unique name of dataset
        cluster_ids : list
            List of cluster IDs
        vector_fields: list
            The vector field where a clustering task was run.
        alias: string
            Alias is used to name a cluster
        page_size: int
            Size of each page of results
        cursor: string
            Cursor to paginate the document retrieval
        page: int
            Page of the results
        include_vector: bool
            Include vectors in the search results
        similarity_metric: string
            Similarity Metric, choose from ['cosine', 'l1', 'l2', 'dp']
        """
        cluster_ids = [] if cluster_ids is None else cluster_ids

        return self.make_http_request(
            f"/datasets/{dataset_id}/cluster/centroids/documents",
            method="POST",
            parameters={
                # "dataset_id": dataset_id,
                "cluster_ids": cluster_ids,
                "vector_fields": vector_fields,
                "alias": alias,
                "page_size": page_size,
                "cursor": cursor,
                "page": page,
                "include_vector": include_vector,
                "similarity_metric": similarity_metric,
                "vector_field": "",
            },
        )

    def metadata(
        self,
        dataset_id: str,
        vector_fields: List,
        alias: str = "default",
        metadata: Optional[Dict[str, Any]] = None,
    ):
        """
        If metadata is none, retrieves metadata about a dataset. notably description, data source, etc
        Otherwise, you can store the metadata about your cluster here.

        Parameters
        ----------
        dataset_id: string
            Unique name of dataset
        vector_field: string
            The vector field where a clustering task was run.
        alias: string
            Alias is used to name a cluster
        metadata: Optional[dict]
           If None, it will retrieve the metadata, otherwise
           it will overwrite the metadata of the cluster

        """
        if metadata is None:
            return self.make_http_request(
                "/services/cluster/centroids/metadata",
                method="POST",
                parameters={
                    "dataset_id": dataset_id,
                    "vector_fields": vector_fields,
                    "alias": alias,
                },
            )
        else:
            return self.make_http_request(
                "/services/cluster/centroids/metadata",
                method="POST",
                parameters={
                    "dataset_id": dataset_id,
                    "vector_fields": vector_fields,
                    "alias": alias,
                    "metadata": metadata,
                },
            )

    def list_closest_to_center(
        self,
        dataset_id: str,
        vector_fields: List,
        alias: str,
        cluster_ids: Optional[List] = None,
        centroid_vector_fields: Optional[List] = None,
        select_fields: Optional[List] = None,
        approx: int = 0,
        sum_fields: bool = True,
        page_size: int = 1,
        page: int = 1,
        similarity_metric: str = "cosine",
        filters: Optional[List] = None,
        facets: Optional[List] = None,
        min_score: int = 0,
        include_vector: bool = False,
        include_count: bool = True,
        include_facets: bool = False,
    ):
        """
        List of documents closest from the centre.

        Parameters
        ----------
        dataset_id: string
            Unique name of dataset
        vector_field: list
            The vector field where a clustering task was run.
        cluster_ids: list
            Any of the cluster ids
        alias: string
            Alias is used to name a cluster
        centroid_vector_fields: list
            Vector fields stored
        select_fields: list
            Fields to include in the search results, empty array/list means all fields
        approx: int
            Used for approximate search to speed up search. The higher the number, faster the search but potentially less accurate
        sum_fields: bool
            Whether to sum the multiple vectors similarity search score as 1 or seperate
        page_size: int
            Size of each page of results
        page: int
            Page of the results
        similarity_metric: string
            Similarity Metric, choose from ['cosine', 'l1', 'l2', 'dp']
        filters: list
            Query for filtering the search results
        facets: list
            Fields to include in the facets, if [] then all
        min_score: int
            Minimum score for similarity metric
        include_vectors: bool
            Include vectors in the search results
        include_count: bool
            Include the total count of results in the search results
        include_facets: bool
            Include facets in the search results
        """
        cluster_ids = [] if cluster_ids is None else cluster_ids
        centroid_vector_fields = (
            [] if centroid_vector_fields is None else centroid_vector_fields
        )
        select_fields = [] if select_fields is None else select_fields
        filters = [] if filters is None else filters
        facets = [] if facets is None else facets

        if not centroid_vector_fields:
            centroid_vector_fields = vector_fields
        parameters = {
            "vector_fields": vector_fields,
            "centroid_vector_fields": centroid_vector_fields,
            "alias": alias,
            "dataset_id": dataset_id,
            "cluster_ids": cluster_ids,
            "select_fields": select_fields,
            "approx": approx,
            "sum_fields": sum_fields,
            "page_size": page_size,
            "page": page,
            "similarity_metric": similarity_metric,
            "filters": filters,
            "facets": facets,
            "min_score": min_score,
            "include_vector": include_vector,
            "include_count": include_count,
            "include_facets": include_facets,
        }
        endpoint = f"/datasets/{dataset_id}/cluster/centroids/list_closest_to_center"
        method = "POST"
        self._log_to_dashboard(
            method=method,
            parameters=parameters,
            endpoint=endpoint,
            dashboard_type="cluster_centroids_closest",
        )
        return self.make_http_request(endpoint, method=method, parameters=parameters)

    documents_closest_to_center = list_closest_to_center

    def list_furthest_from_center(
        self,
        dataset_id: str,
        vector_fields: List,
        alias: str,
        centroid_vector_fields: Optional[List] = None,
        cluster_ids: Optional[List] = None,
        select_fields: Optional[List] = None,
        approx: int = 0,
        sum_fields: bool = True,
        page_size: int = 1,
        page: int = 1,
        similarity_metric: str = "cosine",
        filters: Optional[List] = None,
        facets: Optional[List] = None,
        min_score: int = 0,
        include_vector: bool = False,
        include_count: bool = True,
        include_facets: bool = False,
    ):
        """
        List of documents furthest from the centre.

        Parameters
        ----------
        dataset_id: string
            Unique name of dataset
        vector_fields: list
            The vector field where a clustering task was run.
        cluster_ids: list
            Any of the cluster ids
        alias: string
            Alias is used to name a cluster
        select_fields: list
            Fields to include in the search results, empty array/list means all fields
        approx: int
            Used for approximate search to speed up search. The higher the number, faster the search but potentially less accurate
        sum_fields: bool
            Whether to sum the multiple vectors similarity search score as 1 or seperate
        page_size: int
            Size of each page of results
        page: int
            Page of the results
        similarity_metric: string
            Similarity Metric, choose from ['cosine', 'l1', 'l2', 'dp']
        filters: list
            Query for filtering the search results
        facets: list
            Fields to include in the facets, if [] then all
        min_score: int
            Minimum score for similarity metric
        include_vectors: bool
            Include vectors in the search results
        include_count: bool
            Include the total count of results in the search results
        include_facets: bool
            Include facets in the search results
        """
        centroid_vector_fields = (
            [] if centroid_vector_fields is None else centroid_vector_fields
        )
        cluster_ids = [] if cluster_ids is None else cluster_ids
        select_fields = [] if select_fields is None else select_fields
        filters = [] if filters is None else filters
        facets = [] if facets is None else facets

        if not centroid_vector_fields:
            centroid_vector_fields = vector_fields
        endpoint = f"/datasets/{dataset_id}/cluster/centroids/list_furthest_from_center"
        method = "POST"
        parameters = {
            "dataset_id": dataset_id,
            "vector_fields": vector_fields,
            "alias": alias,
            "cluster_ids": cluster_ids,
            "select_fields": select_fields,
            "centroid_vector_fields": centroid_vector_fields,
            "approx": approx,
            "sum_fields": sum_fields,
            "page_size": page_size,
            "page": page,
            "similarity_metric": similarity_metric,
            "filters": filters,
            "facets": facets,
            "min_score": min_score,
            "include_vector": include_vector,
            "include_count": include_count,
            "include_facets": include_facets,
        }
        self._log_to_dashboard(
            method=method,
            parameters=parameters,
            endpoint=endpoint,
            dashboard_type="cluster_centroids_furthest",
        )
        response = self.make_http_request(
            endpoint, method=method, parameters=parameters
        )
        return response

    documents_furthest_from_center = list_furthest_from_center

    def delete(
        self,
        dataset_id: str,
        centroid_id: str,
        alias: str,
        vector_fields: List[str],
        centroid_vector_fields: Optional[List[str]] = None,
        centroid_dataset_id: Optional[str] = None,
    ):
        """
        Delete centroids by dataset ID, vector field and alias

        Parameters
        ----------
        dataset_id : string
            Unique name of dataset
        vector_field: string
            The vector field where a clustering task was run.
        alias: string
            Alias is used to name a cluster

        """
        parameters = {
            "dataset_id": dataset_id,
            "vector_fields": vector_fields,
            "alias": alias,
        }

        if centroid_vector_fields is not None:
            parameters.update({"centroid_vector_fields": centroid_vector_fields})

        if centroid_dataset_id is not None:
            parameters.update({"centroid_dataset_id": centroid_dataset_id})

        return self.make_http_request(
            f"/datasets/{dataset_id}/cluster/centroids/{centroid_id}/delete",
            method="POST",
            parameters=parameters,
        )

    def update(
        self,
        dataset_id: str,
        vector_fields: List,
        alias: str,
        cluster_centers: List[Dict[str, Any]],
    ):
        """
        Delete centroids by dataset ID, vector field and alias

        Parameters
        ----------
        dataset_id : string
            Unique name of dataset
        vector_field: List
            The vector field where a clustering task was run.
        alias: string
            Alias is used to name a cluster
        id: string
            The centroid ID
        update: dict
            The update to be applied to the document
        """

        return self.make_http_request(
            f"/datasets/{dataset_id}/cluster/centroids/update",
            method="POST",
            parameters={
                "dataset_id": dataset_id,
                "vector_fields": vector_fields,
                "alias": alias,
                "cluster_centers": cluster_centers,
            },
        )<|MERGE_RESOLUTION|>--- conflicted
+++ resolved
@@ -9,46 +9,6 @@
     def __init__(self, credentials: Credentials):
         super().__init__(credentials)
 
-<<<<<<< HEAD
-    def list(
-        self,
-        dataset_id: str,
-        vector_fields: List,
-        alias: str = "default",
-        page_size: int = 5,
-        include_vector: bool = False,
-    ):
-        """
-        Retrieve the cluster centroid
-
-        Parameters
-        ----------
-        dataset_id : string
-            Unique name of dataset
-        vector_fields: list
-            The vector field where a clustering task was run.
-        alias: string
-            Alias is used to name a cluster
-        page_size: int
-            Size of each page of results
-        cursor: string
-            Cursor to paginate the document retrieval
-        include_vector: bool
-            Include vectors in the search results
-        """
-        return self.make_http_request(
-            f"/dataset/{dataset_id}/cluster/centroids/documents",
-            method="POST",
-            parameters={
-                "vector_fields": vector_fields,
-                "alias": alias,
-                "page_size": page_size,
-                "include_vector": include_vector,
-            },
-        )
-
-=======
->>>>>>> 6f3728f5
     def get(
         self,
         dataset_id: str,
