--- conflicted
+++ resolved
@@ -15,28 +15,7 @@
 
     def batch_get_and_edit(self, dataset_id: str, chunk_size: int, bulk_edit: Callable):
         """Batch get the documents and return the documents"""
-<<<<<<< HEAD
         raise NotImplemented
-
-    @property
-    def base_url(self):
-        return CONFIG.get_field("api.base_url", CONFIG.config)
-
-    @base_url.setter
-    def base_url(self, value):
-        if value.endswith("/"):
-            value = value[:-1]
-        CONFIG.set_option("api.base_url", value)
-
-    @property
-    def base_ingest_url(self):
-        return CONFIG.get_field("api.base_ingest_url", CONFIG.config)
-
-    @base_ingest_url.setter
-    def base_ingest_url(self, value):
-        if value.endswith("/"):
-            value = value[:-1]
-        CONFIG.set_option("api.base_ingest_url", value)
 
     # Other useful utilities
     def append_metadata_list(self, field: str, value_to_append, verbose: bool = True):
@@ -57,7 +36,4 @@
         self.datasets.post_metadata(
             dataset_id=self.dataset_id,
             metadata=metadata,
-        )
-=======
-        raise NotImplemented
->>>>>>> 7bf02a7e
+        )