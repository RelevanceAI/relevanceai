--- conflicted
+++ resolved
@@ -107,15 +107,8 @@
                 _page += 1
             data = data[:number_of_documents]
 
-<<<<<<< HEAD
-        if include_cursor:
-            return {"documents": data, "cursor": resp["cursor"]}
-
-        data = DocumentList(data)
-=======
         if include_after_id:
             return {"documents": data, "after_id": resp["after_id"]}
->>>>>>> 4c23fa41
         return data
 
     @lru_cache(maxsize=MAX_CACHESIZE)
