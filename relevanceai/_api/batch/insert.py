--- conflicted
+++ resolved
@@ -182,8 +182,6 @@
 
     update_documents = _update_documents
 
-<<<<<<< HEAD
-=======
     def pull_update_push(
         self,
         dataset_id: str,
@@ -197,7 +195,6 @@
         filters: Optional[list] = None,
         select_fields: Optional[list] = None,
         show_progress_bar: bool = True,
-        use_json_encoder: bool = True,
         log_to_file: bool = True,
     ):
         """
@@ -333,7 +330,6 @@
                         documents=updated_data,
                         max_workers=max_workers,
                         show_progress_bar=False,
-                        use_json_encoder=use_json_encoder,
                     )
                 else:
                     insert_json = self._insert_documents(
@@ -341,7 +337,6 @@
                         documents=updated_data,
                         max_workers=max_workers,
                         show_progress_bar=False,
-                        use_json_encoder=use_json_encoder,
                     )
 
                 chunk_failed = insert_json["failed_documents"]
@@ -388,7 +383,6 @@
         filters: Optional[list] = None,
         select_fields: Optional[list] = None,
         show_progress_bar: bool = True,
-        use_json_encoder: bool = True,
     ):
         """
         Loops through every document in your collection and applies a function (that is specified by you) to the documents.
@@ -510,7 +504,6 @@
                             documents=updated_data,
                             max_workers=max_workers,
                             show_progress_bar=False,
-                            use_json_encoder=use_json_encoder,
                         )
                     else:
                         insert_json = self._insert_documents(
@@ -518,7 +511,6 @@
                             documents=updated_data,
                             max_workers=max_workers,
                             show_progress_bar=False,
-                            use_json_encoder=use_json_encoder,
                         )
 
                     # Check success
@@ -565,7 +557,6 @@
                 "logging_collection": logging_dataset_id,
             }
 
->>>>>>> d96dcebe
     @track
     def insert_df(self, dataset_id, dataframe, *args, **kwargs):
         """Insert a dataframe for each doc"""
@@ -771,18 +762,12 @@
             }
 
         # Insert documents
-<<<<<<< HEAD
         test_docs = self.json_encoder(documents[:20])
         doc_mbs = [getsizeof(test_doc) for test_doc in test_docs]
         doc_mb = sum(doc_mbs) / len(doc_mbs)
         doc_mb /= ONE_MB
 
         if batch_size is None:
-=======
-        test_doc = json.dumps(self.json_encoder(documents[0]), indent=4)
-        doc_mb = getsizeof(test_doc) * LIST_SIZE_MULTIPLIER / MB_TO_BYTE
-        if chunksize == 0:
->>>>>>> d96dcebe
             target_chunk_mb = int(self.config.get_option("upload.target_chunk_mb"))
             max_chunk_size = int(self.config.get_option("upload.max_chunk_size"))
 
