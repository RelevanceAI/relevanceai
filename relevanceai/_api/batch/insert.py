--- conflicted
+++ resolved
@@ -55,11 +55,8 @@
         verbose: bool = True,
         create_id: bool = False,
         overwrite: bool = True,
-<<<<<<< HEAD
         uuid_type: str = "random",
-=======
         ingest_in_background: bool = False,
->>>>>>> fddfa2ff
         *args,
         **kwargs,
     ):
@@ -152,11 +149,8 @@
         show_progress_bar=False,
         use_json_encoder: bool = True,
         create_id: bool = False,
-<<<<<<< HEAD
         uuid_type: str = "random",
-=======
         ingest_in_background: bool = False,
->>>>>>> fddfa2ff
         *args,
         **kwargs,
     ):
