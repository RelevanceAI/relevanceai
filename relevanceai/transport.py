--- conflicted
+++ resolved
@@ -1,284 +1,272 @@
-"""The Transport Class defines a transport as used by the Channel class to communicate with the network.
-"""
-import asyncio
-import time
-import traceback
-import asyncio
-from json.decoder import JSONDecodeError
-
-from urllib.parse import urlparse
-
-import requests
-from requests import Request
-
-from relevanceai.config import Config
-from relevanceai.logger import AbstractLogger
-from relevanceai.dashboard_mappings import DASHBOARD_MAPPINGS
-from relevanceai.errors import APIError
-from relevanceai.json_encoder import JSONEncoderUtils
-
-DO_NOT_REPEAT_STATUS_CODES = {404, 422}
-
-
-class Transport(JSONEncoderUtils):
-    """Base class for all relevanceai objects"""
-
-    project: str
-    api_key: str
-    config: Config
-    logger: AbstractLogger
-
-    @property
-    def _dashboard_request_url(self):
-        return self.config.get_option("dashboard.dashboard_request_url")
-
-    @property
-    def auth_header(self):
-        return {"Authorization": self.project + ":" + self.api_key}
-
-    @property
-    def _search_dashboard_url(self):
-        return (
-            self.config["dashboard.base_dashboard_url"]
-            + self.config["dashboard.search_dashboard_endpoint"]
-        )
-
-    @staticmethod
-    def _is_search_in_path(url: str):
-        if url is None:
-            return False
-        result = urlparse(url)
-        split_path = result.path.split("/")
-        return "search" in split_path and "services" in split_path
-
-    @property
-    def DASHBOARD_TYPES(self):
-        return list(DASHBOARD_MAPPINGS.keys())
-
-    def _log_to_dashboard(
-        self,
-        method: str,
-        parameters: dict,
-        endpoint: str,
-        dashboard_type: str,
-        verbose: bool = True,
-    ):
-        """Log search to dashboard"""
-        # Needs to be a supported dashboard type
-        if dashboard_type not in self.DASHBOARD_TYPES:
-            return
-        # Get the URL but not the version
-        url = "/".join(self.config.get_option("api.base_url").split("/")[:-1]) + "/"
-        # Split off the version separately
-        version = self.config.get_option("api.base_url").split("/")[-1]
-        # Parse the endpoint so it becomes 'endpoint/schema' instead of '/endpoint/schema'
-        if endpoint.startswith("/"):
-            endpoint = endpoint[1:]
-        request_body = {
-            dashboard_type: {
-                "body": parameters,
-                "url": url,
-                "version": version,
-                "endpoint": endpoint,
-                "metadata": parameters,
-                "query": parameters.get("query"),
-            },
-        }
-        self.logger.debug(request_body)
-
-<<<<<<< HEAD
-        async def send_response():
-=======
-        async def run_request():
->>>>>>> 5290588c
-            req = Request(
-                method=method.upper(),
-                url=self._dashboard_request_url,
-                headers=self.auth_header,
-                json=request_body,
-                # params=parameters if method.upper() == "GET" else {},
-            ).prepare()
-            with requests.Session() as s:
-                response = s.send(req)
-
-<<<<<<< HEAD
-        asyncio.ensure_future(send_response())
-=======
-        asyncio.ensure_future(run_request())
->>>>>>> 5290588c
-
-        if verbose:
-            dashboard_url = (
-                self.config["dashboard.base_dashboard_url"]
-                + DASHBOARD_MAPPINGS[dashboard_type]
-            )
-            self.print_dashboard_url(dashboard_url)
-<<<<<<< HEAD
-        # return response
-=======
->>>>>>> 5290588c
-
-    def _link_to_dataset_dashboard(self, dataset_id: str, suburl: str = None):
-        """Link to a monitoring dashboard
-        Suburl must be one of
-        - "monitor"
-        - "lookups"
-        - "monitor/schema"
-        """
-        MESSAGE = "You can view your dashboard at: "
-        if suburl is None:
-            print(
-                MESSAGE
-                + f"https://cloud.relevance.ai/dataset/{dataset_id}/dashboard/monitor/"
-            )
-        else:
-            print(
-                MESSAGE
-                + f"https://cloud.relevance.ai/dataset/{dataset_id}/dashboard/{suburl}"
-            )
-
-    def _log_search_to_dashboard(self, method: str, parameters: dict, endpoint: str):
-        """Log search to dashboard"""
-        self._log_to_dashboard(
-            method=method,
-            parameters=parameters,
-            endpoint=endpoint,
-            dashboard_type="multivector_search",
-        )
-
-    def print_dashboard_message(self, message: str):
-        if self.config["dashboard.show_dashboard_link"]:
-            print(message)
-
-    def print_dashboard_url(self, dashboard_url):
-        if self.config["dashboard.show_dashboard_link"]:
-            print(f"You can now visit the dashboard at {dashboard_url}")
-
-    def make_http_request(
-        self,
-        endpoint: str,
-        method: str = "GET",
-        parameters: dict = {},
-        base_url: str = None,
-        output_format=None,
-        raise_error: bool = True,
-    ):
-        """
-        Make the HTTP request
-        Parameters
-        ----------
-        endpoint: string
-            The endpoint from the documentation to use
-        method_type: string
-            POST or GET request
-        raise_error: bool
-            If True, you will raise error. This is useful for endpoints that don't
-            necessarily need to error.
-        """
-        self._last_used_endpoint = endpoint
-        start_time = time.perf_counter()
-
-        if base_url is None:
-            # if Transport.is_search_in_path(base_url) and not hasattr(self, "output_format"):
-            #     base_url = self.config.get_option("dashboard.base_dashboard_url")[1:-1]
-            # else:
-            base_url = self.config.get_option("api.base_url")
-
-        if output_format is None:
-            output_format = self.config.get_option("api.output_format")
-
-        retries = int(self.config.get_option("retries.number_of_retries"))
-        seconds_between_retries = int(
-            self.config.get_option("retries.seconds_between_retries")
-        )
-        request_url = base_url + endpoint
-        for _ in range(retries):
-
-            self.logger.info("URL you are trying to access:" + request_url)
-            try:
-                if Transport._is_search_in_path(request_url):
-                    self._log_search_to_dashboard(
-                        method=method, parameters=parameters, endpoint=endpoint
-                    )
-
-                # TODO: Add other endpoints in here too
-                req = Request(
-                    method=method.upper(),
-                    url=request_url,
-                    headers=self.auth_header,
-                    json=parameters if method.upper() == "POST" else {},
-                    params=parameters if method.upper() == "GET" else {},
-                ).prepare()
-
-                with requests.Session() as s:
-                    response = s.send(req)
-
-                # Successful response
-                if response.status_code == 200:
-                    self._log_response_success(base_url, endpoint)
-                    self._log_response_time(
-                        base_url, endpoint, time.perf_counter() - start_time
-                    )
-
-                    if output_format == "json":
-                        return response.json()
-                    elif output_format == "content":
-                        return response.content
-                    elif output_format == "status_code":
-                        return response.status_code
-                    else:
-                        return response
-
-                # Cancel bad URLs
-                # Logged status codes
-                elif response.status_code in DO_NOT_REPEAT_STATUS_CODES:
-                    self._log_response_fail(
-                        base_url,
-                        endpoint,
-                        response.status_code,
-                        response.content.decode(),
-                    )
-                    if raise_error:
-                        raise APIError(response.content.decode())
-
-                # Retry other errors
-                else:
-                    self._log_response_fail(
-                        base_url,
-                        endpoint,
-                        response.status_code,
-                        response.content.decode(),
-                    )
-                    continue
-
-            except (ConnectionError) as error:
-                # Print the error
-                traceback.print_exc()
-                self._log_connection_error(base_url, endpoint)
-                time.sleep(seconds_between_retries)
-                continue
-
-            except JSONDecodeError as error:
-                self._log_no_json(base_url, endpoint, response.status_code, response)
-                return response
-
-        return response
-
-    def _log_response_success(self, base_url, endpoint):
-        self.logger.success(f"Response success! ({base_url + endpoint})")
-
-    def _log_response_time(self, base_url, endpoint, time):
-        self.logger.debug(f"Request ran in {time} seconds ({base_url + endpoint})")
-
-    def _log_response_fail(self, base_url, endpoint, status_code, content):
-        self.logger.error(
-            f"Response failed ({base_url + endpoint}) (Status: {status_code} Response: {content})"
-        )
-
-    def _log_connection_error(self, base_url, endpoint):
-        self.logger.error(f"Connection error but re-trying. ({base_url + endpoint})")
-
-    def _log_no_json(self, base_url, endpoint, status_code, content):
-        self.logger.error(
-            f"No JSON Available ({base_url + endpoint}) (Status: {status_code} Response: {content})"
-        )
+"""The Transport Class defines a transport as used by the Channel class to communicate with the network.
+"""
+import asyncio
+import time
+import traceback
+import asyncio
+from json.decoder import JSONDecodeError
+
+from urllib.parse import urlparse
+
+import requests
+from requests import Request
+
+from relevanceai.config import Config
+from relevanceai.logger import AbstractLogger
+from relevanceai.dashboard_mappings import DASHBOARD_MAPPINGS
+from relevanceai.errors import APIError
+from relevanceai.json_encoder import JSONEncoderUtils
+
+DO_NOT_REPEAT_STATUS_CODES = {404, 422}
+
+
+class Transport(JSONEncoderUtils):
+    """Base class for all relevanceai objects"""
+
+    project: str
+    api_key: str
+    config: Config
+    logger: AbstractLogger
+
+    @property
+    def _dashboard_request_url(self):
+        return self.config.get_option("dashboard.dashboard_request_url")
+
+    @property
+    def auth_header(self):
+        return {"Authorization": self.project + ":" + self.api_key}
+
+    @property
+    def _search_dashboard_url(self):
+        return (
+            self.config["dashboard.base_dashboard_url"]
+            + self.config["dashboard.search_dashboard_endpoint"]
+        )
+
+    @staticmethod
+    def _is_search_in_path(url: str):
+        if url is None:
+            return False
+        result = urlparse(url)
+        split_path = result.path.split("/")
+        return "search" in split_path and "services" in split_path
+
+    @property
+    def DASHBOARD_TYPES(self):
+        return list(DASHBOARD_MAPPINGS.keys())
+
+    def _log_to_dashboard(
+        self,
+        method: str,
+        parameters: dict,
+        endpoint: str,
+        dashboard_type: str,
+        verbose: bool = True,
+    ):
+        """Log search to dashboard"""
+        # Needs to be a supported dashboard type
+        if dashboard_type not in self.DASHBOARD_TYPES:
+            return
+        # Get the URL but not the version
+        url = "/".join(self.config.get_option("api.base_url").split("/")[:-1]) + "/"
+        # Split off the version separately
+        version = self.config.get_option("api.base_url").split("/")[-1]
+        # Parse the endpoint so it becomes 'endpoint/schema' instead of '/endpoint/schema'
+        if endpoint.startswith("/"):
+            endpoint = endpoint[1:]
+        request_body = {
+            dashboard_type: {
+                "body": parameters,
+                "url": url,
+                "version": version,
+                "endpoint": endpoint,
+                "metadata": parameters,
+                "query": parameters.get("query"),
+            },
+        }
+        self.logger.debug(request_body)
+
+        async def run_request():
+            req = Request(
+                method=method.upper(),
+                url=self._dashboard_request_url,
+                headers=self.auth_header,
+                json=request_body,
+                # params=parameters if method.upper() == "GET" else {},
+            ).prepare()
+            with requests.Session() as s:
+                response = s.send(req)
+
+        asyncio.ensure_future(run_request())
+
+        if verbose:
+            dashboard_url = (
+                self.config["dashboard.base_dashboard_url"]
+                + DASHBOARD_MAPPINGS[dashboard_type]
+            )
+            self.print_dashboard_url(dashboard_url)
+
+    def _link_to_dataset_dashboard(self, dataset_id: str, suburl: str = None):
+        """Link to a monitoring dashboard
+        Suburl must be one of
+        - "monitor"
+        - "lookups"
+        - "monitor/schema"
+        """
+        MESSAGE = "You can view your dashboard at: "
+        if suburl is None:
+            print(
+                MESSAGE
+                + f"https://cloud.relevance.ai/dataset/{dataset_id}/dashboard/monitor/"
+            )
+        else:
+            print(
+                MESSAGE
+                + f"https://cloud.relevance.ai/dataset/{dataset_id}/dashboard/{suburl}"
+            )
+
+    def _log_search_to_dashboard(self, method: str, parameters: dict, endpoint: str):
+        """Log search to dashboard"""
+        self._log_to_dashboard(
+            method=method,
+            parameters=parameters,
+            endpoint=endpoint,
+            dashboard_type="multivector_search",
+        )
+
+    def print_dashboard_message(self, message: str):
+        if self.config["dashboard.show_dashboard_link"]:
+            print(message)
+
+    def print_dashboard_url(self, dashboard_url):
+        if self.config["dashboard.show_dashboard_link"]:
+            print(f"You can now visit the dashboard at {dashboard_url}")
+
+    def make_http_request(
+        self,
+        endpoint: str,
+        method: str = "GET",
+        parameters: dict = {},
+        base_url: str = None,
+        output_format=None,
+        raise_error: bool = True,
+    ):
+        """
+        Make the HTTP request
+        Parameters
+        ----------
+        endpoint: string
+            The endpoint from the documentation to use
+        method_type: string
+            POST or GET request
+        raise_error: bool
+            If True, you will raise error. This is useful for endpoints that don't
+            necessarily need to error.
+        """
+        self._last_used_endpoint = endpoint
+        start_time = time.perf_counter()
+
+        if base_url is None:
+            # if Transport.is_search_in_path(base_url) and not hasattr(self, "output_format"):
+            #     base_url = self.config.get_option("dashboard.base_dashboard_url")[1:-1]
+            # else:
+            base_url = self.config.get_option("api.base_url")
+
+        if output_format is None:
+            output_format = self.config.get_option("api.output_format")
+
+        retries = int(self.config.get_option("retries.number_of_retries"))
+        seconds_between_retries = int(
+            self.config.get_option("retries.seconds_between_retries")
+        )
+        request_url = base_url + endpoint
+        for _ in range(retries):
+
+            self.logger.info("URL you are trying to access:" + request_url)
+            try:
+                if Transport._is_search_in_path(request_url):
+                    self._log_search_to_dashboard(
+                        method=method, parameters=parameters, endpoint=endpoint
+                    )
+
+                # TODO: Add other endpoints in here too
+                req = Request(
+                    method=method.upper(),
+                    url=request_url,
+                    headers=self.auth_header,
+                    json=parameters if method.upper() == "POST" else {},
+                    params=parameters if method.upper() == "GET" else {},
+                ).prepare()
+
+                with requests.Session() as s:
+                    response = s.send(req)
+
+                # Successful response
+                if response.status_code == 200:
+                    self._log_response_success(base_url, endpoint)
+                    self._log_response_time(
+                        base_url, endpoint, time.perf_counter() - start_time
+                    )
+
+                    if output_format == "json":
+                        return response.json()
+                    elif output_format == "content":
+                        return response.content
+                    elif output_format == "status_code":
+                        return response.status_code
+                    else:
+                        return response
+
+                # Cancel bad URLs
+                # Logged status codes
+                elif response.status_code in DO_NOT_REPEAT_STATUS_CODES:
+                    self._log_response_fail(
+                        base_url,
+                        endpoint,
+                        response.status_code,
+                        response.content.decode(),
+                    )
+                    if raise_error:
+                        raise APIError(response.content.decode())
+
+                # Retry other errors
+                else:
+                    self._log_response_fail(
+                        base_url,
+                        endpoint,
+                        response.status_code,
+                        response.content.decode(),
+                    )
+                    continue
+
+            except (ConnectionError) as error:
+                # Print the error
+                traceback.print_exc()
+                self._log_connection_error(base_url, endpoint)
+                time.sleep(seconds_between_retries)
+                continue
+
+            except JSONDecodeError as error:
+                self._log_no_json(base_url, endpoint, response.status_code, response)
+                return response
+
+        return response
+
+    def _log_response_success(self, base_url, endpoint):
+        self.logger.success(f"Response success! ({base_url + endpoint})")
+
+    def _log_response_time(self, base_url, endpoint, time):
+        self.logger.debug(f"Request ran in {time} seconds ({base_url + endpoint})")
+
+    def _log_response_fail(self, base_url, endpoint, status_code, content):
+        self.logger.error(
+            f"Response failed ({base_url + endpoint}) (Status: {status_code} Response: {content})"
+        )
+
+    def _log_connection_error(self, base_url, endpoint):
+        self.logger.error(f"Connection error but re-trying. ({base_url + endpoint})")
+
+    def _log_no_json(self, base_url, endpoint, status_code, content):
+        self.logger.error(
+            f"No JSON Available ({base_url + endpoint}) (Status: {status_code} Response: {content})"
+        )