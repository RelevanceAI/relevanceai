"""
ClusterOps class to run clustering. It is intended to be integrated with
models that inherit from `ClusterBase`.

You can run the ClusterOps as such:

.. code-block::

    from relevanceai import Client
    client = Client()
    df = client.Dataset("sample_dataset")

    from sklearn.cluster import KMeans
    model = KMeans(n_clusters=2)
    cluster_ops = client.ClusterOps(alias="kmeans_2", model=model)
    cluster_ops.fit_predict_update(df, vector_fields=["sample_vector_"])

You can view other examples of how to interact with this class here :ref:`integration`.

"""
import os
import json
import getpass
import time
import warnings

import numpy as np

from relevanceai.api.client import BatchAPIClient
from typing import Union, List, Dict, Optional, Callable
from relevanceai.clusterer.cluster_base import (
    ClusterBase,
    CentroidClusterBase,
    BatchClusterBase,
)

from relevanceai.analytics_funcs import track

# We use the second import because the first one seems to be causing errors with isinstance
# from relevanceai.dataset_api import Dataset
from relevanceai.integration_checks import is_sklearn_available
from relevanceai.dataset_api.cluster_groupby import ClusterGroupby, ClusterAgg
from relevanceai.dataset_api import Dataset

from doc_utils import DocUtils

SILHOUETTE_INFO = """
Good clusters have clusters which are highly seperated and elements within which are highly cohesive. <br/>
<b>Silohuette Score</b> is a metric from <b>-1 to 1</b> that calculates the average cohesion and seperation of each element, with <b>1</b> being clustered perfectly, <b>0</b> being indifferent and <b>-1</b> being clustered the wrong way"""

RANDOM_INFO = """Good clusters have elements, which, when paired, belong to the same cluster label and same ground truth label. <br/>
<b>Rand Index</b> is a metric from <b>0 to 1</b> that represents the percentage of element pairs that have a matching cluster and ground truth labels with <b>1</b> matching perfect and <b>0</b> matching randomly. <br/> <i>Note: This measure is adjusted for randomness so does not equal the exact numerical percentage.</i>"""

HOMOGENEITY_INFO = """Good clusters only have elements from the same ground truth within the same cluster<br/>
<b>Homogeneity</b> is a metric from <b>0 to 1</b> that represents whether clusters contain only elements in the same ground truth with <b>1</b> being perfect and <b>0</b> being absolutely incorrect."""

COMPLETENESS_INFO = """Good clusters have all elements from the same ground truth within the same cluster <br/>
<b>Completeness</b> is a metric from <b>0 to 1</b> that represents whether clusters contain all elements in the same ground truth with <b>1</b> being perfect and <b>0</b> being absolutely incorrect."""

AVERAGE_SCORE = """Averages other metrics by first normalising values between 0 and 1 <br/>
<b>Average</b> is a metric from <b>0 to 1</b> that averages other metrics by first normalising values between 0 and 1."""

METRIC_DESCRIPTION = {
    "silhouette": SILHOUETTE_INFO,
    "random": RANDOM_INFO,
    "homogeneity": HOMOGENEITY_INFO,
    "completeness": COMPLETENESS_INFO,
    "average": AVERAGE_SCORE,
}


class ClusterOps(BatchAPIClient):

    _cred_fn = ".creds.json"

    """
    ClusterOps class allows users to set up any clustering model to fit on a Dataset.

    You can read about the other parameters here: https://scikit-learn.org/stable/modules/generated/sklearn.cluster.KMeans.html

    Example
    -----------

    .. code-block::

        from relevanceai import Client
        client = Client()
        df = client.Dataset("sample_dataset")

        from sklearn.cluster import KMeans
        model = KMeans(n_clusters=2)
        cluster_ops = client.ClusterOps(alias="kmeans_2", model=model)
        cluster_ops.fit_predict_update(df, vector_fields=["sample_vector_"])

    """

    def __init__(
        self,
        alias: str,
        project: str,
        api_key: str,
        firebase_uid: str,
        model: Union[BatchClusterBase, ClusterBase, CentroidClusterBase] = None,
        dataset_id: Optional[str] = None,
        vector_fields: Optional[List[str]] = None,
        cluster_field: str = "_cluster_",
    ):
        self.alias = alias
        self.cluster_field = cluster_field
        if model is None:
            warnings.warn(
                "No model is specified, you will not be able to train a clustering algorithm."
            )

        self.model = self._assign_model(model)
        self.firebase_uid = firebase_uid

        if dataset_id is not None:
            self.dataset_id: str = dataset_id
        if vector_fields is not None:
            self.vector_fields = vector_fields

        if project is None or api_key is None:
            project, api_key = self._token_to_auth()
        else:
            self.project: str = project
            self.api_key: str = api_key

        super().__init__(project=project, api_key=api_key, firebase_uid=firebase_uid)

    def __call__(self):
        self.groupby = ClusterGroupby(
            project=self.project,
            api_key=self.api_key,
            dataset_id=self.dataset_id,
            firebase_uid=self.firebase_uid,
            alias=self.alias,
            vector_fields=self.vector_fields,
        )
        self.agg = ClusterAgg(
            project=self.project,
            api_key=self.api_key,
            dataset_id=self.dataset_id,
            firebase_uid=self.firebase_uid,
            vector_fields=self.vector_fields,
            alias=self.alias,
        )

    @track
    def groupby(self):
        return ClusterGroupby(
            project=self.project,
            api_key=self.api_key,
            dataset_id=self.dataset_id,
            alias=self.alias,
            vector_fields=self.vector_fields,
        )

    @track
    def agg(self, groupby_call):
        """Aggregate the cluster class."""
        self.groupby = ClusterGroupby(
            project=self.project,
            api_key=self.api_key,
            dataset_id=self.dataset_id,
            firebase_uid=self.firebase_uid,
            alias=self.alias,
            vector_fields=self.vector_fields,
        )
        return ClusterAgg(
            project=self.project,
            api_key=self.api_key,
            dataset_id=self.dataset_id,
            firebase_uid=self.firebase_uid,
            vector_fields=self.vector_fields,
            alias=self.alias,
        )

    # Adding first-class sklearn integration
    def _assign_sklearn_model(self, model):
        # Add support for not just sklearn models but sklearn models
        # with first -class integration for kmeans
        from sklearn.cluster import KMeans, MiniBatchKMeans

        if model.__class__ == KMeans:

            class CentroidClusterModel(CentroidClusterBase):
                def __init__(self, model):
                    self.model: Union[KMeans, MiniBatchKMeans] = model

                def fit_predict(self, X):
                    return self.model.fit_predict(X)

                def get_centers(self):
                    return self.model.cluster_centers_

            new_model = CentroidClusterModel(model)
            return new_model

        elif model.__class__ == MiniBatchKMeans:

            class BatchCentroidClusterModel(CentroidClusterBase, BatchClusterBase):
                def __init__(self, model):
                    self.model: MiniBatchKMeans = model

                def partial_fit(self, X):
                    return self.model.partial_fit(X)

                def predict(self, X):
                    return self.model.predict(X)

                def get_centers(self):
                    return self.model.cluster_centers_

            new_model = BatchCentroidClusterModel(model)
            return new_model

        if hasattr(model, "fit_documents"):
            return model
        elif hasattr(model, "fit_predict"):
            data = {"fit_predict": model.fit_predict, "metadata": model.__dict__}
            ClusterModel = type("ClusterBase", (ClusterBase,), data)
            return ClusterModel()
        elif hasattr(model, "fit_transform"):
            data = {"fit_predict": model.fit_transform, "metadata": model.__dict__}
            ClusterModel = type("ClusterBase", (ClusterBase,), data)
            return ClusterModel()

    def _assign_model(self, model):
        # Check if this is a model that will fit
        # otherwise - forces a Clusterbase
        if is_sklearn_available() and "sklearn" in str(type(model)):
            model = self._assign_sklearn_model(model)
            if model is not None:
                return model

        if isinstance(model, ClusterBase):
            return model
        elif hasattr(model, "fit_documents"):
            return model
        elif hasattr(model, "fit_predict"):
            # Support for SKLEARN interface
            data = {"fit_predict": model.fit_transform, "metadata": model.__dict__}
            ClusterModel = type("ClusterBase", (ClusterBase,), data)
            return ClusterModel()
        elif hasattr(model, "fit_predict"):
            data = {"fit_predict": model.fit_predict, "metadata": model.__dict__}
            ClusterModel = type("ClusterBase", (ClusterBase,), data)
            return ClusterModel()
        elif model is None:
            return model
        raise TypeError("Model should be inherited from ClusterBase.")

    def _token_to_auth(self):
        SIGNUP_URL = "https://cloud.relevance.ai/sdk/api"

        if os.path.exists(self._cred_fn):
            credentials = self._read_credentials()
            return credentials

        elif token:
            return self._process_token(token)

        else:
            print(f"Activation token (you can find it here: {SIGNUP_URL} )")
            if not token:
                token = getpass.getpass(f"Activation token:")
            return self._process_token(token)

    def _process_token(self, token: str):
        split_token = token.split(":")
        project = split_token[0]
        api_key = split_token[1]
        if len(split_token) > 2:
            region = split_token[3]
            base_url = self._region_to_url(region)

            if len(split_token) > 3:
                firebase_uid = split_token[4]
                return self._write_credentials(
                    project=project,
                    api_key=api_key,
                    base_url=base_url,
                    firebase_uid=firebase_uid,
                )

            else:
                return self._write_credentials(
                    project=project, api_key=api_key, base_url=base_url
                )

        else:
            return self._write_credentials(project=project, api_key=api_key)

    def _read_credentials(self):
        return json.load(open(self._cred_fn))

    def _write_credentials(self, **kwargs):
        print(
            f"Saving credentials to {self._cred_fn}. Remember to delete this file if you do not want credentials saved."
        )
        json.dump(
            kwargs,
            open(self._cred_fn, "w"),
        )
        return kwargs

    def _init_dataset(self, dataset):
        if isinstance(dataset, Dataset):
            self.dataset_id = dataset.dataset_id
            self.dataset: Dataset = dataset
        elif isinstance(dataset, str):
            self.dataset_id = dataset
            self.dataset = Dataset(project=self.project, api_key=self.api_key)
        else:
            raise ValueError(
                "Dataset type needs to be either a string or Dataset instance."
            )

    @track
    def list_closest_to_center(
        self,
        dataset: Optional[Union[str, Dataset]] = None,
        vector_fields: Optional[List] = None,
        cluster_ids: List = [],
        centroid_vector_fields: List = [],
        select_fields: List = [],
        approx: int = 0,
        sum_fields: bool = True,
        page_size: int = 1,
        page: int = 1,
        similarity_metric: str = "cosine",
        filters: List = [],
        # facets: List = [],
        min_score: int = 0,
        include_vector: bool = False,
        include_count: bool = True,
    ):
        """
        List of documents closest from the centre.

        Parameters
        ----------

        cluster_ids: list
            Any of the cluster ids
        centroid_vector_fields: list
            Vector fields stored
        select_fields: list
            Fields to include in the search results, empty array/list means all fields
        approx: int
            Used for approximate search to speed up search. The higher the number, faster the search but potentially less accurate
        sum_fields: bool
            Whether to sum the multiple vectors similarity search score as 1 or seperate
        page_size: int
            Size of each page of results
        page: int
            Page of the results
        similarity_metric: string
            Similarity Metric, choose from ['cosine', 'l1', 'l2', 'dp']
        filters: list
            Query for filtering the search results
        facets: list
            Fields to include in the facets, if [] then all
        min_score: int
            Minimum score for similarity metric
        include_vectors: bool
            Include vectors in the search results
        include_count: bool
            Include the total count of results in the search results
        include_facets: bool
            Include facets in the search results

        Example
        --------------

        .. code-block::

            from relevanceai import Client
            client = Client()
            df = client.Dataset("sample_dataset_id")

            from sklearn.cluster import KMeans
            model = KMeans(n_clusters=2)
            cluster_ops = client.ClusterOps(alias="kmeans_2", model=model)
            cluster_ops.fit_predict_update(df, vector_fields=["sample_vector_"])

            cluster_ops.list_closest_to_center()

        """
        return self.datasets.cluster.centroids.list_closest_to_center(
            dataset_id=self._retrieve_dataset_id(dataset),
            vector_fields=self.vector_fields
            if vector_fields is None
            else vector_fields,
            alias=self.alias,
            cluster_ids=cluster_ids,
            centroid_vector_fields=centroid_vector_fields,
            select_fields=select_fields,
            approx=approx,
            sum_fields=sum_fields,
            page_size=page_size,
            page=page,
            similarity_metric=similarity_metric,
            filters=filters,
            min_score=min_score,
            include_vector=include_vector,
            include_count=include_count,
        )

    @track
    def aggregate(
        self,
        vector_fields: List[str] = None,
        metrics: list = [],
        sort: list = [],
        groupby: list = [],
        filters: list = [],
        page_size: int = 20,
        page: int = 1,
        asc: bool = False,
        flatten: bool = True,
        dataset: Optional[Union[str, Dataset]] = None,
    ):
        """
        Takes an aggregation query and gets the aggregate of each cluster in a collection. This helps you interpret each cluster and what is in them.
        It can only can be used after a vector field has been clustered. \n

        Aggregation/Groupby of a collection using an aggregation query. The aggregation query is a json body that follows the schema of:

        .. code-block::

            {
                "groupby" : [
                    {"name": <alias>, "field": <field in the collection>, "agg": "category"},
                    {"name": <alias>, "field": <another groupby field in the collection>, "agg": "numeric"}
                ],
                "metrics" : [
                    {"name": <alias>, "field": <numeric field in the collection>, "agg": "avg"}
                    {"name": <alias>, "field": <another numeric field in the collection>, "agg": "max"}
                ]
            }

        For example, one can use the following aggregations to group score based on region and player name.

        .. code-block::

            {
                "groupby" : [
                    {"name": "region", "field": "player_region", "agg": "category"},
                    {"name": "player_name", "field": "name", "agg": "category"}
                ],
                "metrics" : [
                    {"name": "average_score", "field": "final_score", "agg": "avg"},
                    {"name": "max_score", "field": "final_score", "agg": "max"},
                    {'name':'total_score','field':"final_score", 'agg':'sum'},
                    {'name':'average_deaths','field':"final_deaths", 'agg':'avg'},
                    {'name':'highest_deaths','field':"final_deaths", 'agg':'max'},
                ]
            }

        "groupby" is the fields you want to split the data into. These are the available groupby types:

            - category : groupby a field that is a category
            - numeric: groupby a field that is a numeric

        "metrics" is the fields and metrics you want to calculate in each of those, every aggregation includes a frequency metric. These are the available metric types:

            - "avg", "max", "min", "sum", "cardinality"

        The response returned has the following in descending order. \n

        If you want to return documents, specify a "group_size" parameter and a "select_fields" parameter if you want to limit the specific fields chosen. This looks as such:

            .. code-block::

                {
                    'groupby':[
                        {'name':'Manufacturer','field':'manufacturer','agg':'category',
                        'group_size': 10, 'select_fields': ["name"]},
                    ],
                    'metrics':[
                        {'name':'Price Average','field':'price','agg':'avg'},
                    ],
                }

                # ouptut example:
                {"title": {"title": "books", "frequency": 200, "documents": [{...}, {...}]}, {"title": "books", "frequency": 100, "documents": [{...}, {...}]}}

        For array-aggregations, you can add "agg": "array" into the aggregation query.

        Parameters
        ----------
        dataset_id : string
            Unique name of dataset
        metrics: list
            Fields and metrics you want to calculate
        groupby: list
            Fields you want to split the data into
        filters: list
            Query for filtering the search results
        page_size: int
            Size of each page of results
        page: int
            Page of the results
        asc: bool
            Whether to sort results by ascending or descending order
        flatten: bool
            Whether to flatten
        alias: string
            Alias used to name a vector field. Belongs in field_{alias} vector

        Parameters
        ----------
        metrics: list
            Fields and metrics you want to calculate
        groupby: list
            Fields you want to split the data into
        filters: list
            Query for filtering the search results
        page_size: int
            Size of each page of results
        page: int
            Page of the results
        asc: bool
            Whether to sort results by ascending or descending order
        flatten: bool
            Whether to flatten

        Example
        ---------

        .. code-block::

            from relevanceai import Client
            client = Client()
            df = client.Dataset("sample_dataset_id")

            from sklearn.cluster import KMeans
            model = KMeans(n_clusters=2)
            cluster_ops = client.ClusterOps(alias="kmeans_2", model=model)
            cluster_ops.fit_predict_update(df, vector_fields=["sample_vector_"])

            clusterer.aggregate(
                "sample_dataset_id",
                groupby=[{
                    "field": "title",
                    "agg": "wordcloud",
                }],
                vector_fields=['sample_vector_']
            )


        """
        return self.services.cluster.aggregate(
            dataset_id=self._retrieve_dataset_id(dataset),
            vector_fields=self.vector_fields if not vector_fields else vector_fields,
            groupby=groupby,
            metrics=metrics,
            sort=sort,
            filters=filters,
            alias=self.alias,
            page_size=page_size,
            page=page,
            asc=asc,
            flatten=flatten,
        )

    def list_furthest_from_center(
        self, dataset: Union[str, Dataset] = None, vector_fields: list = None
    ):
        """
        List of documents furthest from the centre.

        Parameters
        ----------
        cluster_ids: list
            Any of the cluster ids
        select_fields: list
            Fields to include in the search results, empty array/list means all fields
        approx: int
            Used for approximate search to speed up search. The higher the number, faster the search but potentially less accurate
        sum_fields: bool
            Whether to sum the multiple vectors similarity search score as 1 or seperate
        page_size: int
            Size of each page of results
        page: int
            Page of the results
        similarity_metric: string
            Similarity Metric, choose from ['cosine', 'l1', 'l2', 'dp']
        filters: list
            Query for filtering the search results
        facets: list
            Fields to include in the facets, if [] then all
        min_score: int
            Minimum score for similarity metric
        include_vectors: bool
            Include vectors in the search results
        include_count: bool
            Include the total count of results in the search results
        include_facets: bool
            Include facets in the search results

        Example
        ---------
        .. code-block::

            from relevanceai import Client
            client = Client()
            df = client.Dataset("sample_dataset")

            from sklearn.cluster import KMeans
            model = KMeans(n_clusters=2)
            cluster_ops = client.ClusterOps(alias="kmeans_2", model=model)
            cluster_ops.fit_predict_update(df, vector_fields=["sample_vector_"])

            cluster_ops.list_furthest_from_center()

        """
        return self.datasets.cluster.centroids.list_furthest_from_center(
            dataset_id=self._retrieve_dataset_id(dataset),
            vector_fields=self.vector_fields
            if vector_fields is None
            else vector_fields,
            alias=self.alias,
        )

    def _insert_centroid_documents(self):
        if hasattr(self.model, "get_centroid_documents"):
            print("Inserting centroid documents...")
            centers = self.get_centroid_documents()

            if hasattr(self.model, "get_centers"):
                centers = self.get_centroid_documents()

            # Change centroids insertion
            results = self.services.cluster.centroids.insert(
                dataset_id=self.dataset_id,
                cluster_centers=centers,
                vector_fields=self.vector_fields,
                alias=self.alias,
            )
            self.logger.info(results)

            # give database time to make sure its there
            time.sleep(2)
            self.datasets.cluster.centroids.list_closest_to_center(
                self.dataset_id,
                vector_fields=self.vector_fields,
                alias=self.alias,
                centroid_vector_fields=self.vector_fields,
                page_size=20,
            )
        return

    def _retrieve_dataset_id(self, dataset: Optional[Union[str, Dataset]]) -> str:
        """Helper method to get multiple dataset values"""

        if isinstance(dataset, Dataset):
            dataset_id: str = dataset.dataset_id
        elif isinstance(dataset, str):
            dataset_id = dataset
        elif dataset is None:
            if hasattr(self, "dataset_id"):
                # let's not surprise users
                print(
                    f"No dataset supplied - using last stored one '{self.dataset_id}'."
                )
                dataset_id = str(self.dataset_id)
            else:
                raise ValueError("Please supply dataset.")
        return dataset_id

    @track
    def insert_centroid_documents(
        self, centroid_documents: List[Dict], dataset: Union[str, Dataset] = None
    ):
        """
        Insert the centroid documents

        Parameters
        ------------

        centroid_documents: List[Dict]
            Insert centroid documents
        dataset: Union[str, Dataset]
            Dataset to insert

        Example
        ------------

        .. code-block::

            from relevanceai import Client
            client = Client()
            df = client.Dataset("sample_dataset")

            from sklearn.cluster import KMeans
            model = KMeans(n_clusters=2)
            cluster_ops = client.ClusterOps(alias="kmeans_2", model=model)
            cluster_ops.fit_predict_update(df, vector_fields=["sample_vector_"])

            centroids = cluster_ops.get_centroid_documents()
            cluster_ops.insert_centroid_documents(centroids)

        """

        results = self.services.cluster.centroids.insert(
            dataset_id=self._retrieve_dataset_id(dataset),
            cluster_centers=centroid_documents,
            vector_fields=self.vector_fields,
            alias=self.alias,
        )
        return results

    @track
    def get_centroid_documents(self) -> List:
        """
        Get the centroid documents to store. This enables you to use `list_closest_to_center()`
        and `list_furthest_from_center`.

        .. code-block::

            {
                "_id": "document-id-1",
                "centroid_vector_": [0.23, 0.24, 0.23]
            }

        If multiple vector fields returns this:
        Returns multiple

        .. code-block::

            {
                "_id": "document-id-1",
                "blue_vector_": [0.12, 0.312, 0.42],
                "red_vector_": [0.23, 0.41, 0.3]
            }

        """
        self.centers = self.model.get_centers()

        if not hasattr(self, "vector_fields") or len(self.vector_fields) == 1:
            if isinstance(self.centers, np.ndarray):
                self.centers = self.centers.tolist()
            centroid_vector_field_name = self.vector_fields[0]
            return [
                {
                    "_id": self._label_cluster(i),
                    centroid_vector_field_name: self.centers[i],
                }
                for i in range(len(self.centers))
            ]
        # For one or more vectors, separate out the vector fields
        # centroid documents are created using multiple vector fields
        centroid_docs = []
        for i, c in enumerate(self.centers):
            centroid_doc = {"_id": self._label_cluster(i)}
            for j, vf in enumerate(self.vector_fields):
                centroid_doc[vf] = self.centers[i][vf]
            centroid_docs.append(centroid_doc.copy())
        return centroid_docs

    @property
    def centroids(self):
        """
        See your centroids if there are any.
        """
        return self.services.cluster.centroids.documents(
            self.dataset_id,
            vector_fields=self.vector_fields,
            alias=self.alias,
            page_size=10000,
            # cursor: str = None,
            include_vector=True,
        )

    @track
    def delete_centroids(self, dataset: Union[str, Dataset], vector_fields: List):
        """Delete the centroids after clustering."""
        # TODO: Fix delete centroids once its moved over to Node JS
        import requests

        base_url = self.config["api.base_url"]
        response = requests.post(
            base_url + "/services/cluster/centroids/delete",
            headers={"Authorization": self.project + ":" + self.api_key},
            params={
                "dataset_id": self._retrieve_dataset_id(dataset),
                "vector_field": vector_fields,
                "alias": self.alias,
            },
        )
        return response.json()["status"]

    @track
    def fit_predict_update(
        self, dataset: Union[Dataset, str], vector_fields: List, filters: List = []
    ):
        """
        This function fits a cluster model onto a dataset. It sits under `fit`
        and is usually the only function that runs unless you have a get_centroid_documents
        function.

        Parameters
        ---------------
        dataset: Union[Dataset, str],
            The dataset object to fit it on
        vector_fields: list
            The vector fields to fit the model on
        filters: list
            The filters to run it on
        include_filters_for_vector_fields: bool
            If True, only cluster on those with the vector fields inside it.

        Example
        ---------

        .. code-block::

            from relevanceai import ClusterBase, Client
            client = Client()

            import random
            class CustomClusterModel(ClusterBase):
                def fit_predict(self, X):
                    cluster_labels = [random.randint(0, 100) for _ in range(len(X))]
                    return cluster_labels

            model = CustomClusterModel()

            clusterer = client.ClusterOps(model, alias="random_clustering")
            df = client.Dataset("sample_dataset")

            clusterer.fit_predict_update(df, vector_fields=["sample_vector_"])

        """

        # load the documents
        self.logger.warning(
            "Retrieving documents... This can take a while if the dataset is large."
        )

        self._init_dataset(dataset)
        self.vector_fields = vector_fields

        # make sure to only get fields where vector fields exist
        filters += [
            {
                "field": f,
                "filter_type": "exists",
                "condition": "==",
                "condition_value": " ",
            }
            for f in vector_fields
        ]
        print("Retrieving all documents")
        docs = self._get_all_documents(
            dataset_id=self.dataset_id, filters=filters, select_fields=vector_fields
        )

        print("Fitting and predicting on all documents")
        clustered_docs = self.fit_predict_documents(
            vector_fields,
            docs,
            return_only_clusters=True,
            inplace=False,
        )

        # Updating the db
        print("Updating the database...")
        results = self._update_documents(
            self.dataset_id, clustered_docs, chunksize=10000
        )
        self.logger.info(results)

        # Update the centroid collection
        self.model.vector_fields = vector_fields

        self._insert_centroid_documents()

<<<<<<< HEAD
        print(
            "Build your clustering app here: "
            + f"https://cloud.relevance.ai/dataset/{self.dataset_id}/deploy/recent/cluster"
        )

=======
    @track
>>>>>>> cbce09b7
    def fit_dataset(
        self,
        dataset,
        vector_fields,
        filters: list = [],
        return_only_clusters: bool = True,
        inplace=False,
    ):
        """ """
        # load the documents
        self.logger.warning(
            "Retrieving documents... This can take a while if the dataset is large."
        )

        self._init_dataset(dataset)
        self.vector_fields = vector_fields

        # make sure to only get fields where vector fields exist
        filters += [
            {
                "field": f,
                "filter_type": "exists",
                "condition": "==",
                "condition_value": " ",
            }
            for f in vector_fields
        ]
        print("Retrieving all documents")
        docs = self._get_all_documents(
            dataset_id=self.dataset_id, filters=filters, select_fields=vector_fields
        )

        print("Fitting and predicting on all documents")
        return self.fit_predict_documents(
            vector_fields,
            docs,
            return_only_clusters=True,
            inplace=inplace,
        )

    def _concat_vectors_from_list(self, list_of_vectors: list):
        """Concatenate 2 vectors together in a pairwise fashion"""
        return [np.concatenate(x) for x in list_of_vectors]

    def _get_vectors_from_documents(self, vector_fields: list, documents: List[Dict]):

        if len(vector_fields) == 1:
            # filtering out entries not containing the specified vector
            documents = list(filter(DocUtils.list_doc_fields, documents))
            vectors = self.get_field_across_documents(
                vector_fields[0], documents, missing_treatment="skip"
            )
        else:
            # In multifield clusering, we get all the vectors in each document
            # (skip if they are missing any of the vectors)
            # Then run clustering on the result
            documents = list(self.filter_docs_for_fields(vector_fields, documents))
            all_vectors = self.get_fields_across_documents(
                vector_fields, documents, missing_treatment="skip_if_any_missing"
            )
            # Store the vector field lengths to de-concatenate them later
            self._vector_field_length: dict = {}
            prev_vf = 0
            for i, vf in enumerate(self.vector_fields):
                self._vector_field_length[vf] = {}
                self._vector_field_length[vf]["start"] = prev_vf
                end_vf = prev_vf + len(all_vectors[0][i])
                self._vector_field_length[vf]["end"] = end_vf
                # Update the ending
                prev_vf = end_vf

            # Store the vector lengths
            vectors = self._concat_vectors_from_list(all_vectors)

        return vectors

    @track
    def partial_fit_documents(
        self,
        vector_fields: list,
        documents: List[Dict],
    ):
        """
        Train clustering algorithm on documents and then store the labels
        inside the documents.

        Parameters
        -----------
        vector_field: list
            The vector field of the documents
        docs: list
            List of documents to run clustering on
        alias: str
            What the clusters can be called
        cluster_field: str
            What the cluster fields should be called
        return_only_clusters: bool
            If True, return only clusters, otherwise returns the original document
        inplace: bool
            If True, the documents are edited inplace otherwise, a copy is made first
        kwargs: dict
            Any other keyword argument will go directly into the clustering algorithm

        Example
        -----------

        .. code-block::

            from relevanceai import Client
            client = Client()
            df = client.Dataset("sample_dataset")

            from sklearn.cluster import MiniBatchKMeans
            model = MiniBatchKMeans(n_clusters=2)
            cluster_ops = client.ClusterOps(alias="batchkmeans_2", model=model)

            cluster_ops.parital_fit(df, vector_fields=["documentation_vector_"])
            cluster_ops.predict_update(df, vector_fields=["sample_vector_"])

        """
        self.vector_fields = vector_fields

        vectors = self._get_vectors_from_documents(vector_fields, documents)

        self.model.partial_fit(vectors)

    def _chunk_dataset(
        self,
        dataset: Dataset,
        select_fields: list = [],
        chunksize: int = 100,
        filters: list = [],
    ):
        """Utility function for chunking a dataset"""
        cursor = None

        docs = self._get_documents(
            dataset_id=self.dataset_id,
            include_cursor=True,
            number_of_documents=chunksize,
            select_fields=select_fields,
            filters=filters,
        )

        while len(docs["documents"]) > 0:
            yield docs["documents"]
            docs = self._get_documents(
                dataset_id=self.dataset_id,
                cursor=docs["cursor"],
                include_cursor=True,
                select_fields=select_fields,
                number_of_documents=chunksize,
                filters=filters,
            )

    @track
    def partial_fit_dataset(
        self,
        dataset: Union[str, Dataset],
        vector_fields: List[str],
        chunksize: int = 100,
    ):
        """
        Fit The dataset by partial documents.


        Example
        --------

        .. code-block::

            from relevanceai import Client
            client = Client()
            df = client.Dataset("sample_dataset")

            from sklearn.cluster import MiniBatchKMeans
            model = MiniBatchKMeans(n_clusters=2)
            cluster_ops = client.ClusterOps(alias="minibatchkmeans_2", model=model)

            cluster_ops.partial_fit_dataset(df, vector_fields=["documentation_vector_"])

        """
        self.vector_fields = vector_fields
        if len(vector_fields) > 1:
            raise ValueError(
                "We currently do not support multiple vector fields on partial fit"
            )

        if isinstance(dataset, str):
            self.dataset = Dataset(
                project=self.project,
                api_key=self.api_key,
                dataset_id=dataset,
                firebase_uid=self.firebase_uid,
            )
        else:
            self.dataset = dataset

        filters = [
            {
                "field": f,
                "filter_type": "exists",
                "condition": "==",
                "condition_value": " ",
            }
            for f in vector_fields
        ]

        for c in self._chunk_dataset(
            self.dataset, self.vector_fields, chunksize=chunksize, filters=filters
        ):
            vectors = self._get_vectors_from_documents(vector_fields, c)
            self.model.partial_fit(vectors)

    @track
    def partial_fit_predict_update(
        self,
        dataset: Union[Dataset, str],
        vector_fields: List[str],
        chunksize: int = 100,
    ):
        """
        Fit, predict and update on a dataset.
        Users can also start to run these separately one by one.

        Parameters
        --------------

        dataset: Union[Dataset]
            The dataset class

        vector_fields: List[str]
            The list of vector fields

        chunksize: int
            The size of the chunks

        Example
        -----------

        .. code-block::

            # Real-life example from Research Dashboard
            from relevanceai import Client
            client = Client()
            df = client.Dataset("research2vec")

            from sklearn.cluster import MiniBatchKMeans
            model = MiniBatchKMeans(n_clusters=50)
            cluster_ops = client.ClusterOps(alias="minibatchkmeans_50", model=model)

            cluster_ops.partial_fit_predict_update(
                df,
                vector_fields=['title_trainedresearchqgen_vector_'],
                chunksize=1000
            )

        """
        print("Fitting dataset...")
        self.partial_fit_dataset(
            dataset=dataset, vector_fields=vector_fields, chunksize=chunksize
        )
        print("Updating your dataset...")
        self.predict_update(dataset=dataset)
        if hasattr(self.model, "get_centers"):
            print("Inserting your centroids...")
            self.insert_centroid_documents(
                self.get_centroid_documents(), dataset=dataset
            )

        print(
            "Build your clustering app here: "
            + f"https://cloud.relevance.ai/dataset/{self.dataset_id}/deploy/recent/cluster"
        )

    @track
    def predict_documents(
        self,
        vector_fields,
        documents,
        return_only_clusters: bool = True,
        inplace: bool = True,
    ):
        """
        Predict the documents
        """
        if len(vector_fields) > 1:
            raise ValueError("Currently do not suport more than 1 vector field.")
        vectors = self._get_vectors_from_documents(vector_fields, documents)
        cluster_labels = self.model.predict(vectors)
        cluster_labels = self._label_clusters(cluster_labels)
        return self.set_cluster_labels_across_documents(
            cluster_labels,
            documents,
            inplace=inplace,
            return_only_clusters=return_only_clusters,
        )

    @track
    def predict_update(
        self, dataset, vector_fields: Optional[List[str]] = None, chunksize: int = 20
    ):
        """
        Predict the dataset.

        Example
        ---------

        .. code-block::

            from relevanceai import Client
            client = Client()
            df = client.Dataset("sample_dataset")

            from sklearn.cluster import MiniBatchKMeans
            model = MiniBatchKMeans(n_clusters=2)
            cluster_ops = client.ClusterOps(alias="minibatchkmeans_2", model=model)

            cluster_ops.partial_fit_dataset(df)
            cluster_ops.predict_dataset(df)

        """
        if not vector_fields:
            vector_fields = self.vector_fields

        all_responses = {
            "inserted": 0,
            "failed_documents": [],
            "failed_documents_detailed": [],
        }

        filters = [
            {
                "field": f,
                "filter_type": "exists",
                "condition": "==",
                "condition_value": " ",
            }
            for f in vector_fields
        ]

        for c in self._chunk_dataset(
            dataset, self.vector_fields, chunksize=chunksize, filters=filters
        ):
            cluster_predictions = self.predict_documents(
                vector_fields=vector_fields, documents=c
            )
            response = self.dataset.upsert_documents(cluster_predictions)
            for k, v in response.items():
                if isinstance(all_responses[k], int):
                    all_responses["inserted"] += v
                elif isinstance(all_responses[k], list):
                    all_responses[k] += v
        return all_responses

    @track
    def fit_predict_documents(
        self,
        vector_fields: list,
        documents: List[Dict],
        return_only_clusters: bool = True,
        inplace: bool = True,
    ):
        """
        Train clustering algorithm on documents and then store the labels
        inside the documents.

        Parameters
        -----------
        vector_field: list
            The vector field of the documents
        docs: list
            List of documents to run clustering on
        alias: str
            What the clusters can be called
        cluster_field: str
            What the cluster fields should be called
        return_only_clusters: bool
            If True, return only clusters, otherwise returns the original document
        inplace: bool
            If True, the documents are edited inplace otherwise, a copy is made first
        kwargs: dict
            Any other keyword argument will go directly into the clustering algorithm

        Example
        -----------

        .. code-block::

            from relevanceai import Client
            client = Client()
            df = client.Dataset("sample_dataset")

            from sklearn.cluster import MiniBatchKMeans
            model = MiniBatchKMeans(n_clusters=2)
            cluster_ops = client.ClusterOps(alias="minibatchkmeans_2", model=model)

            cluster_ops.fit_predict_documents(df, vector_fields=["documentation_vector_"])

        """
        self.vector_fields = vector_fields

        vectors = self._get_vectors_from_documents(vector_fields, documents)

        cluster_labels = self.model.fit_predict(vectors)

        # Label the clusters
        cluster_labels = self._label_clusters(cluster_labels)

        return self.set_cluster_labels_across_documents(
            cluster_labels,
            documents,
            inplace=inplace,
            return_only_clusters=return_only_clusters,
        )

    @track
    def set_cluster_labels_across_documents(
        self,
        cluster_labels: list,
        documents: List[Dict],
        inplace: bool = True,
        return_only_clusters: bool = True,
    ):
        """
        Utility function to allow users to set cluster labels

        Parameters
        ------------
        cluster_labels: List[str, int]
            A list of integers of string. If it is an integer - it will automatically add a 'cluster-' prefix
            to help avoid incorrect data type parsing. You can override this behavior by setting clusters
            as strings.
        documents: List[dict]
            When the documents are in
        inplace: bool
            If True, then the clusters are set in place.
        return_only_clusters: bool
            If True, then the return_only_clusters will return documents with just the cluster field and ID.
            This can be helpful when you want to upsert quickly without having to re-insert the entire document.

        Example
        -----------

        .. code-block::

            labels = list(range(10))
            documents = [{"_id": str(x)} for x in range(10)]
            cluster_ops.set_cluster_labels_across_documents(labels, documents)

        """
        if inplace:
            self._set_cluster_labels_across_documents(cluster_labels, documents)
            if return_only_clusters:
                return [
                    {"_id": d.get("_id"), self.cluster_field: d.get(self.cluster_field)}
                    for d in documents
                ]
            return documents

        new_documents = documents.copy()

        self._set_cluster_labels_across_documents(cluster_labels, new_documents)
        if return_only_clusters:
            return [
                {"_id": d.get("_id"), self.cluster_field: d.get(self.cluster_field)}
                for d in new_documents
            ]
        return new_documents

    def _get_cluster_field_name(self):
        if isinstance(self.vector_fields, list):
            set_cluster_field = (
                f"{self.cluster_field}.{'.'.join(self.vector_fields)}.{self.alias}"
            )
        elif isinstance(self.vector_fields, str):
            set_cluster_field = (
                f"{self.cluster_field}.{self.vector_fields}.{self.alias}"
            )
        return set_cluster_field

    def _set_cluster_labels_across_documents(self, cluster_labels, documents):
        set_cluster_field = self._get_cluster_field_name()
        self.set_field_across_documents(set_cluster_field, cluster_labels, documents)

    def _label_cluster(self, label: Union[int, str]):
        if not isinstance(label, str):
            return "cluster-" + str(label)
        return str(label)

    def _label_clusters(self, labels):
        return [self._label_cluster(x) for x in labels]

    @property
    def metadata(self):
        """
        If metadata is none, retrieves metadata about a dataset. notably description, data source, etc
        Otherwise, you can store the metadata about your cluster here.

        Example
        ----------

        .. code-block::

            from relevanceai import Client
            client = Client()
            df = client.Dataset("_github_repo_vectorai")
            from relevanceai.clusterer import KMeansModel

            model = KMeansModel()
            kmeans = client.ClusterOps(model, alias="kmeans_sample")
            kmeans.fit(df, vector_fields=["sample_1_vector_"])
            kmeans.metadata
            # {"k": 10}

        """
        return self.services.cluster.centroids.metadata(
            dataset_id=self.dataset_id,
            vector_fields=self.vector_fields,
            alias=self.alias,
        )

    @metadata.setter
    def metadata(self, metadata: dict):
        """
        If metadata is none, retrieves metadata about a dataset. notably description, data source, etc
        Otherwise, you can store the metadata about your cluster here.

        Parameters
        ----------
        metadata: dict
           If None, it will retrieve the metadata, otherwise
           it will overwrite the metadata of the cluster

        Example
        ----------

        .. code-block::


            from relevanceai import Client
            client = Client()
            df = client.Dataset("sample_dataset")

            from sklearn.cluster import KMeans
            model = KMeans(n_clusters=2)
            cluster_ops = client.ClusterOps(alias="kmeans_2", model=model)

            cluster_ops.fit(df, vector_fields=["sample_1_vector_"])
            cluster_ops.metadata
            # {"k": 10}

        """
        return self.services.cluster.centroids.metadata(
            dataset_id=self.dataset_id,
            vector_fields=self.vector_fields,
            alias=self.alias,
            metadata=metadata,
        )

    @track
    def evaluate(
        self,
        ground_truth_column: Union[str, None] = None,
        metric: Union[str, Callable] = "euclidean",
        random_state: Union[int, None] = None,
        average_score: bool = False,
    ):
        """
        Evaluate your clusters using the silhouette score, or if true labels are provided, using completeness, randomness and homogeniety as well

        Parameters
        ----------
        ground_truth_index : str
            the index of the true label of each sample in dataset

        metric : str or Callable
            A string referencing suportted distance functions, or custom method for calculating the distance between 2 vectors

        random_state : int, default None
            for reproducability

        average_score : bool
            a boolean that determines whether to average the evaluation metrics in a new a score. only applicable if ground_truth_index is not None

        Example
        ----------

        .. code-block::


            from relevanceai import Client
            client = Client()
            df = client.Dataset("sample_dataset")

            from sklearn.cluster import KMeans
            model = KMeans(n_clusters=2)
            cluster_ops = client.ClusterOps(alias="kmeans_2", model=model)

            cluster_ops.fit(df, vector_fields=["sample_vector_"])

            cluster_ops.evaluate()
            cluster_ops.evaluate("truth_column")
        """

        from sklearn.metrics import (
            adjusted_rand_score,
            completeness_score,
            silhouette_score,
            homogeneity_score,
        )

        vector_field = self.vector_fields[0]
        cluster_field = self.cluster_field
        alias = self.alias

        samples = self._get_all_documents(self.dataset_id, include_vector=True)

        vectors = [sample[vector_field] for sample in samples]
        pred_labels = [sample[cluster_field][vector_field][alias] for sample in samples]

        def norm(value, min, max):
            return (value - min) / (max - min)

        s_score = silhouette_score(
            vectors, pred_labels, metric=metric, random_state=random_state
        )

        stats = {}
        stats["silhouette"] = {
            "score": s_score,
            "description": METRIC_DESCRIPTION["silhouette"],
        }

        if (
            ground_truth_column
        ):  # if the ground truth column was provided, we can run these cluster evaluation measures

            ground_truth_labels = {  # convert cluster1 etc. to respective label found in ground truth column
                key: value[0][ground_truth_column]
                for key, value in self.list_closest_to_center(page_size=1).items()
                if value
            }
            pred_labels = (
                [  # get the predicted clusters and return their respective true labels
                    ground_truth_labels[sample[cluster_field][vector_field][alias]]
                    for sample in samples
                ]
            )
            true_labels = [
                sample[ground_truth_column] for sample in samples
            ]  # same for actual labels

            ar_score = adjusted_rand_score(true_labels, pred_labels)  # compute metric
            c_score = completeness_score(true_labels, pred_labels)  # compute metric
            h_score = homogeneity_score(true_labels, pred_labels)  # compute metric

            stats["random"] = {
                "score": ar_score,
                "description": METRIC_DESCRIPTION["random"],
            }
            stats["completeness"] = {
                "score": c_score,
                "description": METRIC_DESCRIPTION["completeness"],
            }
            stats["homogeneity"] = {
                "score": h_score,
                "description": METRIC_DESCRIPTION["homogeneity"],
            }

            if average_score:  # If the user wants an average as well
                ns_score = norm(s_score, min=-1, max=1)
                nar_score = norm(ar_score, min=-1, max=1)

                average_score = (ns_score + nar_score + c_score + h_score) / 4

                stats["average"] = {
                    "score": average_score,
                    "description": METRIC_DESCRIPTION["average"],
                }

        return stats

    def report(self):
        """
        Get a report on your clusters.

        Example
        ---------
        .. code-block::

            from relevanceai.datasets import mock_documents
            docs = mock_documents(10)
            df = client.Dataset('sample')
            df.upsert_documents(docs)
            cluster_ops = df.auto_cluster('kmeans-2', ['sample_1_vector_'])
            cluster_ops.report()

        """
        if isinstance(self.vector_fields, list) and len(self.vector_fields) > 1:
            raise ValueError(
                "We currently do not support more than 1 vector field when reporting."
            )
        from relevanceai.cluster_report import ClusterReport

        # X is all the vectors
        cluster_field_name = self._get_cluster_field_name()
        all_docs = self._get_all_documents(
            self.dataset_id, select_fields=self.vector_fields + [cluster_field_name]
        )
        cluster_labels = self.get_field_across_documents(cluster_field_name, all_docs)
        self.number_of_clusters = len(set(cluster_labels))
        self._report = ClusterReport(
            self.get_field_across_documents(self.vector_fields[0], all_docs),
            cluster_labels=self.get_field_across_documents(
                cluster_field_name, all_docs
            ),
            model=self.model,
            num_clusters=self.number_of_clusters,
        )
        return self._report.get_cluster_internal_report()<|MERGE_RESOLUTION|>--- conflicted
+++ resolved
@@ -251,7 +251,7 @@
             return model
         raise TypeError("Model should be inherited from ClusterBase.")
 
-    def _token_to_auth(self):
+    def _token_to_auth(self, token=None):
         SIGNUP_URL = "https://cloud.relevance.ai/sdk/api"
 
         if os.path.exists(self._cred_fn):
@@ -879,15 +879,12 @@
 
         self._insert_centroid_documents()
 
-<<<<<<< HEAD
         print(
             "Build your clustering app here: "
             + f"https://cloud.relevance.ai/dataset/{self.dataset_id}/deploy/recent/cluster"
         )
 
-=======
     @track
->>>>>>> cbce09b7
     def fit_dataset(
         self,
         dataset,
