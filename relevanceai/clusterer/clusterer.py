--- conflicted
+++ resolved
@@ -700,212 +700,6 @@
     def _label_clusters(self, labels):
         return [self._label_cluster(x) for x in labels]
 
-<<<<<<< HEAD
-    def list_furthest_from_center(self):
-        """
-        List of documents furthest from the centre.
-
-        Parameters
-        ----------
-        cluster_ids: list
-            Any of the cluster ids
-        select_fields: list
-            Fields to include in the search results, empty array/list means all fields
-        approx: int
-            Used for approximate search to speed up search. The higher the number, faster the search but potentially less accurate
-        sum_fields: bool
-            Whether to sum the multiple vectors similarity search score as 1 or seperate
-        page_size: int
-            Size of each page of results
-        page: int
-            Page of the results
-        similarity_metric: string
-            Similarity Metric, choose from ['cosine', 'l1', 'l2', 'dp']
-        filters: list
-            Query for filtering the search results
-        facets: list
-            Fields to include in the facets, if [] then all
-        min_score: int
-            Minimum score for similarity metric
-        include_vectors: bool
-            Include vectors in the search results
-        include_count: bool
-            Include the total count of results in the search results
-        include_facets: bool
-            Include facets in the search results
-
-        Example
-        ---------
-        .. code-block::
-
-            from relevanceai import Client
-            client = Client()
-            df = client.Dataset("_github_repo_vectorai")
-            from relevanceai.clusterer import KMeansModel
-            model = KMeansModel()
-            cluster = client.Clusterer(3)
-            clusterer.fit(df)
-            clusterer.list_furthest_from_center()
-
-        """
-        return self.datasets.cluster.centroids.list_furthest_from_center(
-            dataset_id=self.dataset_id,
-            vector_fields=self.vector_fields,
-            alias=self.alias,
-        )
-
-    def list_closest_to_center(
-        self,
-        cluster_ids: List = [],
-        centroid_vector_fields: List = [],
-        select_fields: List = [],
-        approx: int = 0,
-        sum_fields: bool = True,
-        page_size: int = 1,
-        page: int = 1,
-        similarity_metric: str = "cosine",
-        filters: List = [],
-        min_score: int = 0,
-        include_vector: bool = False,
-        include_count: bool = True,
-    ):
-        """
-        List of documents closest from the centre.
-
-        Parameters
-        ----------
-        cluster_ids: lsit
-            Any of the cluster ids
-        centroid_vector_fields: list
-            Vector fields stored
-        select_fields: list
-            Fields to include in the search results, empty array/list means all fields
-        approx: int
-            Used for approximate search to speed up search. The higher the number, faster the search but potentially less accurate
-        sum_fields: bool
-            Whether to sum the multiple vectors similarity search score as 1 or seperate
-        page_size: int
-            Size of each page of results
-        page: int
-            Page of the results
-        similarity_metric: string
-            Similarity Metric, choose from ['cosine', 'l1', 'l2', 'dp']
-        filters: list
-            Query for filtering the search results
-        facets: list
-            Fields to include in the facets, if [] then all
-        min_score: int
-            Minimum score for similarity metric
-        include_vectors: bool
-            Include vectors in the search results
-        include_count: bool
-            Include the total count of results in the search results
-        include_facets: bool
-            Include facets in the search results
-
-        Example
-        --------------
-        .. code-block::
-
-            from relevanceai import Client
-            client = Client()
-            df = client.Dataset("sample_dataset")
-
-            from relevanceai.clusterer import KMeansModel
-            kmeans = KMeans(n_clusters=5)
-            clusterer = client.Clusterer(kmeans)
-            clusterer.fit(df, ["sample_vector_"])
-            clusterer.list_closest_to_center()
-
-        """
-        return self.datasets.cluster.centroids.list_closest_to_center(
-            dataset_id=self.dataset_id,
-            vector_fields=self.vector_fields,
-            alias=self.alias,
-            cluster_ids=cluster_ids,
-            centroid_vector_fields=centroid_vector_fields,
-            select_fields=select_fields,
-            approx=approx,
-            sum_fields=sum_fields,
-            page_size=page_size,
-            page=page,
-            similarity_metric=similarity_metric,
-            filters=filters,
-            min_score=min_score,
-            include_vector=include_vector,
-            include_count=include_count,
-        )
-
-    def aggregate(
-        self,
-        metrics: list = [],
-        sort: list = [],
-        groupby: list = [],
-        filters: list = [],
-        page_size: int = 20,
-        page: int = 1,
-        asc: bool = False,
-        flatten: bool = True,
-    ):
-        """
-        Takes an aggregation query and gets the aggregate of each cluster in a collection. This helps you interpret each cluster and what is in them.
-        It can only can be used after a vector field has been clustered. \n
-
-        For more information about aggregations check out services.aggregate.aggregate.
-
-        Parameters
-        ----------
-        metrics: list
-            Fields and metrics you want to calculate
-        groupby: list
-            Fields you want to split the data into
-        filters: list
-            Query for filtering the search results
-        page_size: int
-            Size of each page of results
-        page: int
-            Page of the results
-        asc: bool
-            Whether to sort results by ascending or descending order
-        flatten: bool
-            Whether to flatten
-
-        Example
-        ---------
-
-        .. code-block::
-
-            from relevanceai import Client
-            client = Client()
-            df = client.Dataset("sample_dataset")
-
-            from relevanceai.cluster import KMeansModel
-            clusterer = client.Clusterer(5)
-            clusterer.fit(df, ["sample_vector_"])
-            clusterer.aggregate(
-                groupby=[],
-                metrics=[
-                    {"name": "average_score", "field": "final_score", "agg": "avg"},
-                ]
-            )
-
-        """
-        return self.services.cluster.aggregate(
-            dataset_id=self.dataset_id,
-            vector_fields=self.vector_fields,
-            groupby=groupby,
-            metrics=metrics,
-            sort=sort,
-            filters=filters,
-            alias=self.alias,
-            page_size=page_size,
-            page=page,
-            asc=asc,
-            flatten=flatten,
-        )
-
-=======
->>>>>>> 0ace5ddc
     @property
     def metadata(self):
         """
