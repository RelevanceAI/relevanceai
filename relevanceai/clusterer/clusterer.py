--- conflicted
+++ resolved
@@ -495,15 +495,8 @@
             cluster_ops = client.ClusterOps(alias="kmeans_2", model=model)
             cluster_ops.fit_predict_update(df, vector_fields=["sample_vector_"])
 
-<<<<<<< HEAD
-            # If reloading,
-            clusterer = client.ClusterOps("minibatch_50")
             clusterer.aggregate(
                 "sample_dataset_id",
-=======
-            cluster_ops.aggregate(
-                "sample_dataset",
->>>>>>> 5290588c
                 groupby=[{
                     "field": "title",
                     "agg": "wordcloud",
