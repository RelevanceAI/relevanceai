# Byte-compiled / optimized / DLL files
__pycache__/
*.py[cod]
*$py.class

# C extensions
*.so

# Distribution / packaging
.Python
build/
develop-eggs/
dist/
downloads/
eggs/
.eggs/
lib/
lib64/
parts/
sdist/
var/
wheels/
pip-wheel-metadata/
share/python-wheels/
*.egg-info/
.installed.cfg
*.egg
MANIFEST

# PyInstaller
#  Usually these files are written by a python script from a template
#  before PyInstaller builds the exe, so as to inject date/other infos into it.
*.manifest
*.spec

# Installer logs
pip-log.txt
pip-delete-this-directory.txt

# Unit test / coverage reports
htmlcov/
.tox/
.nox/
.coverage
.coverage.*
.cache
nosetests.xml
coverage.xml
*.cover
*.py,cover
.hypothesis/
.pytest_cache/

# Translations
*.mo
*.pot

# Django stuff:
*.log
local_settings.py
db.sqlite3
db.sqlite3-journal

# Flask stuff:
instance/
.webassets-cache

# Scrapy stuff:
.scrapy

# Sphinx documentation
docs/_build/

# PyBuilder
target/

# Jupyter Notebook
.ipynb_checkpoints
.~*.ipynb

# IPython
profile_default/
ipython_config.py

# pyenv
.python-version

# pipenv
#   According to pypa/pipenv#598, it is recommended to include Pipfile.lock in version control.
#   However, in case of collaboration, if having platform-specific dependencies or dependencies
#   having no cross-platform support, pipenv may install dependencies that don't work, or not
#   install all needed dependencies.
#Pipfile.lock

# PEP 582; used by e.g. github.com/David-OConnor/pyflow
__pypackages__/

# Celery stuff
celerybeat-schedule
celerybeat.pid

# SageMath parsed files
*.sage.py

# Environments
.env
.venv
env/
venv/
ENV/
env.bak/
venv.bak/

# Spyder project settings
.spyderproject
.spyproject

# Rope project settings
.ropeproject

# mkdocs documentation
/site

# mypy
.mypy_cache/
.dmypy.json
dmypy.json

# Pyre type checker
.pyre/

.vscode/

test_projection/*
*.ipynb
!guides/*.ipynb
.creds.json

# Excel
.csv
.xlsx

# docs
docs/
docsrc/source/autoapi/
docsrc/source/


<<<<<<< HEAD
*.log
*.logs
=======
*.logs
*.log
>>>>>>> 31bbb733
<|MERGE_RESOLUTION|>--- conflicted
+++ resolved
@@ -146,10 +146,5 @@
 docsrc/source/
 
 
-<<<<<<< HEAD
-*.log
 *.logs
-=======
-*.logs
-*.log
->>>>>>> 31bbb733
+*.log